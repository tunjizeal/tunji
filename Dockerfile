FROM python:3.10

ENV DEBIAN_FRONTEND=noninteractive
ENV LANG=en_US.UTF-8
ENV LANGUAGE=en_US:en
ENV LC_ALL=en_US.UTF-8
ENV VIRTUAL_ENV=/opt/venv

ENV KPI_LOGS_DIR=/srv/logs \
    DJANGO_SETTINGS_MODULE=kobo.settings.prod \
    # The mountpoint of a volume shared with the `nginx` container. Static files will
    #   be copied there.
    NGINX_STATIC_DIR=/srv/static \
    KPI_SRC_DIR=/srv/src/kpi \
    KPI_MEDIA_DIR=/srv/src/kpi/media \
    KPI_NODE_PATH=/srv/src/kpi/node_modules \
    TMP_DIR=/srv/tmp \
    UWSGI_USER=kobo \
    UWSGI_GROUP=kobo \
    SERVICES_DIR=/etc/service \
    CELERY_PID_DIR=/var/run/celery \
    INIT_PATH=/srv/init

##########################################
# Create build directories               #
##########################################

RUN mkdir -p "${NGINX_STATIC_DIR}" && \
    mkdir -p "${KPI_SRC_DIR}" && \
    mkdir -p "${KPI_NODE_PATH}" && \
    mkdir -p "${TMP_DIR}" && \
    mkdir -p ${CELERY_PID_DIR} && \
    mkdir -p ${SERVICES_DIR}/uwsgi && \
    mkdir -p ${SERVICES_DIR}/celery && \
    mkdir -p ${SERVICES_DIR}/celery_beat && \
    mkdir -p "${INIT_PATH}"

##########################################
# Install `apt` packages.                #
##########################################

RUN apt-get -qq update && \
    apt-get -qq -y install \
        ffmpeg \
        gdal-bin \
        gettext \
        gosu \
        less \
        libproj-dev \
        locales \
        postgresql-client \
        rsync \
        runit-init \
        vim \
        wait-for-it && \
    apt-get clean && \
        rm -rf /var/lib/apt/lists/* /tmp/* /var/tmp/*

###########################
# Install NodeJS          #
###########################

RUN curl -sL https://deb.nodesource.com/setup_16.x | bash - && \
    apt-get install -y nodejs

###########################
# Install locales         #
###########################

RUN echo 'en_US.UTF-8 UTF-8' > /etc/locale.gen
RUN locale-gen && dpkg-reconfigure locales -f noninteractive

#################################
# Create local user UWSGI_USER` #
#################################
RUN adduser --disabled-password --gecos '' "$UWSGI_USER"

###########################
# Copy KPI directory      #
###########################

COPY . "${KPI_SRC_DIR}"

###########################
# Install `pip` packages. #
###########################

RUN python3 -m venv "$VIRTUAL_ENV"
ENV PATH="$VIRTUAL_ENV/bin:$PATH"
<<<<<<< HEAD
RUN pip install  --quiet pip==22.0.4 && \
    pip install  --quiet pip-tools
=======
RUN pip install --quiet pip==22.0.4 && \
    pip install --quiet pip-tools
>>>>>>> edbe6e3c
COPY ./dependencies/pip/external_services.txt "${TMP_DIR}/pip_dependencies.txt"
RUN pip-sync "${TMP_DIR}/pip_dependencies.txt" 1>/dev/null && \
    rm -rf ~/.cache/pip

###########################
# Install `npm` packages. #
###########################

WORKDIR ${KPI_SRC_DIR}/

RUN rm -rf ${KPI_NODE_PATH} && \
    npm install -g npm@8.5.5 && \
    npm install -g check-dependencies && \
    npm install --quiet && \
    npm cache clean --force

ENV PATH $PATH:${KPI_NODE_PATH}/.bin

######################
# Build client code. #
######################

RUN rm -rf "${KPI_SRC_DIR}/jsapp/fonts" && \
    rm -rf "${KPI_SRC_DIR}/jsapp/compiled" && \
    npm run copy-fonts && npm run build

###########################
# Organize static assets. #
###########################

RUN python manage.py collectstatic --noinput

#####################################
# Retrieve and compile translations #
#####################################

RUN git submodule init && \
    git submodule update --remote && \
    python manage.py compilemessages

##########################################
# Persist the log and email directories. #
##########################################

RUN mkdir -p "${KPI_LOGS_DIR}/" "${KPI_SRC_DIR}/emails"

#################################################
# Handle runtime tasks and create main process. #
#################################################

# Using `/etc/profile.d/` as a repository for non-hard-coded environment variable overrides.
RUN echo "export PATH=${PATH}" >> /etc/profile && \
    echo 'source /etc/profile' >> /root/.bashrc && \
    echo 'source /etc/profile' >> /home/${UWSGI_USER}/.bashrc


# Remove getty* services to avoid errors of absent tty at sv start-up
RUN rm -rf /etc/runit/runsvdir/default/getty-tty*

# Create symlinks for runsv services
RUN ln -s "${KPI_SRC_DIR}/docker/run_uwsgi.bash" "${SERVICES_DIR}/uwsgi/run" && \
    ln -s "${KPI_SRC_DIR}/docker/run_celery.bash" "${SERVICES_DIR}/celery/run" && \
    ln -s "${KPI_SRC_DIR}/docker/run_celery_beat.bash" "${SERVICES_DIR}/celery_beat/run"


# Add/Restore `UWSGI_USER`'s permissions
RUN chown -R ":${UWSGI_GROUP}" ${CELERY_PID_DIR} && \
    chmod g+w ${CELERY_PID_DIR} && \
    chown -R "${UWSGI_USER}:${UWSGI_GROUP}" ${KPI_SRC_DIR}/emails/ && \
    chown -R "${UWSGI_USER}:${UWSGI_GROUP}" ${KPI_LOGS_DIR} && \
    chown -R "${UWSGI_USER}:${UWSGI_GROUP}" ${TMP_DIR} && \
    chown -R "${UWSGI_USER}:${UWSGI_GROUP}" ${VIRTUAL_ENV}


EXPOSE 8000

CMD ["/bin/bash", "-c", "exec ${KPI_SRC_DIR}/docker/init.bash"]<|MERGE_RESOLUTION|>--- conflicted
+++ resolved
@@ -87,13 +87,8 @@
 
 RUN python3 -m venv "$VIRTUAL_ENV"
 ENV PATH="$VIRTUAL_ENV/bin:$PATH"
-<<<<<<< HEAD
-RUN pip install  --quiet pip==22.0.4 && \
-    pip install  --quiet pip-tools
-=======
 RUN pip install --quiet pip==22.0.4 && \
     pip install --quiet pip-tools
->>>>>>> edbe6e3c
 COPY ./dependencies/pip/external_services.txt "${TMP_DIR}/pip_dependencies.txt"
 RUN pip-sync "${TMP_DIR}/pip_dependencies.txt" 1>/dev/null && \
     rm -rf ~/.cache/pip

--- conflicted
+++ resolved
@@ -19,11 +19,7 @@
 # Only install if the current version of `apt_requirements.txt` differs from the one used in the base image.
 RUN if ! diff "${KPI_SRC_DIR}/apt_requirements.txt" /srv/tmp/base_apt_requirements.txt; then \
         apt-get update && \
-<<<<<<< HEAD
-        apt-get install -y "$(cat ${KPI_SRC_DIR}/apt_requirements.txt)" && \
-=======
         apt-get install -y $(cat "${KPI_SRC_DIR}/apt_requirements.txt") && \
->>>>>>> 72c27bc8
         apt-get clean && rm -rf /var/lib/apt/lists/* /tmp/* /var/tmp/* \ 
     ; fi
 

--- conflicted
+++ resolved
@@ -62,11 +62,7 @@
     "react-document-title": "^2.0.2",
     "react-dom": "^16.4.0",
     "react-dropzone": "^4.1.0",
-<<<<<<< HEAD
-    "react-hot-loader": "3.0.0",
-=======
     "react-hot-loader": "3.1.0",
->>>>>>> cc001fa3
     "react-mixin": "^3.0.5",
     "react-router": "^3.2.1",
     "react-select": "^1.1.1",

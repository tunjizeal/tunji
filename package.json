{
  "name": "kpi",
  "version": "2.0.0",
  "description": "KoBoToolbox frontend interface.",
  "dependencies": {
    "@fontsource/roboto": "^4.4.2",
    "@fontsource/roboto-mono": "^4.4.2",
    "@mapbox/leaflet-omnivore": "^0.3.4",
    "alertifyjs": "^1.13.1",
    "backbone": "^1.4.0",
    "backbone-validation": "^0.11.5",
    "classnames": "^2.3.1",
    "fuse.js": "^6.4.3",
    "immutable": "^3.8.2",
    "jquery": "^3.5.1",
    "jquery-ui": "1.12.1",
    "jszip": "^3.4.0",
    "leaflet": "^1.6.0",
    "leaflet.heat": "^0.2.0",
    "leaflet.markercluster": "^1.4.1",
    "lodash.clonedeep": "^4.5.0",
    "lodash.merge": "^4.6.2",
    "lodash.orderby": "^4.6.0",
    "prop-types": "^15.7.2",
    "react": "^16.13.1",
    "react-autobind": "^1.0.6",
    "react-autosize-textarea": "^7.0.0",
    "react-cookie": "^4.0.3",
    "react-copy-to-clipboard": "^5.0.2",
    "react-debounce-input": "^3.2.2",
    "react-document-title": "^2.0.3",
    "react-dom": "^16.13.1",
    "react-dropzone": "^5.1.1",
    "react-mixin": "^5.0.0",
    "react-router": "^3.2.1",
    "react-select": "^4.3.1",
    "react-table": "^6.8.1",
    "react-tagsinput": "^3.19.0",
    "reflux": "^6.4.1",
    "reflux-core": "^1.0.0",
    "select2": "3.5.2-browserify",
    "spark-md5": "^3.0.1",
    "underscore": "^1.10.2",
    "zxcvbn": "^4.4.2"
  },
  "devDependencies": {
    "@babel/core": "^7.9.6",
    "@babel/polyfill": "^7.8.7",
    "@babel/preset-env": "^7.9.6",
    "@babel/preset-react": "^7.9.4",
    "@types/react-dom": "^16.9.14",
    "@types/react-router": "^3.0.25",
    "@types/reflux": "^6.4.3",
    "autoprefixer": "^9.8.1",
    "babel-eslint": "^10.1.0",
    "babel-loader": "^8.1.0",
    "chai": "^4.2.0",
    "chart.js": "^2.9.3",
    "circular-dependency-plugin": "^5.2.0",
    "coffee-loader": "^0.9.0",
    "coffeelint": "^1.16.2",
    "coffeescript": "^1.12.0",
    "css-loader": "^1.0.0",
    "eslint": "^6.2.0",
    "eslint-loader": "^3.0.0",
    "eslint-plugin-react": "^7.20.0",
    "file-loader": "^2.0.0",
    "less-terrible-coffeelint-loader": "^0.1.5",
    "mocha": "^7.1.2",
    "mocha-chrome": "^2.2.0",
    "moment": "^2.25.3",
    "object-assign": "^4.1.1",
    "postcss": "^7.0.30",
    "postcss-loader": "^4.2.0",
    "react-hot-loader": "3.1.0",
    "replace-in-file": "^6.0.0",
    "sass": "^1.41.0",
    "sass-loader": "^10.1.1",
    "source-map-loader": "^3.0.0",
    "style-loader": "^1.2.1",
    "stylelint": "^13.3.3",
    "ts-loader": "^8.2.0",
    "typescript": "^4.3.5",
<<<<<<< HEAD
    "webfonts-generator": "^0.4.0",
=======
    "underscore": "^1.10.2",
    "@vusion/webfonts-generator": "^0.7.3",
>>>>>>> c189e316
    "webpack": "^4.43.0",
    "webpack-bundle-tracker": "0.4.3",
    "webpack-cli": "^3.3.11",
    "webpack-dev-server": "^3.11.0",
    "webpack-extract-translation-keys-plugin": "^5.0.2"
  },
  "scripts": {
    "postinstall": "npm run copy-fonts",
    "build": "webpack --config webpack/prod.config.js",
    "watch": "npm run generate-icons && webpack-dev-server --config webpack/dev.server.js",
    "test": "webpack --config webpack/test.config.js && mocha-chrome test/tests.html",
    "lint": "eslint --ext .es6 \"jsapp/js/**/*\"",
    "show-icons": "opn jsapp/fonts/k-icons.html",
    "generate-icons": "node ./scripts/generate_icons.js",
    "copy-fonts": "python ./scripts/copy_fonts.py && npm run generate-icons"
  },
  "repository": "https://github.com/kobotoolbox/kpi.git",
  "author": "alex.dorey@kobotoolbox.org, esmail.fadae@kobotoolbox.org, john.milner@kobotoolbox.org",
  "license": "AGPL-3.0",
  "bugs": "https://github.com/kobotoolbox/kpi/issues",
  "homepage": "https://github.com/kobotoolbox/kpi"
}<|MERGE_RESOLUTION|>--- conflicted
+++ resolved
@@ -81,12 +81,8 @@
     "stylelint": "^13.3.3",
     "ts-loader": "^8.2.0",
     "typescript": "^4.3.5",
-<<<<<<< HEAD
-    "webfonts-generator": "^0.4.0",
-=======
     "underscore": "^1.10.2",
     "@vusion/webfonts-generator": "^0.7.3",
->>>>>>> c189e316
     "webpack": "^4.43.0",
     "webpack-bundle-tracker": "0.4.3",
     "webpack-cli": "^3.3.11",

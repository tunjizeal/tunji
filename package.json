--- conflicted
+++ resolved
@@ -48,11 +48,8 @@
     "@babel/polyfill": "^7.8.7",
     "@babel/preset-env": "^7.9.6",
     "@babel/preset-react": "^7.9.4",
-<<<<<<< HEAD
     "@types/react": "^16.14.13",
-=======
     "@types/jquery": "^3.5.10",
->>>>>>> b00eccbf
     "@types/react-dom": "^16.9.14",
     "@types/react-router": "^3.0.25",
     "@types/react-select": "^4.0.18",

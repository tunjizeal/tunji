--- conflicted
+++ resolved
@@ -50,11 +50,8 @@
     "@babel/preset-env": "^7.9.6",
     "@babel/preset-react": "^7.9.4",
     "@types/jquery": "^3.5.10",
-<<<<<<< HEAD
     "@types/qrcode.react": "^1.0.2",
-=======
     "@types/lodash": "^4.14.179",
->>>>>>> aabd6d73
     "@types/react-dom": "^16.9.14",
     "@types/react-router": "^3.0.25",
     "@types/reflux": "^6.4.3",

#
# This file is autogenerated by pip-compile
# To update, run:
#
#    make pip_compile
#
-e git+https://github.com/dimagi/django-digest@52ba7edeb326efd97d5670273bb6fa8b0539e501#egg=django_digest  # via -r dependencies/pip/requirements.in
-e git+https://github.com/kobotoolbox/formpack.git@a08b7626507c2ceff35b816f1e1e0845c85cce26#egg=formpack  # via -r dependencies/pip/requirements.in
-e git+https://github.com/dimagi/python-digest@5c94bb74516b977b60180ee832765c0695ff2b56#egg=python_digest  # via -r dependencies/pip/requirements.in
-e git+https://github.com/kobotoolbox/ssrf-protect@9eec6c4aa37700c6e7ca90540a9407bd20acddb0#egg=ssrf_protect  # via -r dependencies/pip/requirements.in
amqp==2.5.2               # via -r dependencies/pip/requirements.in, kombu
anyjson==0.3.3            # via -r dependencies/pip/requirements.in
argparse==1.4.0           # via unittest2
atomicwrites==1.3.0       # via pytest
attrs==19.3.0             # via jsonschema, pytest
backcall==0.1.0           # via ipython
backports.csv==1.0.7      # via formpack
bcrypt==3.1.7             # via paramiko
begins==0.9               # via formpack
billiard==3.6.1.0         # via -r dependencies/pip/requirements.in, celery
boto3==1.10.15            # via -r dependencies/pip/requirements.in, django-amazon-ses
botocore==1.13.15         # via boto3, s3transfer
celery[redis]==4.3.0      # via -r dependencies/pip/requirements.in
certifi==2019.9.11        # via requests
cffi==1.13.2              # via bcrypt, cryptography, pynacl
chardet==3.0.4            # via requests
cryptography==2.8         # via paramiko, pyopenssl
cssselect==1.1.0          # via pyquery
decorator==4.4.1          # via ipython, traitlets
defusedxml==0.6.0         # via djangorestframework-xml
<<<<<<< HEAD
dicttoxml==1.7.4          # via -r dependencies/pip/requirements.in (line 28)
dj-database-url==0.5.0    # via -r dependencies/pip/requirements.in (line 30)
dj-static==0.0.6          # via -r dependencies/pip/requirements.in (line 29)
django-amazon-ses==2.1.1  # via -r dependencies/pip/requirements.in (line 39)
django-braces==1.13.0     # via -r dependencies/pip/requirements.in (line 31)
django-celery-beat==1.5.0  # via -r dependencies/pip/requirements.in (line 32)
django-constance[database]==2.4.0  # via -r dependencies/pip/requirements.in (line 33)
django-cors-headers==3.1.1  # via -r dependencies/pip/requirements.in (line 34)
django-debug-toolbar==2.1  # via -r dependencies/pip/requirements.in (line 35)
django-extensions==2.2.5  # via -r dependencies/pip/requirements.in (line 36)
django-loginas==0.3.6     # via -r dependencies/pip/requirements.in (line 41)
django-markdownx==2.0.28  # via -r dependencies/pip/requirements.in (line 42)
django-oauth-toolkit==1.2.0  # via -r dependencies/pip/requirements.in (line 37)
django-picklefield==2.0   # via django-constance
django-private-storage==2.2.1  # via -r dependencies/pip/requirements.in (line 47)
django-redis-sessions==0.6.1  # via -r dependencies/pip/requirements.in (line 50)
django-registration-redux==2.6  # via -r dependencies/pip/requirements.in (line 38)
django-reversion==3.0.1   # via -r dependencies/pip/requirements.in (line 44)
django-storages==1.7.2    # via -r dependencies/pip/requirements.in (line 46)
django-taggit==1.1.0      # via -r dependencies/pip/requirements.in (line 45)
django-timezone-field==3.1  # via django-celery-beat
django-userforeignkey==0.3.0  # via django-request-cache
django-webpack-loader==0.6.0  # via -r dependencies/pip/requirements.in (line 40)
django==2.2.7             # via -r dependencies/pip/requirements.in (line 19), django-amazon-ses, django-cors-headers, django-debug-toolbar, django-markdownx, django-oauth-toolkit, django-picklefield, django-request-cache, django-reversion, django-storages, django-taggit, django-timezone-field, jsonfield
djangorestframework-xml==1.4.0  # via -r dependencies/pip/requirements.in (line 49)
djangorestframework==3.10.3  # via -r dependencies/pip/requirements.in (line 48), drf-extensions
docutils==0.15.2          # via botocore, statistics
drf-extensions==0.5.0     # via -r dependencies/pip/requirements.in (line 51)
fabric==2.5.0             # via -r dependencies/pip/dev_requirements.in (line 3)
formencode==1.3.1         # via pyxform
future==0.18.2            # via -r dependencies/pip/requirements.in (line 52)
geojson-rewind==0.2.0     # via -r dependencies/pip/requirements.in (line 53), formpack
=======
dicttoxml==1.7.4          # via -r dependencies/pip/requirements.in
dj-database-url==0.5.0    # via -r dependencies/pip/requirements.in
dj-static==0.0.6          # via -r dependencies/pip/requirements.in
django-amazon-ses==2.1.1  # via -r dependencies/pip/requirements.in
django-braces==1.13.0     # via -r dependencies/pip/requirements.in
django-celery-beat==1.5.0  # via -r dependencies/pip/requirements.in
django-constance[database]==2.4.0  # via -r dependencies/pip/requirements.in
django-cors-headers==3.1.1  # via -r dependencies/pip/requirements.in
django-debug-toolbar==2.1  # via -r dependencies/pip/requirements.in
django-extensions==2.2.5  # via -r dependencies/pip/requirements.in
django-js-asset==1.2.2    # via django-mptt
django-loginas==0.3.6     # via -r dependencies/pip/requirements.in
django-markdownx==2.0.28  # via -r dependencies/pip/requirements.in
django-markitup==4.0.0    # via -r dependencies/pip/requirements.in
django-mptt==0.10.0       # via -r dependencies/pip/requirements.in
django-oauth-toolkit==1.2.0  # via -r dependencies/pip/requirements.in
django-picklefield==2.0   # via django-constance
django-private-storage==2.2.1  # via -r dependencies/pip/requirements.in
django-redis-sessions==0.6.1  # via -r dependencies/pip/requirements.in
django-registration-redux==2.6  # via -r dependencies/pip/requirements.in
django-request-cache==1.2  # via -r dependencies/pip/requirements.in
django-reversion==3.0.1   # via -r dependencies/pip/requirements.in
django-storages==1.7.2    # via -r dependencies/pip/requirements.in
django-taggit==1.1.0      # via -r dependencies/pip/requirements.in
django-timezone-field==3.1  # via django-celery-beat
django-userforeignkey==0.3.0  # via django-request-cache
django-webpack-loader==0.6.0  # via -r dependencies/pip/requirements.in
django==2.2.7             # via -r dependencies/pip/requirements.in, django-amazon-ses, django-cors-headers, django-debug-toolbar, django-markdownx, django-mptt, django-oauth-toolkit, django-picklefield, django-request-cache, django-reversion, django-storages, django-taggit, django-timezone-field, jsonfield
djangorestframework-xml==1.4.0  # via -r dependencies/pip/requirements.in
djangorestframework==3.10.3  # via -r dependencies/pip/requirements.in, drf-extensions
docutils==0.15.2          # via botocore, statistics
drf-extensions==0.5.0     # via -r dependencies/pip/requirements.in
fabric==2.5.0             # via -r dependencies/pip/dev_requirements.in
formencode==1.3.1         # via pyxform
future==0.18.2            # via -r dependencies/pip/requirements.in
geojson-rewind==0.2.0     # via -r dependencies/pip/requirements.in, formpack
>>>>>>> 1acf9a54
idna==2.8                 # via requests
importlib-metadata==0.23  # via jsonschema, kombu, path.py
invoke==1.3.0             # via fabric
ipython-genutils==0.2.0   # via traitlets
ipython==7.9.0            # via -r dependencies/pip/dev_requirements.in
jedi==0.15.1              # via ipython
jmespath==0.9.4           # via boto3, botocore
<<<<<<< HEAD
jsonfield==2.0.2          # via -r dependencies/pip/requirements.in (line 54)
jsonschema==3.1.1         # via formpack
kombu==4.6.6              # via -r dependencies/pip/requirements.in (line 55), celery
linecache2==1.0.0         # via traceback2
lxml==4.4.1               # via -r dependencies/pip/requirements.in (line 56), formpack, pyquery
markdown==3.1.1           # via -r dependencies/pip/requirements.in (line 20), django-markdownx
mock==3.0.5               # via -r dependencies/pip/dev_requirements.in (line 9)
more-itertools==7.2.0     # via pytest, zipp
ndg-httpsclient==0.5.1    # via -r dependencies/pip/requirements.in (line 77)
oauthlib==3.1.0           # via -r dependencies/pip/requirements.in (line 57), django-oauth-toolkit
=======
jsonfield==2.0.2          # via -r dependencies/pip/requirements.in
jsonschema==3.1.1         # via formpack
kombu==4.6.6              # via -r dependencies/pip/requirements.in, celery
linecache2==1.0.0         # via traceback2
lxml==4.4.1               # via -r dependencies/pip/requirements.in, formpack, pyquery
markdown==3.1.1           # via -r dependencies/pip/requirements.in, django-markdownx
mock==3.0.5               # via -r dependencies/pip/dev_requirements.in
more-itertools==7.2.0     # via pytest, zipp
ndg-httpsclient==0.5.1    # via -r dependencies/pip/requirements.in
oauthlib==3.1.0           # via -r dependencies/pip/requirements.in, django-oauth-toolkit
>>>>>>> 1acf9a54
packaging==19.2           # via pytest
paramiko==2.6.0           # via fabric
parso==0.5.1              # via jedi
path.py==12.0.2           # via formpack
pexpect==4.7.0            # via ipython
pickleshare==0.7.5        # via ipython
pillow==6.2.1             # via django-markdownx
pluggy==0.13.0            # via pytest
prompt-toolkit==2.0.10    # via ipython
<<<<<<< HEAD
psycopg2==2.8.4           # via -r dependencies/pip/requirements.in (line 59)
ptyprocess==0.6.0         # via pexpect
py==1.8.0                 # via pytest
pyasn1==0.4.7             # via -r dependencies/pip/requirements.in (line 78), ndg-httpsclient
pycparser==2.19           # via cffi
pygments==2.4.2           # via -r dependencies/pip/requirements.in (line 21), ipython
pymongo==3.9.0            # via -r dependencies/pip/requirements.in (line 60)
pynacl==1.3.0             # via paramiko
pyopenssl==19.0.0         # via -r dependencies/pip/requirements.in (line 76), ndg-httpsclient
=======
psycopg2==2.8.4           # via -r dependencies/pip/requirements.in
ptyprocess==0.6.0         # via pexpect
py==1.8.0                 # via pytest
pyasn1==0.4.7             # via -r dependencies/pip/requirements.in, ndg-httpsclient
pycparser==2.19           # via cffi
pygments==2.4.2           # via -r dependencies/pip/requirements.in, ipython
pymongo==3.9.0            # via -r dependencies/pip/requirements.in
pynacl==1.3.0             # via paramiko
pyopenssl==19.0.0         # via -r dependencies/pip/requirements.in, ndg-httpsclient
>>>>>>> 1acf9a54
pyparsing==2.4.5          # via packaging
pyquery==1.4.1            # via formpack
pyrsistent==0.15.5        # via jsonschema
pytest-django==3.7.0      # via -r dependencies/pip/dev_requirements.in
pytest-env==0.6.2         # via -r dependencies/pip/dev_requirements.in
pytest==5.2.2             # via -r dependencies/pip/dev_requirements.in, pytest-django, pytest-env
python-crontab==2.4.0     # via django-celery-beat
<<<<<<< HEAD
python-dateutil==2.8.0    # via -r dependencies/pip/requirements.in (line 61), botocore, python-crontab
pytz==2019.3              # via -r dependencies/pip/requirements.in (line 62), celery, django, django-timezone-field
pyxform==0.15.1           # via -r dependencies/pip/requirements.in (line 63), formpack
redis==3.3.11             # via celery, django-redis-sessions
requests==2.22.0          # via -r dependencies/pip/requirements.in (line 64), django-oauth-toolkit, responses
responses==0.10.6         # via -r dependencies/pip/requirements.in (line 65)
s3transfer==0.2.1         # via boto3
shortuuid==0.5.0          # via -r dependencies/pip/requirements.in (line 66)
six==1.13.0               # via bcrypt, cryptography, django-extensions, jsonschema, mock, packaging, prompt-toolkit, pynacl, pyopenssl, pyrsistent, python-dateutil, responses, traitlets, unittest2
sqlparse==0.3.0           # via -r dependencies/pip/requirements.in (line 67), django, django-debug-toolbar
static3==0.7.0            # via -r dependencies/pip/requirements.in (line 68), dj-static
statistics==1.0.3.5       # via formpack
tabulate==0.8.5           # via -r dependencies/pip/requirements.in (line 69)
traceback2==1.4.0         # via unittest2
traitlets==4.3.3          # via ipython
unicodecsv==0.14.1        # via -r dependencies/pip/requirements.in (line 70), pyxform
unittest2==1.1.0          # via pyxform
urllib3==1.25.7           # via botocore, requests
uwsgi==2.0.18             # via -r dependencies/pip/requirements.in (line 71)
vine==1.3.0               # via amqp, celery
wcwidth==0.1.7            # via prompt-toolkit, pytest
werkzeug==0.16.0          # via -r dependencies/pip/dev_requirements.in (line 4)
xlrd==1.2.0               # via -r dependencies/pip/requirements.in (line 72), pyxform
xlsxwriter==1.2.5         # via formpack
xlwt==1.3.0               # via -r dependencies/pip/requirements.in (line 73)
=======
python-dateutil==2.8.0    # via -r dependencies/pip/requirements.in, botocore, python-crontab
pytz==2019.3              # via -r dependencies/pip/requirements.in, celery, django, django-timezone-field
pyxform==0.15.1           # via -r dependencies/pip/requirements.in, formpack
redis==3.3.11             # via celery, django-redis-sessions
requests==2.22.0          # via -r dependencies/pip/requirements.in, django-oauth-toolkit, responses
responses==0.10.6         # via -r dependencies/pip/requirements.in
s3transfer==0.2.1         # via boto3
shortuuid==0.5.0          # via -r dependencies/pip/requirements.in
six==1.13.0               # via bcrypt, cryptography, django-extensions, jsonschema, mock, packaging, prompt-toolkit, pynacl, pyopenssl, pyrsistent, python-dateutil, responses, ssrf-protect, traitlets, unittest2
sqlparse==0.3.0           # via -r dependencies/pip/requirements.in, django, django-debug-toolbar
static3==0.7.0            # via -r dependencies/pip/requirements.in, dj-static
statistics==1.0.3.5       # via formpack
tabulate==0.8.5           # via -r dependencies/pip/requirements.in
traceback2==1.4.0         # via unittest2
traitlets==4.3.3          # via ipython
unicodecsv==0.14.1        # via -r dependencies/pip/requirements.in, pyxform
unittest2==1.1.0          # via pyxform
urllib3==1.25.7           # via botocore, requests
uwsgi==2.0.18             # via -r dependencies/pip/requirements.in
vine==1.3.0               # via amqp, celery
wcwidth==0.1.7            # via prompt-toolkit, pytest
werkzeug==0.16.0          # via -r dependencies/pip/dev_requirements.in
xlrd==1.2.0               # via -r dependencies/pip/requirements.in, pyxform
xlsxwriter==1.2.5         # via -r dependencies/pip/requirements.in, formpack
xlwt==1.3.0               # via -r dependencies/pip/requirements.in
>>>>>>> 1acf9a54
zipp==0.6.0               # via importlib-metadata

# The following packages are considered to be unsafe in a requirements file:
# pip
# setuptools<|MERGE_RESOLUTION|>--- conflicted
+++ resolved
@@ -28,7 +28,6 @@
 cssselect==1.1.0          # via pyquery
 decorator==4.4.1          # via ipython, traitlets
 defusedxml==0.6.0         # via djangorestframework-xml
-<<<<<<< HEAD
 dicttoxml==1.7.4          # via -r dependencies/pip/requirements.in (line 28)
 dj-database-url==0.5.0    # via -r dependencies/pip/requirements.in (line 30)
 dj-static==0.0.6          # via -r dependencies/pip/requirements.in (line 29)
@@ -61,7 +60,6 @@
 formencode==1.3.1         # via pyxform
 future==0.18.2            # via -r dependencies/pip/requirements.in (line 52)
 geojson-rewind==0.2.0     # via -r dependencies/pip/requirements.in (line 53), formpack
-=======
 dicttoxml==1.7.4          # via -r dependencies/pip/requirements.in
 dj-database-url==0.5.0    # via -r dependencies/pip/requirements.in
 dj-static==0.0.6          # via -r dependencies/pip/requirements.in
@@ -98,7 +96,6 @@
 formencode==1.3.1         # via pyxform
 future==0.18.2            # via -r dependencies/pip/requirements.in
 geojson-rewind==0.2.0     # via -r dependencies/pip/requirements.in, formpack
->>>>>>> 1acf9a54
 idna==2.8                 # via requests
 importlib-metadata==0.23  # via jsonschema, kombu, path.py
 invoke==1.3.0             # via fabric
@@ -106,7 +103,6 @@
 ipython==7.9.0            # via -r dependencies/pip/dev_requirements.in
 jedi==0.15.1              # via ipython
 jmespath==0.9.4           # via boto3, botocore
-<<<<<<< HEAD
 jsonfield==2.0.2          # via -r dependencies/pip/requirements.in (line 54)
 jsonschema==3.1.1         # via formpack
 kombu==4.6.6              # via -r dependencies/pip/requirements.in (line 55), celery
@@ -117,7 +113,6 @@
 more-itertools==7.2.0     # via pytest, zipp
 ndg-httpsclient==0.5.1    # via -r dependencies/pip/requirements.in (line 77)
 oauthlib==3.1.0           # via -r dependencies/pip/requirements.in (line 57), django-oauth-toolkit
-=======
 jsonfield==2.0.2          # via -r dependencies/pip/requirements.in
 jsonschema==3.1.1         # via formpack
 kombu==4.6.6              # via -r dependencies/pip/requirements.in, celery
@@ -128,7 +123,6 @@
 more-itertools==7.2.0     # via pytest, zipp
 ndg-httpsclient==0.5.1    # via -r dependencies/pip/requirements.in
 oauthlib==3.1.0           # via -r dependencies/pip/requirements.in, django-oauth-toolkit
->>>>>>> 1acf9a54
 packaging==19.2           # via pytest
 paramiko==2.6.0           # via fabric
 parso==0.5.1              # via jedi
@@ -138,7 +132,6 @@
 pillow==6.2.1             # via django-markdownx
 pluggy==0.13.0            # via pytest
 prompt-toolkit==2.0.10    # via ipython
-<<<<<<< HEAD
 psycopg2==2.8.4           # via -r dependencies/pip/requirements.in (line 59)
 ptyprocess==0.6.0         # via pexpect
 py==1.8.0                 # via pytest
@@ -148,7 +141,7 @@
 pymongo==3.9.0            # via -r dependencies/pip/requirements.in (line 60)
 pynacl==1.3.0             # via paramiko
 pyopenssl==19.0.0         # via -r dependencies/pip/requirements.in (line 76), ndg-httpsclient
-=======
+
 psycopg2==2.8.4           # via -r dependencies/pip/requirements.in
 ptyprocess==0.6.0         # via pexpect
 py==1.8.0                 # via pytest
@@ -158,7 +151,7 @@
 pymongo==3.9.0            # via -r dependencies/pip/requirements.in
 pynacl==1.3.0             # via paramiko
 pyopenssl==19.0.0         # via -r dependencies/pip/requirements.in, ndg-httpsclient
->>>>>>> 1acf9a54
+
 pyparsing==2.4.5          # via packaging
 pyquery==1.4.1            # via formpack
 pyrsistent==0.15.5        # via jsonschema
@@ -166,7 +159,7 @@
 pytest-env==0.6.2         # via -r dependencies/pip/dev_requirements.in
 pytest==5.2.2             # via -r dependencies/pip/dev_requirements.in, pytest-django, pytest-env
 python-crontab==2.4.0     # via django-celery-beat
-<<<<<<< HEAD
+
 python-dateutil==2.8.0    # via -r dependencies/pip/requirements.in (line 61), botocore, python-crontab
 pytz==2019.3              # via -r dependencies/pip/requirements.in (line 62), celery, django, django-timezone-field
 pyxform==0.15.1           # via -r dependencies/pip/requirements.in (line 63), formpack
@@ -192,7 +185,7 @@
 xlrd==1.2.0               # via -r dependencies/pip/requirements.in (line 72), pyxform
 xlsxwriter==1.2.5         # via formpack
 xlwt==1.3.0               # via -r dependencies/pip/requirements.in (line 73)
-=======
+
 python-dateutil==2.8.0    # via -r dependencies/pip/requirements.in, botocore, python-crontab
 pytz==2019.3              # via -r dependencies/pip/requirements.in, celery, django, django-timezone-field
 pyxform==0.15.1           # via -r dependencies/pip/requirements.in, formpack
@@ -218,7 +211,7 @@
 xlrd==1.2.0               # via -r dependencies/pip/requirements.in, pyxform
 xlsxwriter==1.2.5         # via -r dependencies/pip/requirements.in, formpack
 xlwt==1.3.0               # via -r dependencies/pip/requirements.in
->>>>>>> 1acf9a54
+
 zipp==0.6.0               # via importlib-metadata
 
 # The following packages are considered to be unsafe in a requirements file:

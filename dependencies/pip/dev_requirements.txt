#
# This file is autogenerated by pip-compile
# To update, run:
#
#    make pip_compile
#
-e git+https://github.com/dimagi/django-digest@0eb1c921329dd187c343b61acfbec4e98450136e#egg=django_digest
-e git+https://github.com/kobotoolbox/formpack.git@45a49bbcc794c6ac3756afe04a4f851c3da9219d#egg=formpack
amqp==2.4.0
anyjson==0.3.3
argparse==1.4.0           # via unittest2
asn1crypto==0.24.0        # via cryptography
backports.os==0.1.1       # via path.py
<<<<<<< HEAD
backports.shutil-get-terminal-size==1.0.0  # via ipython
=======
>>>>>>> 94d88be1
bcrypt==3.1.6             # via paramiko
begins==0.9
billiard==3.5.0.5
boto3==1.9.80
boto==2.49.0
botocore==1.12.80         # via boto3, s3transfer
celery==4.2.1
certifi==2018.11.29       # via requests
cffi==1.8.3               # via bcrypt, cryptography, pynacl
chardet==3.0.4            # via requests
configparser==3.7.1       # via importlib-metadata
contextlib2==0.5.5        # via importlib-metadata
cookies==2.2.1            # via responses
cryptography==2.2.2       # via fabric, paramiko, pyopenssl
cssselect==1.0.3          # via pyquery
cyordereddict==1.0.0
decorator==4.3.2          # via ipython, traitlets
defusedxml==0.5.0         # via djangorestframework-xml
dj-database-url==0.4.1
dj-static==0.0.6
django-braces==1.13.0
django-celery-beat==1.1.1
django-constance[database]==2.2.0
django-debug-toolbar==1.4
django-extensions==1.6.7
django-haystack==2.6.0
django-jsonbfield==0.1.0
django-loginas==0.2.3
django-markitup==3.0.0
django-mptt==0.8.7
django-oauth-toolkit==0.10.0
django-picklefield==1.0.0  # via django-constance
django-private-storage==2.1.2
django-registration-redux==1.3
django-reversion==2.0.8
django-ses==0.8.9
django-storages==1.6.5
django-taggit==0.22.0
django-toolbelt==0.0.1
django-webpack-loader==0.3.0
django==1.8.19
djangorestframework-xml==1.4.0
djangorestframework==3.6.4
docutils==0.14            # via botocore, statistics
drf-extensions==0.3.1
enum34==1.1.6             # via cryptography, traitlets
fabric==2.4.0
formencode==1.3.1         # via pyxform
funcsigs==1.0.2           # via begins, mock, pytest
functools32==3.2.3.post2  # via jsonschema
future==0.17.1            # via backports.os, django-ses
futures==3.2.0            # via s3transfer
gunicorn==19.4.5
idna==2.8                 # via cryptography, requests
importlib-metadata==0.8   # via path.py
invoke==1.2.0             # via fabric
ipaddress==1.0.17         # via cryptography
ipython-genutils==0.2.0   # via traitlets
ipython==5.8.0
jmespath==0.9.3           # via boto3, botocore
jsonfield==1.0.3
jsonschema==2.6.0
kombu==4.2.2.post1
linecache2==1.0.0         # via traceback2
lxml==4.3.0
markdown==3.0.1
mock==2.0.0
ndg-httpsclient==0.4.2
oauthlib==1.0.3
paramiko==2.4.2           # via fabric
path.py==11.5.0
<<<<<<< HEAD
pathlib2==2.3.3           # via importlib-metadata, ipython, pickleshare, pytest, pytest-django
pbr==4.0.2                # via mock
pexpect==4.6.0            # via ipython
pickleshare==0.7.5        # via ipython
prompt-toolkit==1.0.15    # via ipython
psycopg2==2.7.7           # via django-jsonbfield, django-toolbelt
ptyprocess==0.6.0         # via pexpect
py==1.4.31                 # via pytest
=======
pathlib2==2.3.3           # via importlib-metadata
pbr==4.0.2                # via mock
psycopg2==2.7.7           # via django-jsonbfield, django-toolbelt
py==1.4.31                # via pytest
>>>>>>> 94d88be1
pyasn1==0.1.9
pycparser==2.14           # via cffi
pygments==2.1.3
pymongo==3.7.2
pynacl==1.3.0             # via paramiko
pyopenssl==18.0.0
pyquery==1.4.0
pytest-django==3.1.2
pytest-env==0.6.2
pytest==3.0.3             # via pytest-django, pytest-env
python-dateutil==2.7.5
python-digest==1.7
pytz==2018.9
pyxform==0.12.0
requests==2.21.0
responses==0.9.0
s3transfer==0.1.13        # via boto3
scandir==1.9.0            # via pathlib2
shortuuid==0.4.3
simplegeneric==0.8.1      # via ipython
six==1.12.0
sqlparse==0.1.19
static3==0.7.0
statistics==1.0.3.5
tabulate==0.8.2
traceback2==1.4.0         # via unittest2
traitlets==4.3.2          # via ipython
unicodecsv==0.14.1
unittest2==1.1.0          # via pyxform
urllib3==1.24.1           # via botocore, requests
uwsgi==2.0.17
vine==1.2.0               # via amqp
wcwidth==0.1.7            # via prompt-toolkit
werkzeug==0.14.1
whitenoise==3.3.1
whoosh==2.7.4
xlrd==1.1.0
xlsxwriter==1.1.2
xlwt==1.3.0
zipp==0.3.3               # via importlib-metadata<|MERGE_RESOLUTION|>--- conflicted
+++ resolved
@@ -11,10 +11,7 @@
 argparse==1.4.0           # via unittest2
 asn1crypto==0.24.0        # via cryptography
 backports.os==0.1.1       # via path.py
-<<<<<<< HEAD
 backports.shutil-get-terminal-size==1.0.0  # via ipython
-=======
->>>>>>> 94d88be1
 bcrypt==3.1.6             # via paramiko
 begins==0.9
 billiard==3.5.0.5
@@ -86,7 +83,6 @@
 oauthlib==1.0.3
 paramiko==2.4.2           # via fabric
 path.py==11.5.0
-<<<<<<< HEAD
 pathlib2==2.3.3           # via importlib-metadata, ipython, pickleshare, pytest, pytest-django
 pbr==4.0.2                # via mock
 pexpect==4.6.0            # via ipython
@@ -95,12 +91,6 @@
 psycopg2==2.7.7           # via django-jsonbfield, django-toolbelt
 ptyprocess==0.6.0         # via pexpect
 py==1.4.31                 # via pytest
-=======
-pathlib2==2.3.3           # via importlib-metadata
-pbr==4.0.2                # via mock
-psycopg2==2.7.7           # via django-jsonbfield, django-toolbelt
-py==1.4.31                # via pytest
->>>>>>> 94d88be1
 pyasn1==0.1.9
 pycparser==2.14           # via cffi
 pygments==2.1.3

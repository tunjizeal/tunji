#
# This file is autogenerated by pip-compile with python 3.8
# To update, run:
#
#    make pip_compile
#
-e git+https://github.com/dimagi/django-digest@52ba7edeb326efd97d5670273bb6fa8b0539e501#egg=django_digest
    # via -r dependencies/pip/requirements.in
-e git+https://github.com/jnm/django-storages@s3boto3_accurate_tell#egg=django_storages
    # via -r dependencies/pip/requirements.in
-e git+https://github.com/kobotoolbox/formpack.git@7c5cf0596da54546b67cbb7fd4c486f2a7761c4e#egg=formpack
    # via -r dependencies/pip/requirements.in
-e git+https://github.com/dimagi/python-digest@5c94bb74516b977b60180ee832765c0695ff2b56#egg=python_digest
    # via -r dependencies/pip/requirements.in
-e git+https://github.com/kobotoolbox/ssrf-protect@9eec6c4aa37700c6e7ca90540a9407bd20acddb0#egg=ssrf_protect
    # via -r dependencies/pip/requirements.in
amqp==2.5.2
    # via
    #   -r dependencies/pip/requirements.in
    #   kombu
anyjson==0.3.3
    # via -r dependencies/pip/requirements.in
attrs==19.3.0
    # via jsonschema
begins==0.9
    # via formpack
billiard==3.6.1.0
    # via
    #   -r dependencies/pip/requirements.in
    #   celery
boto3==1.10.15
    # via
    #   -r dependencies/pip/requirements.in
    #   django-amazon-ses
botocore==1.13.15
    # via
    #   boto3
    #   s3transfer
celery[redis]==4.3.0
    # via -r dependencies/pip/requirements.in
certifi==2019.9.11
    # via requests
cffi==1.13.2
    # via cryptography
chardet==3.0.4
    # via requests
cryptography==2.8
    # via pyopenssl
cssselect==1.1.0
    # via pyquery
deepmerge==0.3.0
    # via -r dependencies/pip/requirements.in
defusedxml==0.7.1
    # via
    #   djangorestframework-xml
    #   pyxform
dicttoxml==1.7.4
    # via -r dependencies/pip/requirements.in
dj-static==0.0.6
    # via -r dependencies/pip/requirements.in
django==2.2.7
    # via
    #   -r dependencies/pip/requirements.in
    #   django-amazon-ses
    #   django-cors-headers
    #   django-csp
    #   django-debug-toolbar
    #   django-filter
    #   django-markdownx
    #   django-mptt
    #   django-oauth-toolkit
    #   django-picklefield
    #   django-request-cache
    #   django-reversion
    #   django-storages
    #   django-taggit
    #   django-timezone-field
    #   jsonfield
django-amazon-ses==2.1.1
    # via -r dependencies/pip/requirements.in
django-braces==1.13.0
    # via -r dependencies/pip/requirements.in
django-celery-beat==1.5.0
    # via -r dependencies/pip/requirements.in
django-constance[database]==2.4.0
    # via -r dependencies/pip/requirements.in
django-cors-headers==3.1.1
    # via -r dependencies/pip/requirements.in
<<<<<<< HEAD
django-csp==3.7
    # via -r dependencies/pip/requirements.in
django-debug-toolbar==2.1
=======
django-debug-toolbar==3.2.4
>>>>>>> b1366721
    # via -r dependencies/pip/requirements.in
django-environ==0.8.1
    # via -r dependencies/pip/requirements.in
django-extensions==2.2.5
    # via -r dependencies/pip/requirements.in
django-filter==21.1
    # via -r dependencies/pip/requirements.in
django-js-asset==1.2.2
    # via django-mptt
django-loginas==0.3.6
    # via -r dependencies/pip/requirements.in
django-markdownx==3.0.1
    # via -r dependencies/pip/requirements.in
django-markitup==4.0.0
    # via -r dependencies/pip/requirements.in
django-mptt==0.10.0
    # via -r dependencies/pip/requirements.in
django-oauth-toolkit==1.2.0
    # via -r dependencies/pip/requirements.in
django-picklefield==2.0
    # via django-constance
django-private-storage==2.2.2
    # via -r dependencies/pip/requirements.in
django-redis-sessions==0.6.1
    # via -r dependencies/pip/requirements.in
django-registration-redux==2.6
    # via -r dependencies/pip/requirements.in
django-request-cache==1.2
    # via -r dependencies/pip/requirements.in
django-reversion==3.0.1
    # via -r dependencies/pip/requirements.in
django-taggit==1.1.0
    # via -r dependencies/pip/requirements.in
django-timezone-field==3.1
    # via django-celery-beat
django-trench==0.2.3
    # via -r dependencies/pip/requirements.in
django-userforeignkey==0.3.0
    # via django-request-cache
django-webpack-loader==0.6.0
    # via -r dependencies/pip/requirements.in
djangorestframework==3.10.3
    # via
    #   -r dependencies/pip/requirements.in
    #   drf-extensions
djangorestframework-xml==1.4.0
    # via -r dependencies/pip/requirements.in
docutils==0.15.2
    # via
    #   botocore
    #   statistics
drf-extensions==0.5.0
    # via -r dependencies/pip/requirements.in
et-xmlfile==1.1.0
    # via openpyxl
future==0.18.2
    # via -r dependencies/pip/requirements.in
geojson-rewind==0.2.0
    # via
    #   -r dependencies/pip/requirements.in
    #   formpack
idna==2.8
    # via requests
importlib-metadata==1.7.0
    # via
    #   jsonschema
    #   kombu
    #   path-py
jmespath==0.9.4
    # via
    #   boto3
    #   botocore
jsonfield==2.0.2
    # via -r dependencies/pip/requirements.in
jsonschema==3.1.1
    # via formpack
kombu==4.6.6
    # via
    #   -r dependencies/pip/requirements.in
    #   celery
lxml==4.4.1
    # via
    #   -r dependencies/pip/requirements.in
    #   formpack
    #   pyquery
markdown==3.1.1
    # via
    #   -r dependencies/pip/requirements.in
    #   django-markdownx
more-itertools==7.2.0
    # via zipp
ndg-httpsclient==0.5.1
    # via -r dependencies/pip/requirements.in
oauthlib==3.1.0
    # via
    #   -r dependencies/pip/requirements.in
    #   django-oauth-toolkit
openpyxl==3.0.9
    # via
    #   -r dependencies/pip/requirements.in
    #   pyxform
path-py==12.0.2
    # via formpack
pillow==6.2.1
    # via django-markdownx
psycopg2==2.8.4
    # via -r dependencies/pip/requirements.in
pyasn1==0.4.7
    # via
    #   -r dependencies/pip/requirements.in
    #   ndg-httpsclient
pycparser==2.19
    # via cffi
pygments==2.4.2
    # via -r dependencies/pip/requirements.in
pyjwt==2.3.0
    # via twilio
pymongo==3.9.0
    # via -r dependencies/pip/requirements.in
pyopenssl==19.0.0
    # via
    #   -r dependencies/pip/requirements.in
    #   ndg-httpsclient
pyotp==2.6.0
    # via django-trench
pyquery==1.4.1
    # via formpack
pyrsistent==0.15.5
    # via jsonschema
python-crontab==2.4.0
    # via django-celery-beat
python-dateutil==2.8.0
    # via
    #   -r dependencies/pip/requirements.in
    #   botocore
    #   python-crontab
pytz==2019.3
    # via
    #   -r dependencies/pip/requirements.in
    #   celery
    #   django
    #   django-timezone-field
    #   twilio
pyxform==1.9.0
    # via
    #   -r dependencies/pip/requirements.in
    #   formpack
redis==3.3.11
    # via
    #   celery
    #   django-redis-sessions
requests==2.22.0
    # via
    #   -r dependencies/pip/requirements.in
    #   django-oauth-toolkit
    #   responses
    #   smsapi-client
    #   twilio
    #   yubico-client
responses==0.10.6
    # via -r dependencies/pip/requirements.in
s3transfer==0.2.1
    # via boto3
shortuuid==0.5.0
    # via -r dependencies/pip/requirements.in
six==1.13.0
    # via
    #   cryptography
    #   django-extensions
    #   jsonschema
    #   pyopenssl
    #   pyrsistent
    #   python-dateutil
    #   responses
    #   ssrf-protect
smsapi-client==2.5.0
    # via django-trench
sqlparse==0.3.0
    # via
    #   -r dependencies/pip/requirements.in
    #   django
    #   django-debug-toolbar
static3==0.7.0
    # via
    #   -r dependencies/pip/requirements.in
    #   dj-static
statistics==1.0.3.5
    # via formpack
tabulate==0.8.5
    # via -r dependencies/pip/requirements.in
twilio==7.3.0
    # via django-trench
unicodecsv==0.14.1
    # via -r dependencies/pip/requirements.in
urllib3==1.25.7
    # via
    #   botocore
    #   requests
uwsgi==2.0.18
    # via -r dependencies/pip/requirements.in
vine==1.3.0
    # via
    #   amqp
    #   celery
werkzeug==1.0.1
    # via -r dependencies/pip/requirements.in
xlrd==2.0.1
    # via
    #   -r dependencies/pip/requirements.in
    #   pyxform
    #   xlutils
xlsxwriter==1.2.5
    # via
    #   -r dependencies/pip/requirements.in
    #   formpack
xlutils==2.0.0
    # via -r dependencies/pip/requirements.in
xlwt==1.3.0
    # via
    #   -r dependencies/pip/requirements.in
    #   xlutils
yubico-client==1.13.0
    # via django-trench
zipp==0.6.0
    # via importlib-metadata

# The following packages are considered to be unsafe in a requirements file:
# setuptools<|MERGE_RESOLUTION|>--- conflicted
+++ resolved
@@ -86,13 +86,9 @@
     # via -r dependencies/pip/requirements.in
 django-cors-headers==3.1.1
     # via -r dependencies/pip/requirements.in
-<<<<<<< HEAD
 django-csp==3.7
     # via -r dependencies/pip/requirements.in
-django-debug-toolbar==2.1
-=======
 django-debug-toolbar==3.2.4
->>>>>>> b1366721
     # via -r dependencies/pip/requirements.in
 django-environ==0.8.1
     # via -r dependencies/pip/requirements.in

#
# This file is autogenerated by pip-compile
# To update, run:
#
#    make pip_compile
#
-e git+https://github.com/dimagi/django-digest@0eb1c921329dd187c343b61acfbec4e98450136e#egg=django_digest
-e git+https://github.com/kobotoolbox/formpack.git@eb7d723eb2b54dbfd56a1c32d72e0008bbb29149#egg=formpack
amqp==2.4.0
anyjson==0.3.3
argparse==1.4.0           # via unittest2
asn1crypto==0.24.0        # via cryptography
backports.os==0.1.1       # via path.py
begins==0.9
billiard==3.5.0.5
boto3==1.9.80
boto==2.49.0
botocore==1.12.80         # via boto3, s3transfer
celery[redis]==4.2.1
certifi==2018.11.29       # via requests
cffi==1.8.3               # via cryptography
chardet==3.0.4            # via requests
configparser==3.7.1       # via importlib-metadata
contextlib2==0.5.5        # via importlib-metadata, raven
cookies==2.2.1            # via responses
cryptography==2.2.2       # via pyopenssl
cssselect==1.0.3          # via pyquery
cyordereddict==1.0.0
defusedxml==0.5.0         # via djangorestframework-xml
dj-database-url==0.4.1
dj-static==0.0.6
django-braces==1.13.0
django-celery-beat==1.1.1
django-constance[database]==2.2.0
django-cors-headers==2.4.0
django-debug-toolbar==1.4
django-extensions==1.6.7
django-haystack==2.6.0
django-jsonbfield==0.1.0
django-loginas==0.2.3
django-markitup==3.0.0
django-mptt==0.8.7
django-oauth-toolkit==0.10.0
django-picklefield==1.0.0  # via django-constance
django-private-storage==2.1.2
django-redis-sessions==0.6.1
django-registration-redux==1.3
django-reversion==2.0.8
django-ses==0.8.9
django-storages==1.6.5
django-taggit==0.22.0
django-toolbelt==0.0.1
django-webpack-loader==0.3.0
django==1.8.19
djangorestframework-xml==1.4.0
djangorestframework==3.6.4
docutils==0.14            # via botocore, statistics
drf-extensions==0.3.1
enum34==1.1.6             # via cryptography
formencode==1.3.1         # via pyxform
funcsigs==1.0.2           # via begins, mock
functools32==3.2.3.post2  # via jsonschema, pyxform
future==0.17.1            # via backports.os, django-ses
futures==3.2.0            # via s3transfer
gunicorn==19.4.5
idna==2.8                 # via cryptography, requests
importlib-metadata==0.8   # via path.py
ipaddress==1.0.17         # via cryptography
jmespath==0.9.3           # via boto3, botocore
jsonfield==1.0.3
jsonschema==2.6.0
kombu==4.2.2.post1
linecache2==1.0.0         # via traceback2
lxml==4.3.0
markdown==3.0.1
mock==2.0.0
ndg-httpsclient==0.4.2
newrelic==2.84.0.64
oauthlib==1.0.3
path.py==11.5.0
pathlib2==2.3.3           # via importlib-metadata
pbr==4.0.2                # via mock
psycopg2==2.7.7           # via django-jsonbfield, django-toolbelt
pyasn1==0.1.9
pycparser==2.14           # via cffi
pygments==2.1.3
pymongo==3.7.2
pyopenssl==18.0.0
pyquery==1.4.0
python-dateutil==2.7.5
python-digest==1.7
pytz==2018.9
pyxform==0.13.1
raven==5.32.0
<<<<<<< HEAD
redis==3.1.0              # via celery, django-redis-sessions
=======
redis==3.2.0
>>>>>>> d8efcc5a
requests==2.21.0
responses==0.9.0
s3transfer==0.1.13        # via boto3
scandir==1.9.0            # via pathlib2
shortuuid==0.4.3
six==1.12.0
sqlparse==0.1.19
static3==0.7.0
statistics==1.0.3.5
tabulate==0.8.2
traceback2==1.4.0         # via unittest2
transifex-client==0.11
unicodecsv==0.14.1
unittest2==1.1.0          # via pyxform
urllib3==1.24.1           # via botocore, requests, transifex-client
uwsgi==2.0.17
vine==1.2.0               # via amqp
whitenoise==3.3.1
whoosh==2.7.4
xlrd==1.1.0
xlsxwriter==1.1.2
xlwt==1.3.0
zipp==0.3.3               # via importlib-metadata<|MERGE_RESOLUTION|>--- conflicted
+++ resolved
@@ -92,11 +92,7 @@
 pytz==2018.9
 pyxform==0.13.1
 raven==5.32.0
-<<<<<<< HEAD
-redis==3.1.0              # via celery, django-redis-sessions
-=======
 redis==3.2.0
->>>>>>> d8efcc5a
 requests==2.21.0
 responses==0.9.0
 s3transfer==0.1.13        # via boto3

--- conflicted
+++ resolved
@@ -30,26 +30,16 @@
 
 
 @celery_app.task
-<<<<<<< HEAD
-def custom_project_export_in_background(export_task_uid, username):
-    from kpi.models.import_export_task import (
-        CustomProjectExportTask,
-=======
 def project_view_export_in_background(
     export_task_uid: str, username: str
 ) -> None:
     from kpi.models.import_export_task import (
         ProjectViewExportTask,
->>>>>>> 2a86da10
     )  # avoid circular imports
 
     user = User.objects.get(username=username)
 
-<<<<<<< HEAD
-    export_task = CustomProjectExportTask.objects.get(uid=export_task_uid)
-=======
     export_task = ProjectViewExportTask.objects.get(uid=export_task_uid)
->>>>>>> 2a86da10
     export = export_task.run()
     file_location = serializers.FileField().to_representation(export.result)
     file_url = f'{settings.KOBOFORM_URL}{file_location}'
@@ -61,11 +51,7 @@
     )
     if export.status == 'complete':
         send_mail(
-<<<<<<< HEAD
-            subject='Custom Project Report Complete',
-=======
             subject='Project View Report Complete',
->>>>>>> 2a86da10
             message=msg,
             from_email=constance.config.SUPPORT_EMAIL,
             recipient_list=[user.email],

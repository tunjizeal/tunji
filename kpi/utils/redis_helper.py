--- conflicted
+++ resolved
@@ -41,25 +41,21 @@
             'host': match.group('host'),
             'port': match.group('port'),
             'db': match.group('index') or 0,
-<<<<<<< HEAD
-            'password': match.group('password')
+            'password': password
         }
         return redis_connection_dict
 
     @classmethod
     def session_config(cls, default=None):
         """
-        Parses `REDIS_SESSION_URL` environment variable to return a dict
-        for django redis session.
+        Parses `REDIS_SESSION_URL` environment variable to return a dict with
+        expected attributes for django redis session.
 
         :return: dict
         """
 
         redis_connection_dict = cls.config('REDIS_SESSION_URL', default)
         redis_connection_dict.update({
-=======
-            'password': password,
->>>>>>> 8b930f5d
             'prefix': os.getenv('REDIS_SESSION_PREFIX', 'session'),
             'socket_timeout': os.getenv('REDIS_SESSION_SOCKET_TIMEOUT', 1),
         })
@@ -68,8 +64,8 @@
     @classmethod
     def lock_config(cls, default=None):
         """
-        Parses `REDIS_LOCK_URL` environment variable to return a dict with
-        expected attributes for lock mechanism based on redis.
+        Parses `REDIS_LOCK_URL` environment variable to return a dict
+        for lock mechanism based on redis.
 
         :return: dict
         """

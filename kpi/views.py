from kpi.models import SurveyAsset
from kpi.models import Collection
from kpi.serializers import SurveyAssetSerializer
from kpi.serializers import CollectionSerializer
from kpi.serializers import UserSerializer
from django.contrib.auth.models import User
from rest_framework import permissions
from kpi.permissions import IsOwnerOrReadOnly
from rest_framework.decorators import api_view
from rest_framework.response import Response
from rest_framework.reverse import reverse
import markdown
import json
from rest_framework import (
    viewsets,
    renderers,
)
from rest_framework.decorators import detail_route

from kpi.utils.ss_structure_to_mdtable import ss_structure_to_mdtable
from kpi.renderers import (
    AssetJsonRenderer,
    SSJsonRenderer,
    XFormRenderer,
    MdTableRenderer,
    XlsRenderer,
    EnketoPreviewLinkRenderer,
)


@api_view(('GET',))
def api_root(request, format=None):
    return Response({
        'users': reverse('user-list', request=request, format=format),
        'survey_assets': reverse('surveyasset-list', request=request, format=format),
        'collections': reverse('collection-list', request=request, format=format),
    })


class CollectionViewSet(viewsets.ModelViewSet):
    queryset = Collection.objects.all()
    serializer_class = CollectionSerializer
    permission_classes = (permissions.IsAuthenticatedOrReadOnly,
                          IsOwnerOrReadOnly,)

    def perform_create(self, serializer):
        serializer.save(owner=self.request.user)


class UserViewSet(viewsets.ReadOnlyModelViewSet):
    """
    This viewset automatically provides `list` and `detail` actions.
    """
    queryset = User.objects.all()
    serializer_class = UserSerializer

from rest_framework.parsers import MultiPartParser

class XlsFormParser(MultiPartParser):
    pass

from rest_framework import status
class SurveyAssetViewSet(viewsets.ModelViewSet):
    """
    This viewset automatically provides `list`, `create`, `retrieve`,
    `update` and `destroy` actions.

    Additionally we also provide an extra `highlight` action.
    """
    queryset = SurveyAsset.objects.all()
    serializer_class = SurveyAssetSerializer
    permission_classes = (permissions.IsAuthenticatedOrReadOnly,
                          IsOwnerOrReadOnly,)

    renderer_classes = (AssetJsonRenderer,
                        SSJsonRenderer,
                        MdTableRenderer,
                        # XFormRenderer,
                        # XlsRenderer,
                        # EnketoPreviewLinkRenderer,
                        )
<<<<<<< HEAD
    def create(self, request, *args, **kwargs):
        serializer = self.get_serializer(data=request.data)
        serializer.is_valid(raise_exception=True)
        self.perform_create(serializer)
        headers = self.get_success_headers(serializer.data)
        return Response(serializer.data, status=status.HTTP_201_CREATED, headers=headers)

=======
>>>>>>> e1ee2619

    @detail_route(renderer_classes=[renderers.StaticHTMLRenderer])
    def table_view(self, request, *args, **kwargs):
        survey_draft = self.get_object()
        return Response("<html><body><code><pre>%s</pre></code></body></html>" % ss_structure_to_mdtable(json.loads(survey_draft.body)))

    def perform_create(self, serializer):
        serializer.save(owner=self.request.user)<|MERGE_RESOLUTION|>--- conflicted
+++ resolved
@@ -79,16 +79,12 @@
                         # XlsRenderer,
                         # EnketoPreviewLinkRenderer,
                         )
-<<<<<<< HEAD
     def create(self, request, *args, **kwargs):
         serializer = self.get_serializer(data=request.data)
         serializer.is_valid(raise_exception=True)
         self.perform_create(serializer)
         headers = self.get_success_headers(serializer.data)
         return Response(serializer.data, status=status.HTTP_201_CREATED, headers=headers)
-
-=======
->>>>>>> e1ee2619
 
     @detail_route(renderer_classes=[renderers.StaticHTMLRenderer])
     def table_view(self, request, *args, **kwargs):

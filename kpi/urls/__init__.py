# coding: utf-8
import private_storage.urls
from django.conf import settings
from django.urls import include, re_path, path
from django.views.i18n import JavaScriptCatalog

from hub.models import ConfigurationFile
from hub.views import ExtraDetailRegistrationView
from kobo.apps.mfa.views import (
    MFALoginView,
    MFATokenView,
)
from kobo.apps.superuser_stats.views import (
    user_report,
    country_report,
    retrieve_reports,
)
from kpi.forms.registration import RegistrationForm
from kpi.views import authorized_application_authenticate_user
from kpi.views import home, one_time_login, browser_tests, design_system, modern_browsers
from kpi.views.environment import EnvironmentView
from kpi.views.current_user import CurrentUserViewSet
<<<<<<< HEAD
=======
from kobo.apps.mfa.views import (
    MfaLoginView,
    MfaTokenView,
)
>>>>>>> 602094b7
from kpi.views.token import TokenView

from .router_api_v1 import router_api_v1
from .router_api_v2 import router_api_v2, URL_NAMESPACE

# TODO: Give other apps their own `urls.py` files instead of importing their
# views directly! See
# https://docs.djangoproject.com/en/1.8/intro/tutorial03/#namespacing-url-names


# Apps whose translations should be available in the client code.
urlpatterns = [
    path('', home, name='kpi-root'),
    path('me/', CurrentUserViewSet.as_view({
        'get': 'retrieve',
        'patch': 'partial_update',
    }), name='currentuser-detail'),
    re_path(r'^', include(router_api_v1.urls)),
    re_path(r'^api/v2/', include((router_api_v2.urls, URL_NAMESPACE))),
    re_path(r'^api/v2/', include('kobo.apps.languages.urls')),
    re_path(r'^api/v2/auth/', include('kobo.apps.mfa.urls')),
    re_path(r'^accounts/register/$', ExtraDetailRegistrationView.as_view(
        form_class=RegistrationForm), name='registration_register'),
    re_path(r'^accounts/login/mfa/', MfaTokenView.as_view(), name='mfa_token'),
    re_path(r'^accounts/login/', MfaLoginView.as_view(), name='kobo_login'),
    re_path(r'^accounts/', include('registration.backends.default.urls')),
    re_path(r'^o/', include('oauth2_provider.urls', namespace='oauth2_provider')),
    re_path(
        r'^authorized_application/authenticate_user/$',
        authorized_application_authenticate_user
    ),
    path('browser_tests/', browser_tests),
    path('modern_browsers/', modern_browsers),
    path('design-system/', design_system),
    path('authorized_application/one_time_login/', one_time_login),
    re_path(r'^i18n/', include('django.conf.urls.i18n')),
    # Translation catalog for client code.
    path('jsi18n/', JavaScriptCatalog.as_view(),
         name='javascript-catalog'),
    path('token/', TokenView.as_view(), name='token'),
    path('environment/', EnvironmentView.as_view(), name='environment'),
    re_path(r'^configurationfile/(?P<slug>[^/]+)/?',
            ConfigurationFile.redirect_view, name='configurationfile'),
    re_path(r'^private-media/', include(private_storage.urls)),
    # Statistics for superusers
    path('superuser_stats/user_report/', user_report),
    re_path(r'^superuser_stats/user_report/(?P<base_filename>[^/]+)$',
            retrieve_reports),
    path('superuser_stats/country_report/', country_report),
    re_path(r'^superuser_stats/country_report/(?P<base_filename>[^/]+)$', retrieve_reports),
]

if settings.DEBUG and settings.ENV == 'dev':
    import debug_toolbar
    urlpatterns = [
        path('__debug__/', include(debug_toolbar.urls)),
    ] + urlpatterns<|MERGE_RESOLUTION|>--- conflicted
+++ resolved
@@ -7,8 +7,8 @@
 from hub.models import ConfigurationFile
 from hub.views import ExtraDetailRegistrationView
 from kobo.apps.mfa.views import (
-    MFALoginView,
-    MFATokenView,
+    MfaLoginView,
+    MfaTokenView,
 )
 from kobo.apps.superuser_stats.views import (
     user_report,
@@ -20,13 +20,6 @@
 from kpi.views import home, one_time_login, browser_tests, design_system, modern_browsers
 from kpi.views.environment import EnvironmentView
 from kpi.views.current_user import CurrentUserViewSet
-<<<<<<< HEAD
-=======
-from kobo.apps.mfa.views import (
-    MfaLoginView,
-    MfaTokenView,
-)
->>>>>>> 602094b7
 from kpi.views.token import TokenView
 
 from .router_api_v1 import router_api_v1

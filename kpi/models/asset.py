# coding: utf-8
# 😬
import copy
from functools import reduce
from operator import add
from typing import Optional, Union

from jsonschema import validate as jsonschema_validate

from django.conf import settings
from django.contrib.auth.models import Permission
<<<<<<< HEAD
=======
from django.core.exceptions import ObjectDoesNotExist
>>>>>>> e8f33aac
from django.db import models
from django.db import transaction
from django.db.models import Exists, OuterRef, Prefetch, Q
from django.utils.translation import gettext_lazy as t
from taggit.managers import TaggableManager, _TaggableManager
from taggit.utils import require_instance_manager
from formpack.utils.flatten_content import flatten_content
from formpack.utils.json_hash import json_hash
from formpack.utils.kobo_locking import strip_kobo_locking_profile

from kobo.apps.reports.constants import (
    SPECIFIC_REPORTS_KEY,
    DEFAULT_REPORTS_KEY,
)
from kobo.apps.subsequences.advanced_features_params_schema import (
    ADVANCED_FEATURES_PARAMS_SCHEMA,
)
from kobo.apps.subsequences.utils import (
    advanced_feature_instances,
    advanced_submission_jsonschema,
)
from kobo.apps.subsequences.utils.parse_known_cols import parse_known_cols

from kpi.constants import (
    ASSET_TYPES,
    ASSET_TYPES_WITH_CONTENT,
    ASSET_TYPE_BLOCK,
    ASSET_TYPE_COLLECTION,
    ASSET_TYPE_EMPTY,
    ASSET_TYPE_QUESTION,
    ASSET_TYPE_SURVEY,
    ASSET_TYPE_TEMPLATE,
    ASSET_TYPE_TEXT,
    PERM_ADD_SUBMISSIONS,
    PERM_CHANGE_ASSET,
    PERM_CHANGE_SUBMISSIONS,
    PERM_DELETE_ASSET,
    PERM_DELETE_SUBMISSIONS,
    PERM_DISCOVER_ASSET,
    PERM_FROM_KC_ONLY,
    PERM_MANAGE_ASSET,
    PERM_PARTIAL_SUBMISSIONS,
    PERM_VALIDATE_SUBMISSIONS,
    PERM_VIEW_ASSET,
    PERM_VIEW_SUBMISSIONS,
    SUFFIX_SUBMISSIONS_PERMS,
)
from kpi.deployment_backends.mixin import DeployableMixin
from kpi.exceptions import (
    AssetAdjustContentError,
    BadPermissionsException,
    DeploymentDataException,
)
from kpi.fields import (
    KpiUidField,
    LazyDefaultJSONBField,
)
from kpi.mixins import (
    FormpackXLSFormUtilsMixin,
    ObjectPermissionMixin,
    XlsExportableMixin,
)
from kpi.models.asset_file import AssetFile
from kpi.models.asset_snapshot import AssetSnapshot
from kpi.models.asset_user_partial_permission import AssetUserPartialPermission
from kpi.models.asset_version import AssetVersion
from kpi.utils.asset_content_analyzer import AssetContentAnalyzer
from kpi.utils.object_permission import get_cached_code_names
from kpi.utils.sluggify import sluggify_label
from kpi.tasks import remove_asset_snapshots


# TODO: Would prefer this to be a mixin that didn't derive from `Manager`.
class AssetManager(models.Manager):
    def create(self, *args, children_to_create=None, tag_string=None, **kwargs):
        update_parent_languages = kwargs.pop('update_parent_languages', True)

        # 3 lines below are copied from django.db.models.query.QuerySet.create()
        # because we need to pass an argument to save()
        # (and the default Django create() does not allow that)
        created = self.model(**kwargs)
        self._for_write = True
        created.save(force_insert=True, using=self.db,
                     update_parent_languages=update_parent_languages)

        if tag_string:
            created.tag_string = tag_string
        if children_to_create:
            new_assets = []
            for asset in children_to_create:
                asset['parent'] = created
                new_assets.append(Asset.objects.create(
                    update_parent_languages=False, **asset))
            created.update_languages(new_assets)
        return created

    def deployed(self):
        """
        Filter for deployed assets (i.e. assets having at least one deployed
        version) in an efficient way that doesn't involve joining or counting.
        https://docs.djangoproject.com/en/2.2/ref/models/expressions/#django.db.models.Exists
        """
        deployed_versions = AssetVersion.objects.filter(
            asset=OuterRef('pk'), deployed=True
        )
        return self.annotate(deployed=Exists(deployed_versions)).filter(
            deployed=True
        )

    def filter_by_tag_name(self, tag_name):
        return self.filter(tags__name=tag_name)


class KpiTaggableManager(_TaggableManager):
    @require_instance_manager
    def add(self, *tags, **kwargs):
        """ A wrapper that replaces spaces in tag names with dashes and also
        strips leading and trailng whitespace. Behavior should match the
        TagsInput transform function in app.es6. """
        tags_out = []
        for t in tags:
            # Modify strings only; the superclass' add() method will then
            # create Tags or use existing ones as appropriate.  We do not fix
            # existing Tag objects, which could also be passed into this
            # method, because a fixed name could collide with the name of
            # another Tag object already in the database.
            if isinstance(t, str):
                t = t.strip().replace(' ', '-')
            tags_out.append(t)
        super().add(*tags_out, **kwargs)


class Asset(ObjectPermissionMixin,
            DeployableMixin,
            XlsExportableMixin,
            FormpackXLSFormUtilsMixin,
            models.Model):
    name = models.CharField(max_length=255, blank=True, default='')
    date_created = models.DateTimeField(auto_now_add=True)
    date_modified = models.DateTimeField(auto_now=True)
    content = models.JSONField(default=dict)
    summary = models.JSONField(default=dict)
    report_styles = models.JSONField(default=dict)
    report_custom = models.JSONField(default=dict)
    map_styles = LazyDefaultJSONBField(default=dict)
    map_custom = LazyDefaultJSONBField(default=dict)
    advanced_features = LazyDefaultJSONBField(default=dict)
    known_cols = LazyDefaultJSONBField(default=list)
    asset_type = models.CharField(
        choices=ASSET_TYPES, max_length=20, default=ASSET_TYPE_SURVEY)
    parent = models.ForeignKey('Asset', related_name='children',
                               null=True, blank=True, on_delete=models.CASCADE)
    owner = models.ForeignKey('auth.User', related_name='assets', null=True,
                              on_delete=models.CASCADE)
    uid = KpiUidField(uid_prefix='a')
    tags = TaggableManager(manager=KpiTaggableManager)
    settings = models.JSONField(default=dict)

    # `_deployment_data` must **NOT** be touched directly by anything except
    # the `deployment` property provided by `DeployableMixin`.
    # ToDo Move the field to another table with one-to-one relationship
    _deployment_data = models.JSONField(default=dict)

    # JSON with subset of fields to share
    # {
    #   'enable': True,
    #   'fields': []  # shares all when empty
    # }
    data_sharing = LazyDefaultJSONBField(default=dict)
    # JSON with source assets' information
    # {
    #   <source_uid>: {
    #       'fields': []  # includes all fields shared by source when empty
    #       'paired_data_uid': 'pdxxxxxxx'  # auto-generated read-only
    #       'filename: 'xxxxx.xml'
    #   },
    #   ...
    #   <source_uid>: {
    #       'fields': []
    #       'paired_data_uid': 'pdxxxxxxx'
    #       'filename: 'xxxxx.xml'
    #   }
    # }
    paired_data = LazyDefaultJSONBField(default=dict)

    objects = AssetManager()

    @property
    def kind(self):
        return 'asset'

    class Meta:

        # Example in Django documentation  represents `ordering` as a list
        # (even if it can be a list or a tuple). We enforce the type to `list`
        # because `rest_framework.filters.OrderingFilter` work with lists.
        # `AssetOrderingFilter` inherits from this class and it is used `
        # in `AssetViewSet to sort the result.
        # It avoids back and forth between types and/or coercing where
        # ordering is needed
        ordering = [
            '-date_modified',
        ]

        permissions = (
            # change_, add_, and delete_asset are provided automatically
            # by Django
            (PERM_VIEW_ASSET, t('Can view asset')),
            (PERM_DISCOVER_ASSET, t('Can discover asset in public lists')),
            (PERM_MANAGE_ASSET, t('Can manage all aspects of asset')),
            # Permissions for collected data, i.e. submissions
            (PERM_ADD_SUBMISSIONS, t('Can submit data to asset')),
            (PERM_VIEW_SUBMISSIONS, t('Can view submitted data for asset')),
            (PERM_PARTIAL_SUBMISSIONS, t('Can make partial actions on '
                                         'submitted data for asset '
                                         'for specific users')),
            (PERM_CHANGE_SUBMISSIONS, t('Can modify submitted data for asset')),
            (PERM_DELETE_SUBMISSIONS, t('Can delete submitted data for asset')),
            (PERM_VALIDATE_SUBMISSIONS, t("Can validate submitted data asset")),
            # TEMPORARY Issue #1161: A flag to indicate that permissions came
            # solely from `sync_kobocat_xforms` and not from any user
            # interaction with KPI
            (PERM_FROM_KC_ONLY, 'INTERNAL USE ONLY; DO NOT ASSIGN')
        )

        # Since Django 2.1, 4 permissions are added for each registered model:
        # - add
        # - change
        # - delete
        # - view
        # See https://docs.djangoproject.com/en/2.2/topics/auth/default/#default-permissions
        # for more detail.
        # `view_asset` clashes with newly built-in one.
        # The simplest way to fix this is to keep old behaviour
        default_permissions = ('add', 'change', 'delete')

    # Labels for each `asset_type` as they should be presented to users. Can be
    # strings or callables if special logic is needed. Callables receive the
    # codename of the permission for which a label is being created
    ASSET_TYPE_LABELS_FOR_PERMISSIONS = {
        ASSET_TYPE_SURVEY: (
            lambda p: t('project') if p == PERM_MANAGE_ASSET else t('form')
        ),
        ASSET_TYPE_TEMPLATE: t('template'),
        ASSET_TYPE_BLOCK: t('block'),
        ASSET_TYPE_QUESTION: t('question'),
        ASSET_TYPE_TEXT: t('text'),  # unused?
        ASSET_TYPE_EMPTY: t('empty'),  # unused?
        ASSET_TYPE_COLLECTION: t('collection'),
    }

    # Assignable permissions that are stored in the database.
    # The labels are templates used by `get_label_for_permission()`, which you
    # should call instead of accessing this dictionary directly
    ASSIGNABLE_PERMISSIONS_WITH_LABELS = {
        PERM_VIEW_ASSET: t('View ##asset_type_label##'),
        PERM_CHANGE_ASSET: t('Edit ##asset_type_label##'),
        PERM_DISCOVER_ASSET: t('Discover ##asset_type_label##'),
        PERM_MANAGE_ASSET: t('Manage ##asset_type_label##'),
        PERM_ADD_SUBMISSIONS: t('Add submissions'),
        PERM_VIEW_SUBMISSIONS: t('View submissions'),
        PERM_PARTIAL_SUBMISSIONS: {
            'default': t(
                'Act on submissions only from specific users'
            ),
            PERM_VIEW_SUBMISSIONS: t(
                'View submissions only from specific users'
            ),
            PERM_CHANGE_SUBMISSIONS: t(
                'Edit submissions only from specific users'
            ),
            PERM_DELETE_SUBMISSIONS: t(
                'Delete submissions only from specific users'
            ),
            PERM_VALIDATE_SUBMISSIONS: t(
                'Validate submissions only from specific users'
            ),
        },
        PERM_CHANGE_SUBMISSIONS: t('Edit submissions'),
        PERM_DELETE_SUBMISSIONS: t('Delete submissions'),
        PERM_VALIDATE_SUBMISSIONS: t('Validate submissions'),
    }
    ASSIGNABLE_PERMISSIONS = tuple(ASSIGNABLE_PERMISSIONS_WITH_LABELS.keys())
    # Depending on our `asset_type`, only some permissions might be applicable
    ASSIGNABLE_PERMISSIONS_BY_TYPE = {
        ASSET_TYPE_SURVEY: tuple(
            (p for p in ASSIGNABLE_PERMISSIONS if p != PERM_DISCOVER_ASSET)
        ),
        ASSET_TYPE_TEMPLATE: (
            PERM_VIEW_ASSET,
            PERM_CHANGE_ASSET,
            PERM_MANAGE_ASSET,
        ),
        ASSET_TYPE_BLOCK: (
            PERM_VIEW_ASSET,
            PERM_CHANGE_ASSET,
            PERM_MANAGE_ASSET,
        ),
        ASSET_TYPE_QUESTION: (
            PERM_VIEW_ASSET,
            PERM_CHANGE_ASSET,
            PERM_MANAGE_ASSET,
        ),
        ASSET_TYPE_TEXT: (),  # unused?
        ASSET_TYPE_EMPTY: (
            PERM_VIEW_ASSET,
            PERM_CHANGE_ASSET,
            PERM_MANAGE_ASSET,
        ),
        ASSET_TYPE_COLLECTION: (
            PERM_VIEW_ASSET,
            PERM_CHANGE_ASSET,
            PERM_DISCOVER_ASSET,
            PERM_MANAGE_ASSET,
        ),
    }

    # Calculated permissions that are neither directly assignable nor stored
    # in the database, but instead implied by assignable permissions
    CALCULATED_PERMISSIONS = (
        PERM_DELETE_ASSET,
    )
    # Only certain permissions can be inherited
    HERITABLE_PERMISSIONS = {
        # parent permission: child permission
        PERM_VIEW_ASSET: PERM_VIEW_ASSET,
        PERM_CHANGE_ASSET: PERM_CHANGE_ASSET
    }
    # Granting some permissions implies also granting other permissions
    IMPLIED_PERMISSIONS = {
        # Format: explicit: (implied, implied, ...)
        PERM_CHANGE_ASSET: (PERM_VIEW_ASSET,),
        PERM_DISCOVER_ASSET: (PERM_VIEW_ASSET,),
        PERM_MANAGE_ASSET: tuple(
            (
                p
                for p in ASSIGNABLE_PERMISSIONS
                if p not in (PERM_MANAGE_ASSET, PERM_PARTIAL_SUBMISSIONS)
            )
        ),
        PERM_ADD_SUBMISSIONS: (PERM_VIEW_ASSET,),
        PERM_VIEW_SUBMISSIONS: (PERM_VIEW_ASSET,),
        PERM_PARTIAL_SUBMISSIONS: (PERM_VIEW_ASSET,),
        PERM_CHANGE_SUBMISSIONS: (
            PERM_VIEW_SUBMISSIONS,
            PERM_ADD_SUBMISSIONS,
        ),
        PERM_DELETE_SUBMISSIONS: (PERM_VIEW_SUBMISSIONS,),
        PERM_VALIDATE_SUBMISSIONS: (PERM_VIEW_SUBMISSIONS,),
    }

    CONTRADICTORY_PERMISSIONS = {
        PERM_PARTIAL_SUBMISSIONS: (
            PERM_VIEW_SUBMISSIONS,
            PERM_CHANGE_SUBMISSIONS,
            PERM_DELETE_SUBMISSIONS,
            PERM_VALIDATE_SUBMISSIONS,
            PERM_MANAGE_ASSET,
        ),
        PERM_VIEW_SUBMISSIONS: (PERM_PARTIAL_SUBMISSIONS,),
        PERM_CHANGE_SUBMISSIONS: (PERM_PARTIAL_SUBMISSIONS,),
        PERM_DELETE_SUBMISSIONS: (PERM_PARTIAL_SUBMISSIONS,),
        PERM_VALIDATE_SUBMISSIONS: (PERM_PARTIAL_SUBMISSIONS,),
    }

    # Some permissions must be copied to KC
    KC_PERMISSIONS_MAP = {  # keys are KPI's codenames, values are KC's
        PERM_CHANGE_SUBMISSIONS: 'change_xform',  # "Can Edit" in KC UI
        PERM_VIEW_SUBMISSIONS: 'view_xform',  # "Can View" in KC UI
        PERM_ADD_SUBMISSIONS: 'report_xform',  # "Can submit to" in KC UI
        PERM_DELETE_SUBMISSIONS: 'delete_data_xform',  # "Can Delete Data" in KC UI
        PERM_VALIDATE_SUBMISSIONS: 'validate_xform',  # "Can Validate" in KC UI
    }
    KC_CONTENT_TYPE_KWARGS = {'app_label': 'logger', 'model': 'xform'}
    # KC records anonymous access as flags on the `XForm`
    KC_ANONYMOUS_PERMISSIONS_XFORM_FLAGS = {
        PERM_VIEW_SUBMISSIONS: {'shared': True, 'shared_data': True}
    }

    def __init__(self, *args, **kwargs):
        super().__init__(*args, **kwargs)
        # The two fields below are needed to keep a trace of the object state
        # before any alteration. See `__self.__copy_hidden_fields()` for details
        # They must be set with an invalid value for their counterparts to
        # be the comparison is accurate.
        self.__parent_id_copy = -1
        self.__deployment_data_copy = None
        self.__copy_hidden_fields()

    def __str__(self):
        return '{} ({})'.format(self.name, self.uid)

    def get_advanced_feature_instances(self):
        return advanced_feature_instances(self.content, self.advanced_features)

    @property
    def has_advanced_features(self):
        if self.advanced_features is None:
            return False
        return len(self.advanced_features) > 0

    def _get_additional_fields(self):
        return parse_known_cols(self.known_cols)

    def _get_engines(self):
        for instance in self.get_advanced_feature_instances():
            for key, val in instance.engines():
                yield key, val

    def analysis_form_json(self):
        additional_fields = list(self._get_additional_fields())
        engines = dict(self._get_engines())
        return {'engines': engines, 'additional_fields': additional_fields}

    def validate_advanced_features(self):
        if self.advanced_features is None:
            self.advanced_features = {}
        jsonschema_validate(instance=self.advanced_features,
                            schema=ADVANCED_FEATURES_PARAMS_SCHEMA)

    def update_submission_extra(self, content, user=None):
        submission_uuid = content.get('submission')
        # the view had better have handled this
        assert submission_uuid is not None

        # `select_for_update()` can only lock things that exist; make sure
        # a `SubmissionExtras` exists for this submission before proceeding
        self.submission_extras.get_or_create(submission_uuid=submission_uuid)

        with transaction.atomic():
            sub = (
                self.submission_extras.filter(submission_uuid=submission_uuid)
                .select_for_update()
                .first()
            )
            instances = self.get_advanced_feature_instances()
            compiled_content = {**sub.content}
            for instance in instances:
                compiled_content = instance.compile_revised_record(
                    compiled_content, edits=content
                )
            sub.content = compiled_content
            sub.save()

        return sub

    def get_advanced_submission_schema(self, url=None,
                                       content=False):
        if len(self.advanced_features) == 0:
            NO_FEATURES_MSG = 'no advanced features activated for this form'
            return {'type': 'object', '$description': NO_FEATURES_MSG}
        last_deployed_version = self.deployed_versions.first()
        if content:
            return advanced_submission_jsonschema(content,
                                                  self.advanced_features,
                                                  url=url)
        if last_deployed_version is None:
            NO_DEPLOYMENT_MSG = 'asset needs a deployment for this feature'
            return {'type': 'object', '$description': NO_DEPLOYMENT_MSG}
        content = last_deployed_version.version_content
        return advanced_submission_jsonschema(content,
                                              self.advanced_features,
                                              url=url)

    def adjust_content_on_save(self):
        """
        This is called on save by default if content exists.
        Can be disabled / skipped by calling with parameter:
        asset.save(adjust_content=False)
        """
        self._standardize(self.content)

        self._make_default_translation_first(self.content)
        self._strip_empty_rows(self.content)
        self._assign_kuids(self.content)
        self._autoname(self.content)
        self._insert_qpath(self.content)
        self._unlink_list_items(self.content)
        self._remove_empty_expressions(self.content)

        settings = self.content['settings']
        _title = settings.pop('form_title', None)
        id_string = settings.get('id_string')
        filename = self.summary.pop('filename', None)
        if filename:
            # if we have filename available, set the id_string
            # and/or form_title from the filename.
            if not id_string:
                id_string = sluggify_label(filename)
                settings['id_string'] = id_string
            if not _title:
                _title = filename
        if self.asset_type not in [ASSET_TYPE_SURVEY, ASSET_TYPE_TEMPLATE]:
            # instead of deleting the settings, simply clear them out
            self.content['settings'] = {}
            strip_kobo_locking_profile(self.content)

        if _title is not None:
            self.name = _title

    def clone(self, version_uid=None):
        # not currently used, but this is how "to_clone_dict" should work
        return Asset.objects.create(**self.to_clone_dict(version=version_uid))

    def create_version(self) -> [AssetVersion, None]:
        """
        Create a version of current asset.
        Asset has to belong to `ASSET_TYPE_WITH_CONTENT` otherwise no version
        is created and `None` is returned.
        """
        if self.asset_type not in ASSET_TYPES_WITH_CONTENT:
            return

        return self.asset_versions.create(
            name=self.name,
            version_content=self.content,
            _deployment_data=self._deployment_data,
            # Any new version starts out as not-deployed,
            # even if the asset itself is already deployed.
            # Note: `asset_version.deployed` is set in the
            # serializer `DeploymentSerializer`
            deployed=False,
        )

    @property
    def deployed_versions(self):
        return self.asset_versions.filter(deployed=True).order_by(
            '-date_modified')

    @property
    def discoverable_when_public(self):
        # This property is only needed when `self` is a collection.
        # We want to make a distinction between a collection which is not
        # discoverable and an asset which is not a collection
        # (which implies cannot be discoverable)
        if self.asset_type != ASSET_TYPE_COLLECTION:
            return None

        return self.permissions.filter(permission__codename=PERM_DISCOVER_ASSET,
                                       user_id=settings.ANONYMOUS_USER_ID).exists()

    def get_filters_for_partial_perm(
        self, user_id: int, perm: str = PERM_VIEW_SUBMISSIONS
    ) -> Union[list, None]:
        """
        Returns the list of filters for a specific permission `perm`
        and this specific asset.

        `perm` can only one of the submission permissions.
        """
        if (
            not perm.endswith(SUFFIX_SUBMISSIONS_PERMS)
            or perm == PERM_PARTIAL_SUBMISSIONS
        ):
            raise BadPermissionsException(t('Only partial permissions for '
                                            'submissions are supported'))

        perms = self.get_partial_perms(user_id, with_filters=True)
        if perms:
            try:
                return perms[perm]
            except KeyError:
                # User has some partial permissions but not the good one.
                # Return a false condition to avoid showing any results.
                return [{'_id': -1}]

        return None

    def get_label_for_permission(
        self, permission_or_codename: Union[Permission, str]
    ) -> str:
        """
        Get the correct label for a permission (object or codename) based on
        the type of this asset
        """
        try:
            codename = permission_or_codename.codename
            permission = permission_or_codename
        except AttributeError:
            codename = permission_or_codename
            permission = None

        try:
            label = self.ASSIGNABLE_PERMISSIONS_WITH_LABELS[codename]
        except KeyError:
            if permission:
                label = permission.name
            else:
                cached_code_names = get_cached_code_names()
                label = cached_code_names[codename]['name']

        asset_type_label = self.ASSET_TYPE_LABELS_FOR_PERMISSIONS[
            self.asset_type
        ]
        try:
            # Some labels may be callables
            asset_type_label = asset_type_label(codename)
        except TypeError:
            # Others are just strings
            pass

        # For partial permissions, label is a dict.
        # There is no replacements to do in the nested labels, but these lines
        # are there to support in case we need it one day
        if isinstance(label, dict):
            labels = copy.deepcopy(label)
            for key_ in labels.keys():
                labels[key_] = labels[key_].replace(
                    '##asset_type_label##',
                    # Raises TypeError if not coerced explicitly due to
                    # ugettext_lazy()
                    str(asset_type_label)
                )
            return labels
        else:
            return label.replace(
                '##asset_type_label##',
                # Raises TypeError if not coerced explicitly due to
                # ugettext_lazy()
                str(asset_type_label)
            )

    def get_partial_perms(
        self, user_id: int, with_filters: bool = False
    ) -> Union[list, dict, None]:
        """
        Returns the list of permissions the user is restricted to,
        for this specific asset.
        If `with_filters` is `True`, it returns a dict of permissions (as keys)
        and the filters (as values) to apply on query to narrow down
        the results.

        For example:
        `get_partial_perms(user1_obj.id)` would return
        ```
        ['view_submissions',]
        ```

        `get_partial_perms(user1_obj.id, with_filters=True)` would return
        ```
        {
            'view_submissions: [
                {'_submitted_by': {'$in': ['user1', 'user2']}},
                {'_submitted_by': 'user3'}
            ],
        }
        ```

        If user doesn't have any partial permissions, it returns `None`.
        """

        perms = self.asset_partial_permissions.filter(user_id=user_id)\
            .values_list("permissions", flat=True).first()

        if perms:
            if with_filters:
                return perms
            else:
                return list(perms)

        return None

    @property
    def has_active_hooks(self):
        """
        Returns if asset has active hooks.
        Useful to update `kc.XForm.has_kpi_hooks` field.
        :return: {boolean}
        """
        return self.hooks.filter(active=True).exists()

    def has_subscribed_user(self, user_id):
        # This property is only needed when `self` is a collection.
        # We want to make a distinction between a collection which does not have
        # the subscribed user and an asset which is not a collection
        # (which implies cannot have subscriptions)
        if self.asset_type != ASSET_TYPE_COLLECTION:
            return None

        # ToDo: See if using a loop can reduce the number of SQL queries.
        return self.userassetsubscription_set.filter(user_id=user_id).exists()

    @property
    def latest_deployed_version(self):
        return self.deployed_versions.first()

    @property
    def latest_deployed_version_uid(self) -> Optional[str]:
        """
        Use this property to only load the `uid` field (and avoid big contents
        like `AssetVersion.content`)
        """
        version = self.deployed_versions.only('uid', 'asset_id').first()
        if not version:
            return None
        return version.uid

    @property
    def latest_version(self):
        versions = None
        try:
            versions = self.prefetched_latest_versions
        except AttributeError:
            versions = self.asset_versions.order_by('-date_modified')
        try:
            return versions[0]
        except IndexError:
            return None

    @staticmethod
    def optimize_queryset_for_list(queryset):
        """ Used by serializers to improve performance when listing assets """
        queryset = queryset.defer(
            # Avoid pulling these from the database because they are often huge
            # and we don't need them for list views.
            'content', 'report_styles'
        ).select_related(
            # We only need `username`, but `select_related('owner__username')`
            # actually pulled in the entire `auth_user` table under Django 1.8.
            # In Django 1.9+, "select_related() prohibits non-relational fields
            # for nested relations."
            'owner',
        ).prefetch_related(
            'permissions__permission',
            'permissions__user',
            # `Prefetch(..., to_attr='prefetched_list')` stores the prefetched
            # related objects in a list (`prefetched_list`) that we can use in
            # other methods to avoid additional queries; see:
            # https://docs.djangoproject.com/en/1.8/ref/models/querysets/#prefetch-objects
            Prefetch('tags', to_attr='prefetched_tags'),
            Prefetch(
                'asset_versions',
                queryset=AssetVersion.objects.order_by(
                    '-date_modified'
                ).only('uid', 'asset', 'date_modified', 'deployed'),
                to_attr='prefetched_latest_versions',
            ),
        )
        return queryset

    def refresh_from_db(self, using=None, fields=None):
        super().refresh_from_db(using=using, fields=fields)
        # Refresh hidden fields too
        self.__copy_hidden_fields(fields)

    def rename_translation(self, _from, _to):
        if not self._has_translations(self.content, 2):
            raise ValueError('no translations available')
        self._rename_translation(self.content, _from, _to)

    # todo: test and implement this method
    # todo 2019-04-25: Still needed, `revert_to_version` does the same?
    # def restore_version(self, uid):
    #     _version_to_restore = self.asset_versions.get(uid=uid)
    #     self.content = _version_to_restore.version_content
    #     self.name = _version_to_restore.name

    def revert_to_version(self, version_uid):
        av = self.asset_versions.get(uid=version_uid)
        self.content = av.version_content
        self.save()

    def save(
        self,
        force_insert=False,
        force_update=False,
        update_fields=None,
        adjust_content=True,
        create_version=True,
        update_parent_languages=True,
        *args,
        **kwargs
    ):
        is_new = self.pk is None

        if self.asset_type not in ASSET_TYPES_WITH_CONTENT:
            # so long as all of the operations in this overridden `save()`
            # method pertain to content, bail out if it's impossible for this
            # asset to have content in the first place
            super().save(
                force_insert=force_insert,
                force_update=force_update,
                update_fields=update_fields,
                *args,
                **kwargs
            )
            return

        update_content_field = update_fields and 'content' in update_fields

        # Raise an exception if we want to adjust asset content
        # (i.e. `adjust_content` is True) but we are trying to update only
        # certain fields and `content` is not part of them, or if we
        # specifically ask to not adjust asset content, but trying to
        # update only certain fields and `content` is one of them.
        if (
            (adjust_content and update_fields and 'content' not in update_fields)
            or
            (not adjust_content and update_content_field)
        ):
            raise AssetAdjustContentError

        # If `content` is part of the updated fields, `summary` and
        # `report_styles` must be too.
        if update_content_field:
            update_fields += ['summary', 'report_styles']
            # Avoid duplicates
            update_fields = list(set(update_fields))

        # `self.content` must be the second condition. We do not want to get
        # the value of `self.content` if first condition is false.
        # The main purpose of this is avoid to load `self.content` when it is
        # deferred (see `AssetNestedObjectViewsetMixin.asset`) and does not need
        # to be updated.
        if (
            (not update_fields or update_content_field)
            and self.content is None
        ):
            self.content = {}

        # in certain circumstances, we don't want content to
        # be altered on save. (e.g. on asset.deploy())
        if adjust_content:
            self.adjust_content_on_save()

        if (
            not update_fields
            or update_fields and 'advanced_features' in update_fields
        ):
            self.validate_advanced_features()

        # populate summary (only when required)
        if not update_fields or update_fields and 'summary' in update_fields:
            self._populate_summary()

        # infer asset_type only between question and block
        if self.asset_type in [ASSET_TYPE_QUESTION, ASSET_TYPE_BLOCK]:
            try:
                row_count = int(self.summary.get('row_count'))
            except TypeError:
                pass
            else:
                if row_count == 1:
                    self.asset_type = ASSET_TYPE_QUESTION
                elif row_count > 1:
                    self.asset_type = ASSET_TYPE_BLOCK

        # populate report styles (only when required)
        if (
            not update_fields
            or update_fields and 'report_styles' in update_fields
        ):
            self._populate_report_styles()

        # Ensure `_deployment_data` is not saved directly
        try:
            stored_data_key = self._deployment_data['_stored_data_key']
        except KeyError:
            if self._deployment_data != self.__deployment_data_copy:
                raise DeploymentDataException
        else:
            if stored_data_key != self.deployment.stored_data_key:
                raise DeploymentDataException
            else:
                self._deployment_data.pop('_stored_data_key', None)
                self.__copy_hidden_fields()

        super().save(
            force_insert=force_insert,
            force_update=force_update,
            update_fields=update_fields,
            *args,
            **kwargs
        )

        # Update languages for parent and previous parent.
        # e.g. if a survey has been moved from one collection to another,
        # we want both collections to be updated.
        if self.parent is not None and update_parent_languages:
            if (
                self.parent_id != self.__parent_id_copy
                and self.__parent_id_copy is not None
            ):
                try:
                    previous_parent = Asset.objects.get(
                        pk=self.__parent_id_copy)
                    previous_parent.update_languages()
                    self.__parent_id_copy = self.parent_id
                except Asset.DoesNotExist:
                    pass

            # If object is new, we can add its languages to its parent without
            # worrying about removing its old values. It avoids an extra query.
            if is_new:
                self.parent.update_languages([self])
            else:
                # Otherwise, because we cannot know which languages are from
                # this object, update will be performed with all parent's
                # children.
                self.parent.update_languages()

        if self.has_deployment:
            self.deployment.sync_media_files(AssetFile.PAIRED_DATA)

        if create_version:
            self.create_version()

    @property
    def tag_string(self):
        try:
            tag_list = self.prefetched_tags
        except AttributeError:
            tag_names = self.tags.values_list('name', flat=True)
        else:
            tag_names = [tag.name for tag in tag_list]
        return ','.join(tag_names)

    @tag_string.setter
    def tag_string(self, value):
        intended_tags = value.split(',')
        # Backwards incompatible: TaggableManager.set now takes a list of tags
        # (instead of varargs) so that its API matches Django’s RelatedManager.set.
        # Example:
        # previously: item.tags.set("red", "blue")
        # now: item.tags.set(["red", "blue"])
        self.tags.set(intended_tags)

    def to_clone_dict(
            self,
            version: Union[str, AssetVersion] = None
    ) -> dict:
        """
        Returns a dictionary of the asset based on its version.

        :param version: Optional. It can be an object or its unique id
        :return dict
        """
        if not isinstance(version, AssetVersion):
            if version:
                version = self.asset_versions.get(uid=version)
            else:
                version = self.asset_versions.first()
                if not version:
                    version = self.create_version()

        return {
            'name': version.name,
            'content': version.version_content,
            'asset_type': self.asset_type,
            'tag_string': self.tag_string,
        }

    def to_ss_structure(self):
        return flatten_content(self.content, in_place=False)

    def update_languages(self, children=None):
        """
        Updates object's languages by aggregating all its children's languages

        Args:
            children (list<Asset>): Optional. When specified, `children`'s languages
            are merged with `self`'s languages. Otherwise, when it's `None`,
            DB is fetched to build the list according to `self.children`

        """
        # If object is not a collection, it should not have any children.
        # No need to go further.
        if self.asset_type != ASSET_TYPE_COLLECTION:
            return

        obj_languages = self.summary.get('languages', [])
        languages = set()

        if children:
            languages = set(obj_languages)
            children_languages = [child.summary.get('languages')
                                  for child in children
                                  if child.summary.get('languages')]
        else:
            children_languages = list(self.children
                                      .values_list('summary__languages',
                                                   flat=True)
                                      .exclude(Q(summary__languages=[]) |
                                               Q(summary__languages=[None]))
                                      .order_by())

        if children_languages:
            # Flatten `children_languages` to 1-dimension list.
            languages.update(reduce(add, children_languages))

        languages.discard(None)
        # Object of type set is not JSON serializable
        languages = list(languages)

        # If languages are still the same, no needs to update the object
        if sorted(obj_languages) == sorted(languages):
            return

        self.summary['languages'] = languages
        self.save(update_fields=['summary'])

    @property
    def version__content_hash(self):
        # Avoid reading the property `self.latest_version` more than once, since
        # it may execute a database query each time it's read
        latest_version = self.latest_version
        if latest_version:
            return latest_version.content_hash

    @property
    def version_id(self):
        # Avoid reading the property `self.latest_version` more than once, since
        # it may execute a database query each time it's read
        latest_version = self.latest_version
        if latest_version:
            return latest_version.uid

    @property
    def version_number_and_date(self) -> str:
        # Returns the count of all deployed versions (plus one for the current
        # version if it is not deployed) and the date the asset was last
        # modified
        count = self.deployed_versions.count()

        if not self.latest_version.deployed:
            count = count + 1

        return f'{count} {self.date_modified:(%Y-%m-%d %H:%M:%S)}'

    def _populate_report_styles(self):
        default = self.report_styles.get(DEFAULT_REPORTS_KEY, {})
        specifieds = self.report_styles.get(SPECIFIC_REPORTS_KEY, {})
        kuids_to_variable_names = self.report_styles.get('kuid_names', {})
        for (index, row) in enumerate(self.content.get('survey', [])):
            if '$kuid' not in row:
                if 'name' in row:
                    row['$kuid'] = json_hash([self.uid, row['name']])
                else:
                    row['$kuid'] = json_hash([self.uid, index, row])
            _identifier = row.get('name', row['$kuid'])
            kuids_to_variable_names[_identifier] = row['$kuid']
            if _identifier not in specifieds:
                specifieds[_identifier] = {}
        self.report_styles = {
            DEFAULT_REPORTS_KEY: default,
            SPECIFIC_REPORTS_KEY: specifieds,
            'kuid_names': kuids_to_variable_names,
        }

    def _populate_summary(self):
        if self.content is None:
            self.content = {}
            self.summary = {}
            return
        analyzer = AssetContentAnalyzer(**self.content)
        self.summary = analyzer.summary

    @transaction.atomic
    def snapshot(
        self,
        regenerate: bool = False,
        version_uid: Optional[str] = None,
        submission_uuid: Optional[str] = None,
        root_node_name: Optional[str] = None,
    ) -> AssetSnapshot:
        if version_uid:
            asset_version = self.asset_versions.get(uid=version_uid)
        else:
            asset_version = self.latest_version

<<<<<<< HEAD
        try:
            snapshot = AssetSnapshot.objects.get(asset=self,
                                                 asset_version=asset_version)
            if regenerate:
                snapshot.delete()
                snapshot = False
        except AssetSnapshot.MultipleObjectsReturned:
            # how did multiple snapshots get here?
            # FIXME: because `transaction.atomic` does not prevent `INSERT`s
            #   into the table between our `get()` and `create()` calls!
            snaps = AssetSnapshot.objects.filter(asset=self,
                                                 asset_version=asset_version)
            snaps.delete()
            snapshot = False
        except AssetSnapshot.DoesNotExist:
=======
        snap_params = {
            'asset': self,
            'asset_version': asset_version,
        }
        if submission_uuid:
            snap_params['submission_uuid'] = submission_uuid

        if regenerate:
>>>>>>> e8f33aac
            snapshot = False
            # Let's do some housekeeping
            remove_asset_snapshots.delay(self.id)
        else:
            snapshot = AssetSnapshot.objects.filter(**snap_params).order_by(
                '-date_created'
            ).first()

        if not snapshot:
            try:
                form_title = asset_version.form_title
                content = asset_version.version_content
            except AttributeError:
                form_title = self.form_title
                content = self.content

            settings_ = {'form_title': form_title}

            if root_node_name:
                # `name` may not sound like the right setting to control the
                # XML root node name, but it is, according to the XLSForm
                # specification:
                # https://xlsform.org/en/#specify-xforms-root-node-name
                settings_['name'] = root_node_name
                settings_['id_string'] = root_node_name

            self._append(content, settings=settings_)

            snap_params['source'] = content
            snapshot = AssetSnapshot.objects.create(**snap_params)

        return snapshot

    def _update_partial_permissions(
        self,
        user: 'auth.User',
        perm: str,
        remove: bool = False,
        partial_perms: Optional[dict] = None,
    ):
        """
        Stores, updates, and removes permissions that apply only to a subset of
        submissions in a project (also called row-level permissions or partial
        permissions).

        If `perm = PERM_PARTIAL_SUBMISSIONS`, it must be accompanied by
        `partial_perms`, which is a dictionary of permissions mapped to MongoDB
        filters. Each key of that dictionary is a permission string (codename),
        and each value is a list of MongoDB queries that specify which
        submissions the permission affects. A submission is affected if it
        matches *ANY* of the queries in the list.

        For example, to allow `user` to edit submissions made by 'alice' or
        'bob', and to allow `user` also to validate only submissions made by
        'bob', the following `partial_perms` could be used:
        ```
        {
            'change_submissions': [{
                '_submitted_by': {
                    '$in': [
                        'alice',
                        'bob'
                    ]
                }
            }],
            'validate_submissions': [{
                '_submitted_by': 'bob'
            }],
        }
        ```

        If `perm` is something other than `PERM_PARTIAL_SUBMISSIONS`, and that
        permission contradicts `PERM_PARTIAL_SUBMISSIONS`, *all* partial
        permission assignments for `user` on this asset are removed from the
        database. If the permission does not conflict, no action is taken.

        `remove = True` deletes all partial permissions assignments for `user`
        on this asset.
        """

        def clean_up_table():
            # Because of the unique constraint, there should be only
            # one record that matches this query.
            # We don't look for record existence to avoid extra query.
            self.asset_partial_permissions.filter(user_id=user.pk).delete()

        if perm == PERM_PARTIAL_SUBMISSIONS:

            if remove:
                clean_up_table()
                return

            if user.pk == self.owner.pk:
                raise BadPermissionsException(
                    t("Can not assign '{}' permission to owner".format(perm)))

            if not partial_perms:
                raise BadPermissionsException(
                    t("Can not assign '{}' permission. "
                      "Partial permissions are missing.".format(perm)))

            new_partial_perms = AssetUserPartialPermission\
                .update_partial_perms_to_include_implied(
                    self,
                    partial_perms
                )

            AssetUserPartialPermission.objects.update_or_create(
                asset_id=self.pk,
                user_id=user.pk,
                defaults={'permissions': new_partial_perms})

            # There are no real partial permissions for 'add_submissions' but
            # 'change_submissions' implies it. So if 'add_submissions' is in the
            # partial permissions list, it must be assigned to the user to the
            # user as well to let them perform edit actions on their subset of
            # data. Otherwise, KC will reject some actions.
            if PERM_ADD_SUBMISSIONS in new_partial_perms:
                self.assign_perm(
                    user_obj=user, perm=PERM_ADD_SUBMISSIONS, defer_recalc=True
                )

        elif perm in self.CONTRADICTORY_PERMISSIONS.get(PERM_PARTIAL_SUBMISSIONS):
            clean_up_table()

    def __copy_hidden_fields(self, fields: Optional[list] = None):
        """
        Save a copy of `parent_id` and `_deployment_data` for these purposes
        `save()` respectively.

        - `self.__parent_id_copy` is used to detect whether asset is linked a
           different parent
        - `self.__deployment_data_copy` is used to detect whether
          `_deployment_data` has been altered directly
        """

        # When fields are deferred, Django instantiates another copy
        # of the current Asset object to retrieve the value of the
        # requested field. Because we need to get a copy at the very
        # first beginning of the life of the object, this method is
        # called in the object constructor. Thus, trying to copy
        # deferred fields would create an infinite loop.
        # If `fields` is provided, fields are no longer deferred and should be
        # copied right away.
        if (
            fields is None and 'parent_id' not in self.get_deferred_fields()
            or fields and 'parent_id' in fields
        ):
            self.__parent_id_copy = self.parent_id
        if (
            fields is None and '_deployment_data' not in self.get_deferred_fields()
            or fields and '_deployment_data' in fields
        ):
            self.__deployment_data_copy = copy.deepcopy(
                self._deployment_data)


class UserAssetSubscription(models.Model):
    """ Record a user's subscription to a publicly-discoverable collection,
    i.e. one where the anonymous user has been granted `discover_asset` """
    asset = models.ForeignKey(Asset, on_delete=models.CASCADE)
    user = models.ForeignKey('auth.User', on_delete=models.CASCADE)
    uid = KpiUidField(uid_prefix='b')

    class Meta:
        unique_together = ('asset', 'user')<|MERGE_RESOLUTION|>--- conflicted
+++ resolved
@@ -9,10 +9,7 @@
 
 from django.conf import settings
 from django.contrib.auth.models import Permission
-<<<<<<< HEAD
-=======
 from django.core.exceptions import ObjectDoesNotExist
->>>>>>> e8f33aac
 from django.db import models
 from django.db import transaction
 from django.db.models import Exists, OuterRef, Prefetch, Q
@@ -1083,23 +1080,6 @@
         else:
             asset_version = self.latest_version
 
-<<<<<<< HEAD
-        try:
-            snapshot = AssetSnapshot.objects.get(asset=self,
-                                                 asset_version=asset_version)
-            if regenerate:
-                snapshot.delete()
-                snapshot = False
-        except AssetSnapshot.MultipleObjectsReturned:
-            # how did multiple snapshots get here?
-            # FIXME: because `transaction.atomic` does not prevent `INSERT`s
-            #   into the table between our `get()` and `create()` calls!
-            snaps = AssetSnapshot.objects.filter(asset=self,
-                                                 asset_version=asset_version)
-            snaps.delete()
-            snapshot = False
-        except AssetSnapshot.DoesNotExist:
-=======
         snap_params = {
             'asset': self,
             'asset_version': asset_version,
@@ -1108,7 +1088,6 @@
             snap_params['submission_uuid'] = submission_uuid
 
         if regenerate:
->>>>>>> e8f33aac
             snapshot = False
             # Let's do some housekeeping
             remove_asset_snapshots.delay(self.id)

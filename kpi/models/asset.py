# coding: utf-8
# 😬
import copy
from functools import reduce
from operator import add
from typing import Optional, Union

from jsonschema import validate as jsonschema_validate

from django.conf import settings
from django.contrib.auth.models import Permission
from django.db import models
from django.db import transaction
from django.db.models import Exists, OuterRef, Prefetch, Q
from django.utils.translation import gettext_lazy as t
from taggit.managers import TaggableManager, _TaggableManager
from taggit.utils import require_instance_manager
from formpack.utils.flatten_content import flatten_content
from formpack.utils.json_hash import json_hash
from formpack.utils.kobo_locking import strip_kobo_locking_profile

from kobo.apps.subsequences.utils import advanced_submission_jsonschema
from kobo.apps.subsequences.utils import advanced_feature_instances

from django.core.exceptions import ObjectDoesNotExist

from kobo.apps.subsequences.advanced_features_params_schema import (
    ADVANCED_FEATURES_PARAMS_SCHEMA,
)
from kobo.apps.reports.constants import (SPECIFIC_REPORTS_KEY,
                                         DEFAULT_REPORTS_KEY)
from kpi.constants import (
    ASSET_TYPES,
    ASSET_TYPES_WITH_CONTENT,
    ASSET_TYPE_BLOCK,
    ASSET_TYPE_COLLECTION,
    ASSET_TYPE_EMPTY,
    ASSET_TYPE_QUESTION,
    ASSET_TYPE_SURVEY,
    ASSET_TYPE_TEMPLATE,
    ASSET_TYPE_TEXT,
    PERM_ADD_SUBMISSIONS,
    PERM_CHANGE_ASSET,
    PERM_CHANGE_SUBMISSIONS,
    PERM_DELETE_ASSET,
    PERM_DELETE_SUBMISSIONS,
    PERM_DISCOVER_ASSET,
    PERM_FROM_KC_ONLY,
    PERM_MANAGE_ASSET,
    PERM_PARTIAL_SUBMISSIONS,
    PERM_VALIDATE_SUBMISSIONS,
    PERM_VIEW_ASSET,
    PERM_VIEW_SUBMISSIONS,
    SUFFIX_SUBMISSIONS_PERMS,
)
from kpi.deployment_backends.mixin import DeployableMixin
from kpi.exceptions import (
    AssetAdjustContentError,
    BadPermissionsException,
    DeploymentDataException,
)
from kpi.fields import (
    KpiUidField,
    LazyDefaultJSONBField,
)
from kpi.mixins import (
    FormpackXLSFormUtilsMixin,
    ObjectPermissionMixin,
    XlsExportableMixin,
)
from kpi.models.asset_file import AssetFile
from kpi.models.asset_snapshot import AssetSnapshot
from kpi.models.asset_user_partial_permission import AssetUserPartialPermission
from kpi.utils.asset_content_analyzer import AssetContentAnalyzer
from kpi.utils.object_permission import get_cached_code_names
from kpi.utils.sluggify import sluggify_label
from .asset_user_partial_permission import AssetUserPartialPermission
from .asset_version import AssetVersion


# TODO: Would prefer this to be a mixin that didn't derive from `Manager`.
class AssetManager(models.Manager):
    def create(self, *args, children_to_create=None, tag_string=None, **kwargs):
        update_parent_languages = kwargs.pop('update_parent_languages', True)

        # 3 lines below are copied from django.db.models.query.QuerySet.create()
        # because we need to pass an argument to save()
        # (and the default Django create() does not allow that)
        created = self.model(**kwargs)
        self._for_write = True
        created.save(force_insert=True, using=self.db,
                     update_parent_languages=update_parent_languages)

        if tag_string:
            created.tag_string = tag_string
        if children_to_create:
            new_assets = []
            for asset in children_to_create:
                asset['parent'] = created
                new_assets.append(Asset.objects.create(
                    update_parent_languages=False, **asset))
            created.update_languages(new_assets)
        return created

    def deployed(self):
        """
        Filter for deployed assets (i.e. assets having at least one deployed
        version) in an efficient way that doesn't involve joining or counting.
        https://docs.djangoproject.com/en/2.2/ref/models/expressions/#django.db.models.Exists
        """
        deployed_versions = AssetVersion.objects.filter(
            asset=OuterRef('pk'), deployed=True
        )
        return self.annotate(deployed=Exists(deployed_versions)).filter(
            deployed=True
        )

    def filter_by_tag_name(self, tag_name):
        return self.filter(tags__name=tag_name)


class KpiTaggableManager(_TaggableManager):
    @require_instance_manager
    def add(self, *tags, **kwargs):
        """ A wrapper that replaces spaces in tag names with dashes and also
        strips leading and trailng whitespace. Behavior should match the
        TagsInput transform function in app.es6. """
        tags_out = []
        for t in tags:
            # Modify strings only; the superclass' add() method will then
            # create Tags or use existing ones as appropriate.  We do not fix
            # existing Tag objects, which could also be passed into this
            # method, because a fixed name could collide with the name of
            # another Tag object already in the database.
            if isinstance(t, str):
                t = t.strip().replace(' ', '-')
            tags_out.append(t)
        super().add(*tags_out, **kwargs)


class Asset(ObjectPermissionMixin,
            DeployableMixin,
            XlsExportableMixin,
            FormpackXLSFormUtilsMixin,
            models.Model):
    name = models.CharField(max_length=255, blank=True, default='')
    date_created = models.DateTimeField(auto_now_add=True)
    date_modified = models.DateTimeField(auto_now=True)
    content = models.JSONField(default=dict)
    summary = models.JSONField(default=dict)
    report_styles = models.JSONField(default=dict)
    report_custom = models.JSONField(default=dict)
    map_styles = LazyDefaultJSONBField(default=dict)
    map_custom = LazyDefaultJSONBField(default=dict)
    advanced_features = LazyDefaultJSONBField(default=dict)
    asset_type = models.CharField(
        choices=ASSET_TYPES, max_length=20, default=ASSET_TYPE_SURVEY)
    parent = models.ForeignKey('Asset', related_name='children',
                               null=True, blank=True, on_delete=models.CASCADE)
    owner = models.ForeignKey('auth.User', related_name='assets', null=True,
                              on_delete=models.CASCADE)
    uid = KpiUidField(uid_prefix='a')
    tags = TaggableManager(manager=KpiTaggableManager)
    settings = models.JSONField(default=dict)

    # `_deployment_data` must **NOT** be touched directly by anything except
    # the `deployment` property provided by `DeployableMixin`.
    # ToDo Move the field to another table with one-to-one relationship
    _deployment_data = models.JSONField(default=dict)

    # JSON with subset of fields to share
    # {
    #   'enable': True,
    #   'fields': []  # shares all when empty
    # }
    data_sharing = LazyDefaultJSONBField(default=dict)
    # JSON with source assets' information
    # {
    #   <source_uid>: {
    #       'fields': []  # includes all fields shared by source when empty
    #       'paired_data_uid': 'pdxxxxxxx'  # auto-generated read-only
    #       'filename: 'xxxxx.xml'
    #   },
    #   ...
    #   <source_uid>: {
    #       'fields': []
    #       'paired_data_uid': 'pdxxxxxxx'
    #       'filename: 'xxxxx.xml'
    #   }
    # }
    paired_data = LazyDefaultJSONBField(default=dict)

    objects = AssetManager()

    @property
    def kind(self):
        return 'asset'

    class Meta:

        # Example in Django documentation  represents `ordering` as a list
        # (even if it can be a list or a tuple). We enforce the type to `list`
        # because `rest_framework.filters.OrderingFilter` work with lists.
        # `AssetOrderingFilter` inherits from this class and it is used `
        # in `AssetViewSet to sort the result.
        # It avoids back and forth between types and/or coercing where
        # ordering is needed
        ordering = [
            '-date_modified',
        ]

        permissions = (
            # change_, add_, and delete_asset are provided automatically
            # by Django
            (PERM_VIEW_ASSET, t('Can view asset')),
            (PERM_DISCOVER_ASSET, t('Can discover asset in public lists')),
            (PERM_MANAGE_ASSET, t('Can manage all aspects of asset')),
            # Permissions for collected data, i.e. submissions
            (PERM_ADD_SUBMISSIONS, t('Can submit data to asset')),
            (PERM_VIEW_SUBMISSIONS, t('Can view submitted data for asset')),
            (PERM_PARTIAL_SUBMISSIONS, t('Can make partial actions on '
                                         'submitted data for asset '
                                         'for specific users')),
            (PERM_CHANGE_SUBMISSIONS, t('Can modify submitted data for asset')),
            (PERM_DELETE_SUBMISSIONS, t('Can delete submitted data for asset')),
            (PERM_VALIDATE_SUBMISSIONS, t("Can validate submitted data asset")),
            # TEMPORARY Issue #1161: A flag to indicate that permissions came
            # solely from `sync_kobocat_xforms` and not from any user
            # interaction with KPI
            (PERM_FROM_KC_ONLY, 'INTERNAL USE ONLY; DO NOT ASSIGN')
        )

        # Since Django 2.1, 4 permissions are added for each registered model:
        # - add
        # - change
        # - delete
        # - view
        # See https://docs.djangoproject.com/en/2.2/topics/auth/default/#default-permissions
        # for more detail.
        # `view_asset` clashes with newly built-in one.
        # The simplest way to fix this is to keep old behaviour
        default_permissions = ('add', 'change', 'delete')

    # Labels for each `asset_type` as they should be presented to users. Can be
    # strings or callables if special logic is needed. Callables receive the
    # codename of the permission for which a label is being created
    ASSET_TYPE_LABELS_FOR_PERMISSIONS = {
        ASSET_TYPE_SURVEY: (
            lambda p: t('project') if p == PERM_MANAGE_ASSET else t('form')
        ),
        ASSET_TYPE_TEMPLATE: t('template'),
        ASSET_TYPE_BLOCK: t('block'),
        ASSET_TYPE_QUESTION: t('question'),
        ASSET_TYPE_TEXT: t('text'),  # unused?
        ASSET_TYPE_EMPTY: t('empty'),  # unused?
        ASSET_TYPE_COLLECTION: t('collection'),
    }

    # Assignable permissions that are stored in the database.
    # The labels are templates used by `get_label_for_permission()`, which you
    # should call instead of accessing this dictionary directly
    ASSIGNABLE_PERMISSIONS_WITH_LABELS = {
        PERM_VIEW_ASSET: t('View ##asset_type_label##'),
        PERM_CHANGE_ASSET: t('Edit ##asset_type_label##'),
        PERM_DISCOVER_ASSET: t('Discover ##asset_type_label##'),
        PERM_MANAGE_ASSET: t('Manage ##asset_type_label##'),
        PERM_ADD_SUBMISSIONS: t('Add submissions'),
        PERM_VIEW_SUBMISSIONS: t('View submissions'),
        PERM_PARTIAL_SUBMISSIONS: {
            'default': t(
                'Act on submissions only from specific users'
            ),
            PERM_VIEW_SUBMISSIONS: t(
                'View submissions only from specific users'
            ),
            PERM_CHANGE_SUBMISSIONS: t(
                'Edit submissions only from specific users'
            ),
            PERM_DELETE_SUBMISSIONS: t(
                'Delete submissions only from specific users'
            ),
            PERM_VALIDATE_SUBMISSIONS: t(
                'Validate submissions only from specific users'
            ),
        },
        PERM_CHANGE_SUBMISSIONS: t('Edit submissions'),
        PERM_DELETE_SUBMISSIONS: t('Delete submissions'),
        PERM_VALIDATE_SUBMISSIONS: t('Validate submissions'),
    }
    ASSIGNABLE_PERMISSIONS = tuple(ASSIGNABLE_PERMISSIONS_WITH_LABELS.keys())
    # Depending on our `asset_type`, only some permissions might be applicable
    ASSIGNABLE_PERMISSIONS_BY_TYPE = {
        ASSET_TYPE_SURVEY: tuple(
            (p for p in ASSIGNABLE_PERMISSIONS if p != PERM_DISCOVER_ASSET)
        ),
        ASSET_TYPE_TEMPLATE: (
            PERM_VIEW_ASSET,
            PERM_CHANGE_ASSET,
            PERM_MANAGE_ASSET,
        ),
        ASSET_TYPE_BLOCK: (
            PERM_VIEW_ASSET,
            PERM_CHANGE_ASSET,
            PERM_MANAGE_ASSET,
        ),
        ASSET_TYPE_QUESTION: (
            PERM_VIEW_ASSET,
            PERM_CHANGE_ASSET,
            PERM_MANAGE_ASSET,
        ),
        ASSET_TYPE_TEXT: (),  # unused?
        ASSET_TYPE_EMPTY: (
            PERM_VIEW_ASSET,
            PERM_CHANGE_ASSET,
            PERM_MANAGE_ASSET,
        ),
        ASSET_TYPE_COLLECTION: (
            PERM_VIEW_ASSET,
            PERM_CHANGE_ASSET,
            PERM_DISCOVER_ASSET,
            PERM_MANAGE_ASSET,
        ),
    }

    # Calculated permissions that are neither directly assignable nor stored
    # in the database, but instead implied by assignable permissions
    CALCULATED_PERMISSIONS = (
        PERM_DELETE_ASSET,
    )
    # Only certain permissions can be inherited
    HERITABLE_PERMISSIONS = {
        # parent permission: child permission
        PERM_VIEW_ASSET: PERM_VIEW_ASSET,
        PERM_CHANGE_ASSET: PERM_CHANGE_ASSET
    }
    # Granting some permissions implies also granting other permissions
    IMPLIED_PERMISSIONS = {
        # Format: explicit: (implied, implied, ...)
        PERM_CHANGE_ASSET: (PERM_VIEW_ASSET,),
        PERM_DISCOVER_ASSET: (PERM_VIEW_ASSET,),
        PERM_MANAGE_ASSET: tuple(
            (
                p
                for p in ASSIGNABLE_PERMISSIONS
                if p not in (PERM_MANAGE_ASSET, PERM_PARTIAL_SUBMISSIONS)
            )
        ),
        PERM_ADD_SUBMISSIONS: (PERM_VIEW_ASSET,),
        PERM_VIEW_SUBMISSIONS: (PERM_VIEW_ASSET,),
        PERM_PARTIAL_SUBMISSIONS: (PERM_VIEW_ASSET,),
        PERM_CHANGE_SUBMISSIONS: (
            PERM_VIEW_SUBMISSIONS,
            PERM_ADD_SUBMISSIONS,
        ),
        PERM_DELETE_SUBMISSIONS: (PERM_VIEW_SUBMISSIONS,),
        PERM_VALIDATE_SUBMISSIONS: (PERM_VIEW_SUBMISSIONS,),
    }

    CONTRADICTORY_PERMISSIONS = {
        PERM_PARTIAL_SUBMISSIONS: (
            PERM_VIEW_SUBMISSIONS,
            PERM_CHANGE_SUBMISSIONS,
            PERM_DELETE_SUBMISSIONS,
            PERM_VALIDATE_SUBMISSIONS,
            PERM_MANAGE_ASSET,
        ),
        PERM_VIEW_SUBMISSIONS: (PERM_PARTIAL_SUBMISSIONS,),
        PERM_CHANGE_SUBMISSIONS: (PERM_PARTIAL_SUBMISSIONS,),
        PERM_DELETE_SUBMISSIONS: (PERM_PARTIAL_SUBMISSIONS,),
        PERM_VALIDATE_SUBMISSIONS: (PERM_PARTIAL_SUBMISSIONS,),
    }

    # Some permissions must be copied to KC
    KC_PERMISSIONS_MAP = {  # keys are KPI's codenames, values are KC's
        PERM_CHANGE_SUBMISSIONS: 'change_xform',  # "Can Edit" in KC UI
        PERM_VIEW_SUBMISSIONS: 'view_xform',  # "Can View" in KC UI
        PERM_ADD_SUBMISSIONS: 'report_xform',  # "Can submit to" in KC UI
        PERM_DELETE_SUBMISSIONS: 'delete_data_xform',  # "Can Delete Data" in KC UI
        PERM_VALIDATE_SUBMISSIONS: 'validate_xform',  # "Can Validate" in KC UI
    }
    KC_CONTENT_TYPE_KWARGS = {'app_label': 'logger', 'model': 'xform'}
    # KC records anonymous access as flags on the `XForm`
    KC_ANONYMOUS_PERMISSIONS_XFORM_FLAGS = {
        PERM_VIEW_SUBMISSIONS: {'shared': True, 'shared_data': True}
    }

    def __init__(self, *args, **kwargs):
        super().__init__(*args, **kwargs)
        # The two fields below are needed to keep a trace of the object state
        # before any alteration. See `__self.__copy_hidden_fields()` for details
        # They must be set with an invalid value for their counterparts to
        # be the comparison is accurate.
        self.__parent_id_copy = -1
        self.__deployment_data_copy = None
        self.__copy_hidden_fields()

    def __str__(self):
        return '{} ({})'.format(self.name, self.uid)

    def get_advanced_feature_instances(self):
        return advanced_feature_instances(self.content, self.advanced_features)

    @property
    def has_advanced_features(self):
        if self.advanced_features is None:
            return False
        return len(self.advanced_features) > 0

    def _get_additional_fields(self):
        for instance in self.get_advanced_feature_instances():
            for field in instance.addl_fields():
                yield field

    def _get_engines(self):
        for instance in self.get_advanced_feature_instances():
            for key, val in instance.engines():
                yield key, val

    def analysis_form_json(self):
        additional_fields = list(self._get_additional_fields())
        engines = dict(self._get_engines())
        return {'engines': engines, 'additional_fields': additional_fields}

    def validate_advanced_features(self):
        if self.advanced_features is None:
            self.advanced_features = {}
        jsonschema_validate(instance=self.advanced_features,
                            schema=ADVANCED_FEATURES_PARAMS_SCHEMA)

    def update_submission_extra(self, content, user=None):
        submission_uuid = content.get('submission')
        try:
            sub = self.submission_extras.get(submission_uuid=submission_uuid)
        except ObjectDoesNotExist:
            sub = self.submission_extras.model(asset=self, submission_uuid=submission_uuid)
        instances = self.get_advanced_feature_instances()
        compiled_content = {**sub.content}
        for instance in instances:
            compiled_content = instance.compile_revised_record(compiled_content,
                                                               edits=content)
        sub.content = compiled_content
        sub.save()
        return sub

    def get_advanced_submission_schema(self, url=None,
                                       content=False):
        if len(self.advanced_features) == 0:
            NO_FEATURES_MSG = 'no advanced features activated for this form'
            return {'type': 'object', '$description': NO_FEATURES_MSG}
        last_deployed_version = self.deployed_versions.first()
        if content:
            return advanced_submission_jsonschema(content,
                                                  self.advanced_features,
                                                  url=url)
        if last_deployed_version is None:
            NO_DEPLOYMENT_MSG = 'asset needs a deployment for this feature'
            return {'type': 'object', '$description': NO_DEPLOYMENT_MSG}
        content = last_deployed_version.version_content
        return advanced_submission_jsonschema(content,
                                              self.advanced_features,
                                              url=url)

    def adjust_content_on_save(self):
        """
        This is called on save by default if content exists.
        Can be disabled / skipped by calling with parameter:
        asset.save(adjust_content=False)
        """
        self._standardize(self.content)

        self._make_default_translation_first(self.content)
        self._strip_empty_rows(self.content)
        self._assign_kuids(self.content)
        self._autoname(self.content)
        self._insert_qpath(self.content)
        self._unlink_list_items(self.content)
        self._remove_empty_expressions(self.content)

        settings = self.content['settings']
        _title = settings.pop('form_title', None)
        id_string = settings.get('id_string')
        filename = self.summary.pop('filename', None)
        if filename:
            # if we have filename available, set the id_string
            # and/or form_title from the filename.
            if not id_string:
                id_string = sluggify_label(filename)
                settings['id_string'] = id_string
            if not _title:
                _title = filename
        if self.asset_type not in [ASSET_TYPE_SURVEY, ASSET_TYPE_TEMPLATE]:
            # instead of deleting the settings, simply clear them out
            self.content['settings'] = {}
            strip_kobo_locking_profile(self.content)

        if _title is not None:
            self.name = _title

    def clone(self, version_uid=None):
        # not currently used, but this is how "to_clone_dict" should work
        return Asset.objects.create(**self.to_clone_dict(version=version_uid))

    def create_version(self) -> [AssetVersion, None]:
        """
        Create a version of current asset.
        Asset has to belong to `ASSET_TYPE_WITH_CONTENT` otherwise no version
        is created and `None` is returned.
        """
        if self.asset_type not in ASSET_TYPES_WITH_CONTENT:
            return

        return self.asset_versions.create(
            name=self.name,
            version_content=self.content,
            _deployment_data=self._deployment_data,
            # Any new version starts out as not-deployed,
            # even if the asset itself is already deployed.
            # Note: `asset_version.deployed` is set in the
            # serializer `DeploymentSerializer`
            deployed=False,
        )

    @property
    def deployed_versions(self):
        return self.asset_versions.filter(deployed=True).order_by(
            '-date_modified')

    @property
    def discoverable_when_public(self):
        # This property is only needed when `self` is a collection.
        # We want to make a distinction between a collection which is not
        # discoverable and an asset which is not a collection
        # (which implies cannot be discoverable)
        if self.asset_type != ASSET_TYPE_COLLECTION:
            return None

        return self.permissions.filter(permission__codename=PERM_DISCOVER_ASSET,
                                       user_id=settings.ANONYMOUS_USER_ID).exists()

    def get_filters_for_partial_perm(
        self, user_id: int, perm: str = PERM_VIEW_SUBMISSIONS
    ) -> Union[list, None]:
        """
        Returns the list of filters for a specific permission `perm`
        and this specific asset.

        `perm` can only one of the submission permissions.
        """
        if (
            not perm.endswith(SUFFIX_SUBMISSIONS_PERMS)
            or perm == PERM_PARTIAL_SUBMISSIONS
        ):
            raise BadPermissionsException(t('Only partial permissions for '
                                            'submissions are supported'))

        perms = self.get_partial_perms(user_id, with_filters=True)
        if perms:
            try:
                return perms[perm]
            except KeyError:
                # User has some partial permissions but not the good one.
                # Return a false condition to avoid showing any results.
                return [{'_id': -1}]

        return None

    def get_label_for_permission(
        self, permission_or_codename: Union[Permission, str]
    ) -> str:
        """
        Get the correct label for a permission (object or codename) based on
        the type of this asset
        """
        try:
            codename = permission_or_codename.codename
            permission = permission_or_codename
        except AttributeError:
            codename = permission_or_codename
            permission = None

        try:
            label = self.ASSIGNABLE_PERMISSIONS_WITH_LABELS[codename]
        except KeyError:
            if permission:
                label = permission.name
            else:
                cached_code_names = get_cached_code_names()
                label = cached_code_names[codename]['name']

        asset_type_label = self.ASSET_TYPE_LABELS_FOR_PERMISSIONS[
            self.asset_type
        ]
        try:
            # Some labels may be callables
            asset_type_label = asset_type_label(codename)
        except TypeError:
            # Others are just strings
            pass

        # For partial permissions, label is a dict.
        # There is no replacements to do in the nested labels, but these lines
        # are there to support in case we need it one day
        if isinstance(label, dict):
            labels = copy.deepcopy(label)
            for key_ in labels.keys():
                labels[key_] = labels[key_].replace(
                    '##asset_type_label##',
                    # Raises TypeError if not coerced explicitly due to
                    # ugettext_lazy()
                    str(asset_type_label)
                )
            return labels
        else:
            return label.replace(
                '##asset_type_label##',
                # Raises TypeError if not coerced explicitly due to
                # ugettext_lazy()
                str(asset_type_label)
            )

    def get_partial_perms(
        self, user_id: int, with_filters: bool = False
    ) -> Union[list, dict, None]:
        """
        Returns the list of permissions the user is restricted to,
        for this specific asset.
        If `with_filters` is `True`, it returns a dict of permissions (as keys)
        and the filters (as values) to apply on query to narrow down
        the results.

        For example:
        `get_partial_perms(user1_obj.id)` would return
        ```
        ['view_submissions',]
        ```

        `get_partial_perms(user1_obj.id, with_filters=True)` would return
        ```
        {
            'view_submissions: [
                {'_submitted_by': {'$in': ['user1', 'user2']}},
                {'_submitted_by': 'user3'}
            ],
        }
        ```

        If user doesn't have any partial permissions, it returns `None`.
        """

        perms = self.asset_partial_permissions.filter(user_id=user_id)\
            .values_list("permissions", flat=True).first()

        if perms:
            if with_filters:
                return perms
            else:
                return list(perms)

        return None

    @property
    def has_active_hooks(self):
        """
        Returns if asset has active hooks.
        Useful to update `kc.XForm.has_kpi_hooks` field.
        :return: {boolean}
        """
        return self.hooks.filter(active=True).exists()

    def has_subscribed_user(self, user_id):
        # This property is only needed when `self` is a collection.
        # We want to make a distinction between a collection which does not have
        # the subscribed user and an asset which is not a collection
        # (which implies cannot have subscriptions)
        if self.asset_type != ASSET_TYPE_COLLECTION:
            return None

        # ToDo: See if using a loop can reduce the number of SQL queries.
        return self.userassetsubscription_set.filter(user_id=user_id).exists()

    @property
    def latest_deployed_version(self):
        return self.deployed_versions.first()

    @property
    def latest_version(self):
        versions = None
        try:
            versions = self.prefetched_latest_versions
        except AttributeError:
            versions = self.asset_versions.order_by('-date_modified')
        try:
            return versions[0]
        except IndexError:
            return None

    @staticmethod
    def optimize_queryset_for_list(queryset):
        """ Used by serializers to improve performance when listing assets """
        queryset = queryset.defer(
            # Avoid pulling these from the database because they are often huge
            # and we don't need them for list views.
            'content', 'report_styles'
        ).select_related(
            # We only need `username`, but `select_related('owner__username')`
            # actually pulled in the entire `auth_user` table under Django 1.8.
            # In Django 1.9+, "select_related() prohibits non-relational fields
            # for nested relations."
            'owner',
        ).prefetch_related(
            'permissions__permission',
            'permissions__user',
            # `Prefetch(..., to_attr='prefetched_list')` stores the prefetched
            # related objects in a list (`prefetched_list`) that we can use in
            # other methods to avoid additional queries; see:
            # https://docs.djangoproject.com/en/1.8/ref/models/querysets/#prefetch-objects
            Prefetch('tags', to_attr='prefetched_tags'),
            Prefetch(
                'asset_versions',
                queryset=AssetVersion.objects.order_by(
                    '-date_modified'
                ).only('uid', 'asset', 'date_modified', 'deployed'),
                to_attr='prefetched_latest_versions',
            ),
        )
        return queryset

    def refresh_from_db(self, using=None, fields=None):
        super().refresh_from_db(using=using, fields=fields)
        # Refresh hidden fields too
        self.__copy_hidden_fields(fields)

    def rename_translation(self, _from, _to):
        if not self._has_translations(self.content, 2):
            raise ValueError('no translations available')
        self._rename_translation(self.content, _from, _to)

    # todo: test and implement this method
    # todo 2019-04-25: Still needed, `revert_to_version` does the same?
    # def restore_version(self, uid):
    #     _version_to_restore = self.asset_versions.get(uid=uid)
    #     self.content = _version_to_restore.version_content
    #     self.name = _version_to_restore.name

    def revert_to_version(self, version_uid):
        av = self.asset_versions.get(uid=version_uid)
        self.content = av.version_content
        self.save()

    def save(
        self,
        force_insert=False,
        force_update=False,
        update_fields=None,
        adjust_content=True,
        create_version=True,
        update_parent_languages=True,
        *args,
        **kwargs
    ):
        is_new = self.pk is None

        if self.asset_type not in ASSET_TYPES_WITH_CONTENT:
            # so long as all of the operations in this overridden `save()`
            # method pertain to content, bail out if it's impossible for this
            # asset to have content in the first place
            super().save(
                force_insert=force_insert,
                force_update=force_update,
                update_fields=update_fields,
                *args,
                **kwargs
            )
            return

        update_content_field = update_fields and 'content' in update_fields

        # Raise an exception if we want to adjust asset content
        # (i.e. `adjust_content` is True) but we are trying to update only
        # certain fields and `content` is not part of them, or if we
        # specifically ask to not adjust asset content, but trying to
        # update only certain fields and `content` is one of them.
        if (
            (adjust_content and update_fields and 'content' not in update_fields)
            or
            (not adjust_content and update_content_field)
        ):
            raise AssetAdjustContentError

        # If `content` is part of the updated fields, `summary` and
        # `report_styles` must be too.
        if update_content_field:
            update_fields += ['summary', 'report_styles']
            # Avoid duplicates
            update_fields = list(set(update_fields))

        # `self.content` must be the second condition. We do not want to get
        # the value of `self.content` if first condition is false.
        # The main purpose of this is avoid to load `self.content` when it is
        # deferred (see `AssetNestedObjectViewsetMixin.asset`) and does not need
        # to be updated.
        if (
            (not update_fields or update_content_field)
            and self.content is None
        ):
            self.content = {}

        # in certain circumstances, we don't want content to
        # be altered on save. (e.g. on asset.deploy())
        if adjust_content:
            self.adjust_content_on_save()

<<<<<<< HEAD
        self.validate_advanced_features()

        # populate summary
        self._populate_summary()
=======
        # populate summary (only when required)
        if not update_fields or update_fields and 'summary' in update_fields:
            self._populate_summary()
>>>>>>> 602094b7

        # infer asset_type only between question and block
        if self.asset_type in [ASSET_TYPE_QUESTION, ASSET_TYPE_BLOCK]:
            try:
                row_count = int(self.summary.get('row_count'))
            except TypeError:
                pass
            else:
                if row_count == 1:
                    self.asset_type = ASSET_TYPE_QUESTION
                elif row_count > 1:
                    self.asset_type = ASSET_TYPE_BLOCK

        # populate report styles (only when required)
        if (
            not update_fields
            or update_fields and 'report_styles' in update_fields
        ):
            self._populate_report_styles()

        # Ensure `_deployment_data` is not saved directly
        try:
            stored_data_key = self._deployment_data['_stored_data_key']
        except KeyError:
            if self._deployment_data != self.__deployment_data_copy:
                raise DeploymentDataException
        else:
            if stored_data_key != self.deployment.stored_data_key:
                raise DeploymentDataException
            else:
                self._deployment_data.pop('_stored_data_key', None)
                self.__copy_hidden_fields()

        super().save(
            force_insert=force_insert,
            force_update=force_update,
            update_fields=update_fields,
            *args,
            **kwargs
        )

        # Update languages for parent and previous parent.
        # e.g. if a survey has been moved from one collection to another,
        # we want both collections to be updated.
        if self.parent is not None and update_parent_languages:
            if (
                self.parent_id != self.__parent_id_copy
                and self.__parent_id_copy is not None
            ):
                try:
                    previous_parent = Asset.objects.get(
                        pk=self.__parent_id_copy)
                    previous_parent.update_languages()
                    self.__parent_id_copy = self.parent_id
                except Asset.DoesNotExist:
                    pass

            # If object is new, we can add its languages to its parent without
            # worrying about removing its old values. It avoids an extra query.
            if is_new:
                self.parent.update_languages([self])
            else:
                # Otherwise, because we cannot know which languages are from
                # this object, update will be performed with all parent's
                # children.
                self.parent.update_languages()

        if self.has_deployment:
            self.deployment.sync_media_files(AssetFile.PAIRED_DATA)

        if create_version:
            self.create_version()

    @property
    def snapshot(self):
        return self._snapshot(regenerate=False)

    @property
    def tag_string(self):
        try:
            tag_list = self.prefetched_tags
        except AttributeError:
            tag_names = self.tags.values_list('name', flat=True)
        else:
            tag_names = [tag.name for tag in tag_list]
        return ','.join(tag_names)

    @tag_string.setter
    def tag_string(self, value):
        intended_tags = value.split(',')
        # Backwards incompatible: TaggableManager.set now takes a list of tags
        # (instead of varargs) so that its API matches Django’s RelatedManager.set.
        # Example:
        # previously: item.tags.set("red", "blue")
        # now: item.tags.set(["red", "blue"])
        self.tags.set(intended_tags)

    def to_clone_dict(
            self,
            version: Union[str, AssetVersion] = None
    ) -> dict:
        """
        Returns a dictionary of the asset based on its version.

        :param version: Optional. It can be an object or its unique id
        :return dict
        """
        if not isinstance(version, AssetVersion):
            if version:
                version = self.asset_versions.get(uid=version)
            else:
                version = self.asset_versions.first()
                if not version:
                    version = self.create_version()

        return {
            'name': version.name,
            'content': version.version_content,
            'asset_type': self.asset_type,
            'tag_string': self.tag_string,
        }

    def to_ss_structure(self):
        return flatten_content(self.content, in_place=False)

    def update_languages(self, children=None):
        """
        Updates object's languages by aggregating all its children's languages

        Args:
            children (list<Asset>): Optional. When specified, `children`'s languages
            are merged with `self`'s languages. Otherwise, when it's `None`,
            DB is fetched to build the list according to `self.children`

        """
        # If object is not a collection, it should not have any children.
        # No need to go further.
        if self.asset_type != ASSET_TYPE_COLLECTION:
            return

        obj_languages = self.summary.get('languages', [])
        languages = set()

        if children:
            languages = set(obj_languages)
            children_languages = [child.summary.get('languages')
                                  for child in children
                                  if child.summary.get('languages')]
        else:
            children_languages = list(self.children
                                      .values_list('summary__languages',
                                                   flat=True)
                                      .exclude(Q(summary__languages=[]) |
                                               Q(summary__languages=[None]))
                                      .order_by())

        if children_languages:
            # Flatten `children_languages` to 1-dimension list.
            languages.update(reduce(add, children_languages))

        languages.discard(None)
        # Object of type set is not JSON serializable
        languages = list(languages)

        # If languages are still the same, no needs to update the object
        if sorted(obj_languages) == sorted(languages):
            return

        self.summary['languages'] = languages
        self.save(update_fields=['summary'])

    @property
    def version__content_hash(self):
        # Avoid reading the property `self.latest_version` more than once, since
        # it may execute a database query each time it's read
        latest_version = self.latest_version
        if latest_version:
            return latest_version.content_hash

    @property
    def version_id(self):
        # Avoid reading the property `self.latest_version` more than once, since
        # it may execute a database query each time it's read
        latest_version = self.latest_version
        if latest_version:
            return latest_version.uid

    @property
    def version_number_and_date(self) -> str:
        # Returns the count of all deployed versions (plus one for the current
        # version if it is not deployed) and the date the asset was last
        # modified
        count = self.deployed_versions.count()

        if not self.latest_version.deployed:
            count = count + 1

        return f'{count} {self.date_modified:(%Y-%m-%d %H:%M:%S)}'

    # TODO: take leading underscore off of `_snapshot()` and call it directly?
    # we would also have to remove or rename the `snapshot` property
    def versioned_snapshot(self,
        version_uid: str,
        root_node_name: Optional[str] = None,
        submission_uuid: Optional[str] = None,
    ) -> AssetSnapshot:
        return self._snapshot(
            regenerate=False,
            version_uid=version_uid,
            submission_uuid=submission_uuid,
            root_node_name=root_node_name,
        )

    def _populate_report_styles(self):
        default = self.report_styles.get(DEFAULT_REPORTS_KEY, {})
        specifieds = self.report_styles.get(SPECIFIC_REPORTS_KEY, {})
        kuids_to_variable_names = self.report_styles.get('kuid_names', {})
        for (index, row) in enumerate(self.content.get('survey', [])):
            if '$kuid' not in row:
                if 'name' in row:
                    row['$kuid'] = json_hash([self.uid, row['name']])
                else:
                    row['$kuid'] = json_hash([self.uid, index, row])
            _identifier = row.get('name', row['$kuid'])
            kuids_to_variable_names[_identifier] = row['$kuid']
            if _identifier not in specifieds:
                specifieds[_identifier] = {}
        self.report_styles = {
            DEFAULT_REPORTS_KEY: default,
            SPECIFIC_REPORTS_KEY: specifieds,
            'kuid_names': kuids_to_variable_names,
        }

    def _populate_summary(self):
        if self.content is None:
            self.content = {}
            self.summary = {}
            return
        analyzer = AssetContentAnalyzer(**self.content)
        self.summary = analyzer.summary

    @transaction.atomic
    def _snapshot(
        self,
        regenerate: bool = True,
        version_uid: Optional[str] = None,
        submission_uuid: Optional[str] = None,
        root_node_name: Optional[str] = None,
    ) -> AssetSnapshot:
        if version_uid:
            asset_version = self.asset_versions.get(uid=version_uid)
        else:
            asset_version = self.latest_version

        snap_params = {
            'asset': self,
            'asset_version': asset_version,
        }
        if submission_uuid:
            snap_params['submission_uuid'] = submission_uuid
        try:
            snapshot = AssetSnapshot.objects.get(**snap_params)
            if regenerate:
                snapshot.delete()
                snapshot = False
        except AssetSnapshot.MultipleObjectsReturned:
            # how did multiple snapshots get here?
            snaps = AssetSnapshot.objects.filter(**snap_params)
            snaps.delete()
            snapshot = False
        except AssetSnapshot.DoesNotExist:
            snapshot = False

        if not snapshot:
            try:
                form_title = asset_version.form_title
                content = asset_version.version_content
            except AttributeError:
                form_title = self.form_title
                content = self.content

            settings_ = {'form_title': form_title}

            if root_node_name:
                # `name` may not sound like the right setting to control the
                # XML root node name, but it is, according to the XLSForm
                # specification:
                # https://xlsform.org/en/#specify-xforms-root-node-name
                settings_['name'] = root_node_name
                settings_['id_string'] = root_node_name

            self._append(content, settings=settings_)

            snap_params['source'] = content
            snapshot = AssetSnapshot.objects.create(**snap_params)

        return snapshot

    def _update_partial_permissions(
        self,
        user: 'auth.User',
        perm: str,
        remove: bool = False,
        partial_perms: Optional[dict] = None,
    ):
        """
        Stores, updates, and removes permissions that apply only to a subset of
        submissions in a project (also called row-level permissions or partial
        permissions).

        If `perm = PERM_PARTIAL_SUBMISSIONS`, it must be accompanied by
        `partial_perms`, which is a dictionary of permissions mapped to MongoDB
        filters. Each key of that dictionary is a permission string (codename),
        and each value is a list of MongoDB queries that specify which
        submissions the permission affects. A submission is affected if it
        matches *ANY* of the queries in the list.

        For example, to allow `user` to edit submissions made by 'alice' or
        'bob', and to allow `user` also to validate only submissions made by
        'bob', the following `partial_perms` could be used:
        ```
        {
            'change_submissions': [{
                '_submitted_by': {
                    '$in': [
                        'alice',
                        'bob'
                    ]
                }
            }],
            'validate_submissions': [{
                '_submitted_by': 'bob'
            }],
        }
        ```

        If `perm` is something other than `PERM_PARTIAL_SUBMISSIONS`, and that
        permission contradicts `PERM_PARTIAL_SUBMISSIONS`, *all* partial
        permission assignments for `user` on this asset are removed from the
        database. If the permission does not conflict, no action is taken.

        `remove = True` deletes all partial permissions assignments for `user`
        on this asset.
        """

        def clean_up_table():
            # Because of the unique constraint, there should be only
            # one record that matches this query.
            # We don't look for record existence to avoid extra query.
            self.asset_partial_permissions.filter(user_id=user.pk).delete()

        if perm == PERM_PARTIAL_SUBMISSIONS:

            if remove:
                clean_up_table()
                return

            if user.pk == self.owner.pk:
                raise BadPermissionsException(
                    t("Can not assign '{}' permission to owner".format(perm)))

            if not partial_perms:
                raise BadPermissionsException(
                    t("Can not assign '{}' permission. "
                      "Partial permissions are missing.".format(perm)))

            new_partial_perms = AssetUserPartialPermission\
                .update_partial_perms_to_include_implied(
                    self,
                    partial_perms
                )

            AssetUserPartialPermission.objects.update_or_create(
                asset_id=self.pk,
                user_id=user.pk,
                defaults={'permissions': new_partial_perms})

            # There are no real partial permissions for 'add_submissions' but
            # 'change_submissions' implies it. So if 'add_submissions' is in the
            # partial permissions list, it must be assigned to the user to the
            # user as well to let them perform edit actions on their subset of
            # data. Otherwise, KC will reject some actions.
            if PERM_ADD_SUBMISSIONS in new_partial_perms:
                self.assign_perm(
                    user_obj=user, perm=PERM_ADD_SUBMISSIONS, defer_recalc=True
                )

        elif perm in self.CONTRADICTORY_PERMISSIONS.get(PERM_PARTIAL_SUBMISSIONS):
            clean_up_table()

    def __copy_hidden_fields(self, fields: Optional[list] = None):
        """
        Save a copy of `parent_id` and `_deployment_data` for these purposes
        `save()` respectively.

        - `self.__parent_id_copy` is used to detect whether asset is linked a
           different parent
        - `self.__deployment_data_copy` is used to detect whether
          `_deployment_data` has been altered directly
        """

        # When fields are deferred, Django instantiates another copy
        # of the current Asset object to retrieve the value of the
        # requested field. Because we need to get a copy at the very
        # first beginning of the life of the object, this method is
        # called in the object constructor. Thus, trying to copy
        # deferred fields would create an infinite loop.
        # If `fields` is provided, fields are no longer deferred and should be
        # copied right away.
        if (
            fields is None and 'parent_id' not in self.get_deferred_fields()
            or fields and 'parent_id' in fields
        ):
            self.__parent_id_copy = self.parent_id
        if (
            fields is None and '_deployment_data' not in self.get_deferred_fields()
            or fields and '_deployment_data' in fields
        ):
            self.__deployment_data_copy = copy.deepcopy(
                self._deployment_data)


class UserAssetSubscription(models.Model):
    """ Record a user's subscription to a publicly-discoverable collection,
    i.e. one where the anonymous user has been granted `discover_asset` """
    asset = models.ForeignKey(Asset, on_delete=models.CASCADE)
    user = models.ForeignKey('auth.User', on_delete=models.CASCADE)
    uid = KpiUidField(uid_prefix='b')

    class Meta:
        unique_together = ('asset', 'user')<|MERGE_RESOLUTION|>--- conflicted
+++ resolved
@@ -810,16 +810,11 @@
         if adjust_content:
             self.adjust_content_on_save()
 
-<<<<<<< HEAD
         self.validate_advanced_features()
 
-        # populate summary
-        self._populate_summary()
-=======
         # populate summary (only when required)
         if not update_fields or update_fields and 'summary' in update_fields:
             self._populate_summary()
->>>>>>> 602094b7
 
         # infer asset_type only between question and block
         if self.asset_type in [ASSET_TYPE_QUESTION, ASSET_TYPE_BLOCK]:

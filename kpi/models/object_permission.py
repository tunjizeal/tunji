# coding: utf-8
import copy
import re
from collections import defaultdict

from django.apps import apps
from django.conf import settings
from django.contrib.auth.models import User, AnonymousUser, Permission
from django.contrib.contenttypes.fields import GenericForeignKey
from django.contrib.contenttypes.models import ContentType
from django.core.exceptions import ImproperlyConfigured, ValidationError
from django.db import models, transaction
from django.shortcuts import _get_queryset
from django_request_cache import cache_for_request
from rest_framework import serializers

from kpi.constants import ASSET_TYPE_SURVEY, PREFIX_PARTIAL_PERMS
from kpi.exceptions import BadContentTypeException
from kpi.deployment_backends.kc_access.utils import (
    remove_applicable_kc_permissions,
    assign_applicable_kc_permissions
)
from kpi.fields.kpi_uid import KpiUidField
from kpi.utils.cache import void_cache_for_request


def perm_parse(perm, obj=None):
    if obj is not None:
        obj_app_label = ContentType.objects.get_for_model(obj).app_label
    else:
        obj_app_label = None
    try:
        app_label, codename = perm.split('.', 1)
        if obj_app_label is not None and app_label != obj_app_label:
            raise ValidationError('The given object does not belong to the app '
                                  'specified in the permission string.')

    except ValueError:
        app_label = obj_app_label
        codename = perm
    return app_label, codename


def get_models_with_object_permissions():
    """
    Return a list of all models that inherit from `ObjectPermissionMixin`
    """
    models = []
    for model in apps.get_models():
        if issubclass(model, ObjectPermissionMixin):
            models.append(model)
    return models


def get_all_objects_for_user(user, klass):
    """
    Return all objects of type klass to which user has been assigned any
    permission.
    """
    # TODO: trash this once we've axed `GenericForeignKey`
    return klass.objects.filter(
        pk__in=ObjectPermission.objects.filter(
            user=user, content_type=ContentType.objects.get_for_model(klass)
        ).values_list("object_id", flat=True)
    )


def get_objects_for_user(user, perms, klass=None, all_perms_required=True):
    """
    A simplified version of django-guardian's get_objects_for_user shortcut.
    Returns queryset of objects for which a given ``user`` has *all*
    permissions present at ``perms``.
    :param user: ``User`` or ``AnonymousUser`` instance for which objects would
      be returned.
    :param perms: single permission string, or sequence of permission strings
      which should be checked.
      If ``klass`` parameter is not given, those should be full permission
      names rather than only codenames (i.e. ``auth.change_user``). If more than
      one permission is present within sequence, their content type **must** be
      the same or ``ValidationError`` exception will be raised.
    :param klass: may be a Model, Manager or QuerySet object. If not given
      this parameter will be computed based on given ``params``.
    :param all_perms_required: If False, users should have at least one
      of the `perms`
    """
    if isinstance(perms, str):
        perms = [perms]
    ctype = None
    app_label = None
    codenames = set()

    # Compute codenames set and ctype if possible
    for perm in perms:
        if '.' in perm:
            new_app_label, codename = perm.split('.', 1)
            if app_label is not None and app_label != new_app_label:
                raise ValidationError(
                    'Given perms must have same app label '
                    f'({app_label} != {new_app_label})')
            else:
                app_label = new_app_label
        else:
            codename = perm
        codenames.add(codename)
        if app_label is not None:
            new_ctype = ContentType.objects.get(app_label=app_label,
                                                permission__codename=codename)
            if ctype is not None and ctype != new_ctype:
                raise BadContentTypeException(
                    'Computed ContentTypes do not match '
                    f'({ctype} != {new_ctype})')
            else:
                ctype = new_ctype

    # Compute queryset and ctype if still missing
    if ctype is None and klass is None:
        raise BadContentTypeException('Cannot determine content type')
    elif ctype is None and klass is not None:
        queryset = _get_queryset(klass)
        ctype = ContentType.objects.get_for_model(queryset.model)
    elif ctype is not None and klass is None:
        queryset = _get_queryset(ctype.model_class())
    else:
        queryset = _get_queryset(klass)
        if ctype.model_class() != queryset.model:
            raise BadContentTypeException('Content type for given perms and '
                                          'klass differs')

    # At this point, we should have both ctype and queryset and they should
    # match which means: ctype.model_class() == queryset.model
    # we should also have ``codenames`` list

    # Check if the user is anonymous. The
    # django.contrib.auth.models.AnonymousUser object doesn't work for
    # queries, and it's nice to be able to pass in request.user blindly.
    if user.is_anonymous:
        user = get_anonymous_user()

    # Now we should extract list of pk values for which we would filter queryset
    user_obj_perms_queryset = (ObjectPermission.objects
        .filter(user=user)
        .filter(permission__content_type=ctype)
        .filter(permission__codename__in=codenames)
        .filter(deny=False))

    if len(codenames) > 1 and all_perms_required:
        counts = user_obj_perms_queryset.values('object_id').annotate(
            object_pk_count=models.Count('object_id'))
        user_obj_perms_queryset = counts.filter(object_pk_count__gte=len(codenames))

    values = user_obj_perms_queryset.values_list('object_id', flat=True)
    values = list(values)
    objects = queryset.filter(pk__in=values)

    return objects


@cache_for_request
def get_anonymous_user():
    """ Return a real User in the database to represent AnonymousUser. """
    try:
        user = User.objects.get(pk=settings.ANONYMOUS_USER_ID)
    except User.DoesNotExist:
        username = getattr(
            settings,
            'ANONYMOUS_DEFAULT_USERNAME_VALUE',
            'AnonymousUser'
        )
        user = User.objects.create(
            pk=settings.ANONYMOUS_USER_ID,
            username=username
        )
    return user


class ObjectPermissionManager(models.Manager):
    def _rewrite_query_args(self, method, content_object, **kwargs):
        """ Rewrite content_object into object_id and content_type, then pass
        those together with **kwargs to the given method. """
        content_type = ContentType.objects.get_for_model(content_object)
        kwargs['object_id'] = content_object.pk
        kwargs['content_type'] = content_type
        return method(**kwargs)

    def get_for_object(self, content_object, **kwargs):
        """ Wrapper to allow get() queries using a generic foreign key. """
        return self._rewrite_query_args(
            super().get, content_object, **kwargs)

    def filter(self, *args, **kwargs):
        return super().filter(*args, **kwargs)

    def filter_for_object(self, content_object, **kwargs):
        """ Wrapper to allow filter() queries using a generic foreign key. """
        return self._rewrite_query_args(
            super().filter, content_object, **kwargs)

    def get_or_create_for_object(self, content_object, **kwargs):
        """ Wrapper to allow get_or_create() calls using a generic foreign
        key. """
        return self._rewrite_query_args(
            super().get_or_create, content_object, **kwargs)


class ObjectPermission(models.Model):
    """ An application of an auth.Permission instance to a specific
    content_object. Call ObjectPermission.objects.get_for_object() or
    filter_for_object() to run queries using the content_object field. """
    user = models.ForeignKey('auth.User', on_delete=models.CASCADE)
    permission = models.ForeignKey('auth.Permission', on_delete=models.CASCADE)
    deny = models.BooleanField(
        default=False,
        help_text='Blocks inheritance of this permission when set to True'
    )
    inherited = models.BooleanField(default=False)
    object_id = models.PositiveIntegerField()
    # We can't do something like GenericForeignKey('permission__content_type'),
    # so duplicate the content_type field here.
    content_type = models.ForeignKey(ContentType, on_delete=models.CASCADE)
    content_object = GenericForeignKey('content_type', 'object_id')
    uid = KpiUidField(uid_prefix='p')
    objects = ObjectPermissionManager()

    @property
    def kind(self):
        return 'objectpermission'

    @property
    def label(self):
        return self.content_object.get_label_for_permission(self.permission)

    class Meta:
        unique_together = ('user', 'permission', 'deny', 'inherited',
                           'object_id', 'content_type')

    @void_cache_for_request(keys=('__get_all_object_permissions',
                                  '__get_all_user_permissions',))
    def save(self, *args, **kwargs):
        if self.permission.content_type_id is not self.content_type_id:
            raise BadContentTypeException('The content type of the permission '
                                          'does not match that of the object.')
        super().save(*args, **kwargs)

    @void_cache_for_request(keys=('__get_all_object_permissions',
                                  '__get_all_user_permissions',))
    def delete(self, *args, **kwargs):
        super().delete(*args, **kwargs)

    def __str__(self):
        for required_field in ('user', 'permission'):
            if not hasattr(self, required_field):
                return 'incomplete ObjectPermission'
        return '{}{} {} {}'.format(
            'inherited ' if self.inherited else '',
            str(self.permission.codename),  # TODO Test if cast is still needed
            'denied from' if self.deny else 'granted to',
            str(self.user)  # TODO Test if cast is still needed
        )


class ObjectPermissionMixin:
    """
    A mixin class that adds the methods necessary for object-level permissions
    to a model. The model must define parent, ASSIGNABLE_PERMISSIONS_BY_TYPE,
    CALCULATED_PERMISSIONS, and HERITABLE_PERMISSIONS. A post_delete signal
    receiver should also clean up any ObjectPermission records associated with
    the model instance.  The MRO is important, so be sure to include this mixin
    before the base class in your model definition, e.g.
        class MyAwesomeModel(ObjectPermissionMixin, models.Model)
    """

    CONTRADICTORY_PERMISSIONS = {}

    def get_assignable_permissions(self, with_partial=True):
        """
        The "versioned app registry" used during migrations apparently does
        not store non-database attributes, so this awful workaround is needed

        Returns assignable permissions including permissions prefixed by
        `PREFIX_PARTIAL_PERMS` if `with_partial` is True.

        It can be useful to remove the partial permissions when assigning
        permissions to owner of the object.

        :param with_partial: bool.
        :return: tuple
        """
        try:
            permissions_by_type = self.ASSIGNABLE_PERMISSIONS_BY_TYPE
        except AttributeError:
            permissions_by_type = apps.get_model(
                self._meta.app_label, self._meta.model_name
            ).ASSIGNABLE_PERMISSIONS_BY_TYPE

        # FIXME: since this method is clearly `Asset`-specific, it does not
        # belong in this generic mixin
        assignable_permissions = permissions_by_type[self.asset_type]

        if with_partial is False:
            assignable_permissions = tuple(ap for ap in assignable_permissions
                                           if not ap.startswith(
                                               PREFIX_PARTIAL_PERMS)
                                           )

        return assignable_permissions

    @transaction.atomic
    def copy_permissions_from(self, source_object):
        """
        Copies permissions from `source_object` to `self` object.
        Both objects must have the same type.

        :param source_object: Asset
        :return: Boolean
        """

        # We can only copy permissions between objects from the same type.
        if type(source_object) is type(self):
            # First delete all permissions of the target asset (except owner's).
            self.permissions.exclude(user_id=self.owner_id).delete()
            # Then copy all permissions from source to target asset
            source_permissions = list(source_object.permissions.all())
            for source_permission in source_permissions:
                # Only need to reassign permissions if user is not the owner
                if source_permission.user_id != self.owner_id:
                    kwargs = {
                        'user_obj': source_permission.user,
                        'perm': source_permission.permission.codename,
                        'deny': source_permission.deny
                    }
                    if source_permission.permission.codename.startswith(PREFIX_PARTIAL_PERMS):
                        kwargs.update({
                            'partial_perms': source_object.get_partial_perms(
                                source_permission.user_id, with_filters=True)
                        })
                    self.assign_perm(**kwargs)
            self._recalculate_inherited_perms()
            return True
        else:
            return False

    @transaction.atomic
    def save(self, *args, **kwargs):
        # Make sure we exist in the database before proceeding
        super().save(*args, **kwargs)
        # Recalculate self and all descendants
        # TODO: Don't do this when the modification is trivial, e.g. a
        # collection was renamed
        self._recalculate_inherited_perms()
        self.recalculate_descendants_perms()

    def _filter_anonymous_perms(self, unfiltered_set):
        """
        Restrict a set of tuples in the format (user_id, permission_id) to
        only those permissions that apply to the content_type of this object
        and are listed in settings.ALLOWED_ANONYMOUS_PERMISSIONS.
        """
        content_type = ContentType.objects.get_for_model(self)
        # Translate settings.ALLOWED_ANONYMOUS_PERMISSIONS to primary keys
        codenames = set()
        for perm in settings.ALLOWED_ANONYMOUS_PERMISSIONS:
            app_label, codename = perm_parse(perm)
            if app_label == content_type.app_label:
                codenames.add(codename)
        allowed_permission_ids = Permission.objects.filter(
            content_type_id=content_type.pk, codename__in=codenames
        ).values_list('pk', flat=True)
        filtered_set = copy.copy(unfiltered_set)
        for user_id, permission_id in unfiltered_set:
            if user_id == settings.ANONYMOUS_USER_ID:
                if permission_id not in allowed_permission_ids:
                    filtered_set.remove((user_id, permission_id))
        return filtered_set

    def _get_effective_perms(
        self, user=None, codename=None, include_calculated=True
    ):
        """ Reconcile all grant and deny permissions, and return an
        authoritative set of grant permissions (i.e. deny=False) for the
        current object. """
        # Including calculated permissions means we can't just pass kwargs
        # through to filter(), but we'll map the ones we understand.
        kwargs = {}
        if user is not None:
            kwargs['user'] = user
        if codename is not None:
            # share_ requires loading change_ from the database
            if codename.startswith('share_'):
                kwargs['codename'] = re.sub(
                    '^share_', 'change_', codename, 1)
            else:
                kwargs['codename'] = codename

        grant_perms = self.__get_object_permissions(deny=False, **kwargs)
        deny_perms = self.__get_object_permissions(deny=True, **kwargs)

        effective_perms = grant_perms.difference(deny_perms)
        # Sometimes only the explicitly assigned permissions are wanted,
        # e.g. when calculating inherited permissions
        if not include_calculated:
            # Double-check that the list includes only permissions for
            # anonymous users that are allowed by the settings. Other
            # permissions would be denied by has_perm() anyway.
            if user is None or user.pk == settings.ANONYMOUS_USER_ID:
                return self._filter_anonymous_perms(effective_perms)
            else:
                # Anonymous users weren't considered; no filtering is necessary
                return effective_perms

        # Add on the calculated permissions
        content_type = ContentType.objects.get_for_model(self)
        if codename in self.CALCULATED_PERMISSIONS:
            # A specific query for a calculated permission should not return
            # any explicitly assigned permissions, e.g. share_ should not
            # include change_
            effective_perms_copy = effective_perms
            effective_perms = set()
        else:
            effective_perms_copy = copy.copy(effective_perms)
        if self.editors_can_change_permissions and (
                codename is None or codename.startswith('share_')
        ):
            # Everyone with change_ should also get share_
            change_permissions = self.__get_permissions_for_content_type(
                content_type.pk, codename__startswith='change_')

            for change_perm_pk, change_perm_codename in change_permissions:
                share_permission_codename = re.sub(
                    '^change_', 'share_', change_perm_codename, 1)
                if (codename is not None and
                        share_permission_codename != codename
                ):
                    # If the caller specified `codename`, skip anything that
                    # doesn't match exactly. Necessary because `Asset` has
                    # `*_submissions` in addition to `*_asset`
                    continue
                share_perm_pk, _ = self.__get_permissions_for_content_type(
                    content_type.pk,
                    codename=share_permission_codename)[0]
                for user_id, permission_id in effective_perms_copy:
                    if permission_id == change_perm_pk:
                        effective_perms.add((user_id, share_perm_pk))
        # The owner has the delete_ permission
        if self.owner is not None and (
                user is None or user.pk == self.owner.pk) and (
                codename is None or codename.startswith('delete_')
        ):
            delete_permissions = self.__get_permissions_for_content_type(
                content_type.pk, codename__startswith='delete_')
            # FIXME: `Asset`-specific logic does not belong in this generic
            # mixin
            if self.asset_type != ASSET_TYPE_SURVEY:
                delete_permissions = delete_permissions.exclude(
                    codename__endswith="_submissions"
                )
            for delete_perm_pk, delete_perm_codename in delete_permissions:
                if (codename is not None and
                        delete_perm_codename != codename
                ):
                    # If the caller specified `codename`, skip anything that
                    # doesn't match exactly. Necessary because `Asset` has
                    # `delete_submissions` in addition to `delete_asset`
                    continue
                effective_perms.add((self.owner.pk, delete_perm_pk))
        # We may have calculated more permissions for anonymous users
        # than they are allowed to have. Remove them.
        if user is None or user.pk == settings.ANONYMOUS_USER_ID:
            return self._filter_anonymous_perms(effective_perms)
        else:
            # Anonymous users weren't considered; no filtering is necessary
            return effective_perms

    def recalculate_descendants_perms(self):
        if not hasattr(self, 'children'):
            # It's impossible for us to have descendants. Move along...
            return
        children = list(self.children.only('pk', 'owner', 'parent'))
        if not children:
            return
        effective_perms = self._get_effective_perms(
            include_calculated=False)
        for child in children:
            # remove stale inherited perms
            child.permissions.filter(inherited=True).delete()
            # calc the new ones
            child._recalculate_inherited_perms(
                parent_effective_perms=effective_perms,
                stale_already_deleted=True,
                #return_instead_of_creating=True
            )
            # recurse!
            child.recalculate_descendants_perms()

    def fuckall_recalculate_descendants_perms(self):
        """
        Recalculate the inherited permissions of all `self.children`
        """

        if not hasattr(self, 'children'):
            # It's impossible for us to have descendants. Move along...
            return

        # Any potential parents found will be appended to this list
        parents = [self]
        while True:
            try:
                parent = parents.pop()
            except IndexError:
                # No parents left; we're done!
                break

            # Query for all the children now instead of using `exists()` since
            # we're about to use the results, if any
            children = list(self.children.only('pk', 'owner', 'parent'))
            if not children:
                continue

            # Get the effective permissions once per parent so that each child
            # does not have to query the database for the same information
            # FIXME: does this really work? if we're a grandchild whose parent
            # was just updated by this function, are the effective permissions
            # accurate?
            parent_effective_perms = parent._get_effective_perms(
                include_calculated=False)
            # Delete stale permissions once per parent, instead of per-child
            delete_pks_by_content_type = {}
            for child in children:
                content_type = ContentType.objects.get_for_model(child).pk
                pk_list = delete_pks_by_content_type.get(content_type, [])
                pk_list.append(child.pk)
                delete_pks_by_content_type[content_type] = pk_list
            delete_query = models.Q()
            for content_type, pks in delete_pks_by_content_type.items():
                delete_query |= models.Q(
                    content_type=content_type,
                    object_id__in=pks
                )
            # filter(Q()) is like all(); make sure we don't delete with a query
            # like that just because there are no children!
            if len(delete_pks_by_content_type):
                # This doesn't run as a single DELETE query. For once, MySQL
                # wins? https://code.djangoproject.com/ticket/23576#comment:3
                # TODO: Verify this is faster than having children delete
                ObjectPermission.objects.filter(
                    delete_query, inherited=True).delete()
            # Process each child individually, but only write to the database
            # once per parent
            objects_to_create = []
            for child in children:
                if child.asset_type == 'collection':
                    # This child could have its own children; make sure we
                    # check it later
                    parents.append(child)
                    # FIXME: why do we break here? did we not care about
                    # recalculating child collections' permissions? i guess it
                    # didn't matter because we never had nested collections
                    break
                # Recalculate the child's permissions
                new_permissions = child._recalculate_inherited_perms(
                    parent_effective_perms=parent_effective_perms,
                    stale_already_deleted=True,
                    return_instead_of_creating=True
                )
                objects_to_create += new_permissions
            ObjectPermission.objects.bulk_create(objects_to_create)

    def _recalculate_inherited_perms(
            self,
            parent_effective_perms=None,
            stale_already_deleted=False,
            return_instead_of_creating=False,
            translate_perm={}  # mutable default parameter serves as cache
    ):
        """
        Copy all of our parent's effective permissions to ourself,
        marking the copies as inherited permissions. The owner's rights are
        also made explicit as "inherited" permissions.
        """
        # Start with a clean slate
        if not stale_already_deleted:
            ObjectPermission.objects.filter_for_object(
                self,
                inherited=True
            ).delete()
        content_type = ContentType.objects.get_for_model(self)
        if return_instead_of_creating:
            # Conditionally create this so that Python will raise an exception
            # if we use it when we're not supposed to
            objects_to_return = []
        # The owner gets every assignable permission
        if self.owner is not None:
            for perm in Permission.objects.filter(
                content_type=content_type,
                codename__in=self.get_assignable_permissions(with_partial=False)
            ):
                new_permission = ObjectPermission()
                new_permission.content_object = self
                # `user_id` instead of `user` is another workaround for
                # migrations
                new_permission.user_id = self.owner_id
                new_permission.permission = perm
                new_permission.inherited = True
                new_permission.uid = new_permission._meta.get_field(
                    'uid').generate_uid()
                if return_instead_of_creating:
                    objects_to_return.append(new_permission)
                else:
                    new_permission.save()
        # Is there anything to inherit?
        if self.parent is not None:
            # Get our parent's effective permissions from the database if they
            # were not passed in as an argument
            if parent_effective_perms is None:
                parent_effective_perms = self.parent._get_effective_perms(
                    include_calculated=False)
            # All our parent's effective permissions become our inherited
            # permissions. Store translations in the translate_perm dictionary
            # to minimize invocations of the Django machinery
            for user_id, permission_id in parent_effective_perms:
                if user_id == self.owner_id:
                    # The owner already has every assignable permission
                    continue
                try:
                    translated_id = translate_perm[permission_id]
                except KeyError:
                    parent_perm = Permission.objects.get(pk=permission_id)
                    try:
                        translated_codename = self.HERITABLE_PERMISSIONS[
                            parent_perm.codename
                        ]
                    except KeyError:
                        # We haven't been configured to inherit this
                        # permission from our parent, so skip it
                        continue
                    translated_id = Permission.objects.get(
                        content_type__app_label=\
                            parent_perm.content_type.app_label,
                        codename=translated_codename
                    ).pk
                    translate_perm[permission_id] = translated_id
                permission_id = translated_id
                new_permission = ObjectPermission()
                new_permission.content_object = self
                new_permission.user_id = user_id
                new_permission.permission_id = permission_id
                new_permission.inherited = True
                new_permission.uid = new_permission._meta.get_field(
                    'uid').generate_uid()
                if return_instead_of_creating:
                    objects_to_return.append(new_permission)
                else:
                    new_permission.save()
        if return_instead_of_creating:
            return objects_to_return

    @classmethod
    def get_implied_perms(cls, explicit_perm, reverse=False, for_instance=None):
        """
        Determine which permissions are implied by `explicit_perm` based on
        the `IMPLIED_PERMISSIONS` attribute.
        :param explicit_perm: str. The `codename` of the explicitly-assigned
            permission.
        :param reverse: bool When `True`, exchange the keys and values of
            `IMPLIED_PERMISSIONS`. Useful for working with `deny=True`
            permissions. Defaults to `False`.
        :rtype: set of `codename`s
        """
        # TODO: document `for_instance` NOMERGE
        implied_perms_dict = getattr(cls, 'IMPLIED_PERMISSIONS', {})
        if reverse:
            reverse_perms_dict = defaultdict(list)
            for src_perm, dest_perms in implied_perms_dict.items():
                for dest_perm in dest_perms:
                    reverse_perms_dict[dest_perm].append(src_perm)
            implied_perms_dict = reverse_perms_dict

        perms_to_process = [explicit_perm]
        result = set()
        while perms_to_process:
            this_explicit_perm = perms_to_process.pop()
            try:
                implied_perms = implied_perms_dict[this_explicit_perm]
            except KeyError:
                continue
            if result.intersection(implied_perms):
                raise ImproperlyConfigured(
                    'Loop in IMPLIED_PERMISSIONS for {}'.format(cls))
            perms_to_process.extend(implied_perms)
            result.update(implied_perms)

        if for_instance:
            # Include only permissions that can be assigned to this asset type
            # FIXME: since this method is clearly `Asset`-specific, it does not
            # belong in this generic mixin
            return result.intersection(
                cls.ASSIGNABLE_PERMISSIONS_BY_TYPE[for_instance.asset_type]
            )
        else:
            return result

    @classmethod
    def get_all_implied_perms(cls, for_instance=None):
        """
        Return a dictionary with permission codenames as keys and a complete
        list of implied permissions as each value. For example, given a model
        with:
        ```
        IMPLIED_PERMISSIONS = {
            'view_submissions': ('view_asset'),
            'change_submissions': ('view_submissions'),
        }
        ```
        this method will return
        ```
        {
            'view_submissions': ['view_asset'],
            'change_submissions': ['view_asset', 'view_submission']
        }
        ```
        instead of
        ```
        {
            'view_submissions': ['view_asset'],
            'change_submissions': ['view_submissions']
        }
        ```
        """
        # TODO: document `for_instance` NOMERGE
        return {
            codename: list(cls.get_implied_perms(codename, for_instance))
            for codename in cls.IMPLIED_PERMISSIONS.keys()
        }

    @transaction.atomic
    def assign_perm(self, user_obj, perm, deny=False, defer_recalc=False,
                    skip_kc=False, partial_perms=None):
        r"""
            Assign `user_obj` the given `perm` on this object, or break
            inheritance from a parent object. By default, recalculate
            descendant objects' permissions and apply any applicable KC
            permissions.
            :type user_obj: :py:class:`User` or :py:class:`AnonymousUser`
            :param perm: str. The `codename` of the `Permission`
            :param deny: bool. When `True`, break inheritance from parent object
            :param defer_recalc: bool. When `True`, skip recalculating
                descendants
            :param skip_kc: bool. When `True`, skip assignment of applicable KC
                permissions
            :param partial_perms: dict. Filters used to narrow down query for
              partial permissions
        """
        app_label, codename = perm_parse(perm, self)
        if codename not in self.get_assignable_permissions():
            # Some permissions are calculated and not stored in the database
            raise serializers.ValidationError({
                'permission': f'{codename} cannot be assigned explicitly to {self}'
            })
        if isinstance(user_obj, AnonymousUser) or (
            user_obj.pk == settings.ANONYMOUS_USER_ID
        ):
            # Is an anonymous user allowed to have this permission?
            fq_permission = f'{app_label}.{codename}'
            if (
                not deny
                and fq_permission not in settings.ALLOWED_ANONYMOUS_PERMISSIONS
            ):
<<<<<<< HEAD
                raise serializers.ValidationError({
=======
                raise serializers.ValidationError(
>>>>>>> 350f2c65
                    f'Anonymous users cannot be granted the permission {codename}.'
                )
            # Get the User database representation for AnonymousUser
            user_obj = get_anonymous_user()
        perm_model = Permission.objects.get(
            content_type__app_label=app_label,
            codename=codename
        )
        existing_perms = ObjectPermission.objects.filter_for_object(
            self,
            user=user_obj,
        )
        identical_existing_perm = existing_perms.filter(
            inherited=False,
            permission_id=perm_model.pk,
            deny=deny,
        )
        if identical_existing_perm.exists():
            # We need to always update partial permissions because
            # they may have changed even if `perm` is the same.
            self._update_partial_permissions(user_obj.pk, perm,
                                             partial_perms=partial_perms)
            # The user already has this permission directly applied
            return identical_existing_perm.first()

        # Remove any explicitly-defined contradictory grants or denials
        contradictory_filters = models.Q(
            user=user_obj,
            permission_id=perm_model.pk,
            deny=not deny,
            inherited=False
        )
        if not deny and perm in self.CONTRADICTORY_PERMISSIONS.keys():
            contradictory_filters |= models.Q(
                user=user_obj,
                permission__codename__in=self.CONTRADICTORY_PERMISSIONS.get(perm),
            )
        contradictory_perms = existing_perms.filter(contradictory_filters)
        contradictory_codenames = list(contradictory_perms.values_list(
            'permission__codename', flat=True))

        contradictory_perms.delete()
        # Check if any KC permissions should be removed as well
        if deny and not skip_kc:
            remove_applicable_kc_permissions(
                self, user_obj, contradictory_codenames)
        # Create the new permission
        new_permission = ObjectPermission.objects.create(
            content_object=self,
            user=user_obj,
            permission_id=perm_model.pk,
            deny=deny,
            inherited=False
        )
        # Assign any applicable KC permissions
        if not deny and not skip_kc:
            assign_applicable_kc_permissions(self, user_obj, codename)
        # Resolve implied permissions, e.g. granting change implies granting
        # view
        implied_perms = self.get_implied_perms(
            codename, reverse=deny, for_instance=self
        )
        for implied_perm in implied_perms:
            self.assign_perm(
                user_obj, implied_perm, deny=deny, defer_recalc=True)
        # We might have been called by ourselves to assign a related
        # permission. In that case, don't recalculate here.
        if defer_recalc:
            return new_permission

        self._update_partial_permissions(user_obj.pk, perm,
                                         partial_perms=partial_perms)

        # Recalculate all descendants
        self.recalculate_descendants_perms()
        return new_permission

    def get_perms(self, user_obj):
        """ Return a list of codenames of all effective grant permissions that
        user_obj has on this object. """
        user_perm_ids = self._get_effective_perms(user=user_obj)
        perm_ids = [x[1] for x in user_perm_ids]
        return Permission.objects.filter(pk__in=perm_ids).values_list(
            'codename', flat=True)

    def get_partial_perms(self, user_id, with_filters=False):
        """
        Returns the list of partial permissions related to the user.

        Should implemented on classes that inherit from this mixin
        """
        return []

    def get_filters_for_partial_perm(self, user_id, perm=None):
        """
        Returns the list of (Mongo) filters for a specific permission `perm`
        and this specific object.

        Should implemented on classes that inherit from this mixin
        """
        return None

    def get_users_with_perms(self, attach_perms=False):
        """ Return a QuerySet of all users with any effective grant permission
        on this object. If attach_perms=True, then return a dict with
        users as the keys and lists of their permissions as the values. """
        user_perm_ids = self._get_effective_perms()
        if attach_perms:
            user_perm_dict = {}
            for user_id, perm_id in user_perm_ids:
                perm_list = user_perm_dict.get(user_id, [])
                perm_list.append(Permission.objects.get(pk=perm_id).codename)
                user_perm_dict[user_id] = sorted(perm_list)
            # Resolve user ids into actual user objects
            user_perm_dict = {User.objects.get(pk=key): value for key, value
                              in user_perm_dict.items()}
            return user_perm_dict
        else:
            # Use a set to avoid duplicate users
            user_ids = {x[0] for x in user_perm_ids}
            return User.objects.filter(pk__in=user_ids)

    def has_perm(self, user_obj, perm):
        """ Does user_obj have perm on this object? (True/False) """
        app_label, codename = perm_parse(perm, self)
        is_anonymous = False
        if isinstance(user_obj, AnonymousUser):
            # Get the User database representation for AnonymousUser
            user_obj = get_anonymous_user()
        if user_obj.pk == settings.ANONYMOUS_USER_ID:
            is_anonymous = True
        # Treat superusers the way django.contrib.auth does
        if user_obj.is_active and user_obj.is_superuser:
            return True
        # Look for matching permissions
        result = len(self._get_effective_perms(
            user=user_obj,
            codename=codename
        )) == 1
        if not result and not is_anonymous:
            # The user-specific test failed, but does the public have access?
            result = self.has_perm(AnonymousUser(), perm)
        if result and is_anonymous:
            # Is an anonymous user allowed to have this permission?
            fq_permission = '{}.{}'.format(app_label, codename)
            if fq_permission not in settings.ALLOWED_ANONYMOUS_PERMISSIONS:
                return False
        return result

    @transaction.atomic
    def remove_perm(self, user_obj, perm, defer_recalc=False, skip_kc=False):
        r"""
            Revoke the given `perm` on this object from `user_obj`. By default,
            recalculate descendant objects' permissions and remove any
            applicable KC permissions.  May delete granted permissions or add
            deny permissions as appropriate:
            Current access      Action
            ==============      ======
            None                None
            Direct              Remove direct permission
            Inherited           Add deny permission
            Direct & Inherited  Remove direct permission; add deny permission
            :type user_obj: :py:class:`User` or :py:class:`AnonymousUser`
            :param perm str: The `codename` of the `Permission`
            :param defer_recalc bool: When `True`, skip recalculating
                descendants
            :param skip_kc bool: When `True`, skip assignment of applicable KC
                permissions
        """
        if isinstance(user_obj, AnonymousUser):
            # Get the User database representation for AnonymousUser
            user_obj = get_anonymous_user()
        app_label, codename = perm_parse(perm, self)
        if codename not in self.get_assignable_permissions():
            # Some permissions are calculated and not stored in the database
            raise serializers.ValidationError({
                'permission': f'{codename} cannot be removed explicitly.'
            })
        all_permissions = ObjectPermission.objects.filter_for_object(
            self,
            user=user_obj,
            permission__codename=codename,
            deny=False
        )
        direct_permissions = all_permissions.filter(inherited=False)
        inherited_permissions = all_permissions.filter(inherited=True)
        # Resolve implied permissions, e.g. revoking view implies revoking
        # change
        implied_perms = self.get_implied_perms(
            codename, reverse=True, for_instance=self
        )
        for implied_perm in implied_perms:
            self.remove_perm(
                user_obj, implied_perm, defer_recalc=True)
        # Delete directly assigned permissions, if any
        direct_permissions.delete()
        if inherited_permissions.exists():
            # Delete inherited permissions
            inherited_permissions.delete()
            # Add a deny permission to block future inheritance
            self.assign_perm(user_obj, perm, deny=True, defer_recalc=True)
        # Remove any applicable KC permissions
        if not skip_kc:
            remove_applicable_kc_permissions(self, user_obj, codename)

        # We might have been called by ourself to assign a related
        # permission. In that case, don't recalculate here.
        if defer_recalc:
            return

        self._update_partial_permissions(user_obj.pk, perm, remove=True)
        # Recalculate all descendants
        self.recalculate_descendants_perms()

    def _update_partial_permissions(self, user_id, perm, remove=False,
                                    partial_perms=None):
        # Class is not an abstract class. Just pass.
        # Let the dev implement within the classes that inherit from this mixin
        pass

    @staticmethod
    @cache_for_request
    def __get_all_object_permissions(content_type_id, object_id):
        """
        Retrieves all object permissions and builds an dict with user ids as keys.
        Useful to retrieve permissions for several users in a row without
        hitting DB again & again (thanks to `@cache_for_request`)

        Because `django_cache_request` creates its keys based on method's arguments,
        it's important to minimize its number to hit the cache as much as possible.
        This method should be called when object permissions for a specific object
        are needed several times in a row (within the same request).

        It will hit the DB once for this object. If object permissions are needed
        for an another user, in subsequent calls, they can be easily retrieved
        by the returned dict keys.

        Args:
            content_type_id (int): ContentType's pk
            object_id (int): Object's pk

        Returns:
            dict: {
                '<user_id>': [
                    (permission_id, permission_codename, deny),
                    (permission_id, permission_codename, deny),
                    ...
                ],
                '<user_id>': [
                    (permission_id, permission_codename, deny),
                    (permission_id, permission_codename, deny),
                    ...
                ]
            }
        """
        records = ObjectPermission.objects. \
            filter(content_type_id=content_type_id, object_id=object_id). \
            values('user_id',
                   'permission_id',
                   'permission__codename',
                   'deny')
        object_permissions_per_user = defaultdict(list)
        for record in records:
            object_permissions_per_user[record['user_id']].append((
                record['permission_id'],
                record['permission__codename'],
                record['deny'],
            ))

        return object_permissions_per_user

    @staticmethod
    @cache_for_request
    def __get_all_user_permissions(content_type_id, user_id):
        """
        Retrieves all object permissions and builds an dict with object ids as keys.
        Useful to retrieve permissions (thanks to `@cache_for_request`)
        for several objects in a row without fetching data from data again & again

        Because `django_cache_request` creates its keys based on method's arguments,
        it's important to minimize their number to hit the cache as much as possible.
        This method should be called when object permissions for a specific user
        are needed several times in a row (within the same request).

        It will hit the DB once for this user. If object permissions are needed
        for an another object (i.e. `Asset`), in subsequent calls,
        they can be easily retrieved by the returned dict keys.

        Args:
            content_type_id (int): ContentType's pk
            user_id (int): User's pk

        Returns:
            dict: {
                '<object_id>': [
                    (permission_id, permission_codename, deny),
                    (permission_id, permission_codename, deny),
                    ...
                ],
                '<object_id>': [
                    (permission_id, permission_codename, deny),
                    (permission_id, permission_codename, deny),
                    ...
                ]
            }
        """
        records = ObjectPermission.objects. \
            filter(content_type_id=content_type_id, user=user_id). \
            values('object_id',
                   'permission_id',
                   'permission__codename',
                   'deny')

        object_permissions_per_object = defaultdict(list)
        for record in records:
            object_permissions_per_object[record['object_id']].append((
                record['permission_id'],
                record['permission__codename'],
                record['deny'],
            ))

        return object_permissions_per_object

    def __get_object_permissions(self, deny, user=None, codename=None):
        """
        Returns a set of user ids and object permission ids related to
        object `self`.

        Args:
            deny (bool): If `True`, returns denied permissions
            user (User)
            codename (str)

        Returns:
            set: [(User's pk, Permission's pk)]
        """

        def build_dict(user_id_, object_permissions_):
            perms_ = []
            if object_permissions_:
                for permission_id, codename_, deny_ in object_permissions_:
                    if (deny_ is not deny or
                            codename is not None and
                            codename != codename_):
                        continue
                    perms_.append((user_id_, permission_id))
            return perms_

        perms = []
        object_content_type_id = ContentType.objects.get_for_model(self).pk
        # If User is not none, retrieve all permissions for this user
        # grouped by object ids, otherwise, retrieve all permissions for this object
        # grouped by user ids.
        if user is not None:
            user_id = user.pk if not user.is_anonymous \
                else settings.ANONYMOUS_USER_ID
            all_object_permissions = self.__get_all_user_permissions(
                content_type_id=object_content_type_id,
                user_id=user_id)
            if not all_object_permissions:
                # Try AnonymousUser's permissions in case user does not have any.
                all_object_permissions = self.__get_all_user_permissions(
                    content_type_id=object_content_type_id,
                    user_id=settings.ANONYMOUS_USER_ID)

            perms = build_dict(user_id, all_object_permissions.get(self.pk))
        else:
            all_object_permissions = self.__get_all_object_permissions(
                content_type_id=object_content_type_id,
                object_id=self.pk)
            for user_id, object_permissions in all_object_permissions.items():
                perms += build_dict(user_id, object_permissions)

        return set(perms)

    @staticmethod
    @cache_for_request
    def __get_permissions_for_content_type(content_type_id,
                                           codename=None,
                                           codename__startswith=None):
        """
        Gets permissions for specific content type and permission's codename
        This method is cached per request because it can be called several times
        in a row in the same request.

        Args:
            content_type_id (int): ContentType primary key
            codename (str)
            codename__startswith (str)

        Returns:
            mixed: If `first` is `True` returns a tuple.
                   Otherwise a list of tuples
                   The tuple consists of permission's pk and its codename.
        """
        filters = {'content_type_id': content_type_id}
        if codename is not None:
            filters['codename'] = codename

        if codename__startswith is not None:
            filters['codename__startswith'] = codename__startswith

        permissions = Permission.objects.filter(**filters). \
            values_list('pk', 'codename')

        return permissions<|MERGE_RESOLUTION|>--- conflicted
+++ resolved
@@ -764,13 +764,9 @@
                 not deny
                 and fq_permission not in settings.ALLOWED_ANONYMOUS_PERMISSIONS
             ):
-<<<<<<< HEAD
                 raise serializers.ValidationError({
-=======
-                raise serializers.ValidationError(
->>>>>>> 350f2c65
-                    f'Anonymous users cannot be granted the permission {codename}.'
-                )
+                    'permission': f'Anonymous users cannot be granted the permission {codename}.'
+                })
             # Get the User database representation for AnonymousUser
             user_obj = get_anonymous_user()
         perm_model = Permission.objects.get(

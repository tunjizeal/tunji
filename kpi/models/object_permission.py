--- conflicted
+++ resolved
@@ -756,19 +756,12 @@
         ):
             # Is an anonymous user allowed to have this permission?
             fq_permission = f'{app_label}.{codename}'
-<<<<<<< HEAD
-            if deny is False and \
-                    fq_permission not in settings.ALLOWED_ANONYMOUS_PERMISSIONS:
-=======
             if (
                 not deny
                 and fq_permission not in settings.ALLOWED_ANONYMOUS_PERMISSIONS
             ):
->>>>>>> 1acf9a54
                 raise ValidationError(
-                    'Anonymous users cannot be granted the permission {}.'.format(
-                        codename
-                    )
+                    f'Anonymous users cannot be granted the permission {codename}.'
                 )
             # Get the User database representation for AnonymousUser
             user_obj = get_anonymous_user()

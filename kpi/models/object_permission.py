--- conflicted
+++ resolved
@@ -62,821 +62,4 @@
             str(self.permission.codename),  # TODO Test if cast is still needed
             'denied from' if self.deny else 'granted to',
             str(self.user)  # TODO Test if cast is still needed
-<<<<<<< HEAD
-        )
-
-
-class ObjectPermissionMixin:
-    """
-    A mixin class that adds the methods necessary for object-level permissions
-    to a model. The model must define parent, ASSIGNABLE_PERMISSIONS_BY_TYPE,
-    CALCULATED_PERMISSIONS, and HERITABLE_PERMISSIONS. A post_delete signal
-    receiver should also clean up any ObjectPermission records associated with
-    the model instance.  The MRO is important, so be sure to include this mixin
-    before the base class in your model definition, e.g.
-        class MyAwesomeModel(ObjectPermissionMixin, models.Model)
-    """
-
-    CONTRADICTORY_PERMISSIONS = {}
-
-    def get_assignable_permissions(
-        self, with_partial: bool = True, ignore_type: bool = False
-    ) -> tuple:
-        """
-        The "versioned app registry" used during migrations apparently does
-        not store non-database attributes, so this awful workaround is needed
-
-        Returns assignable permissions including permissions prefixed by
-        `PREFIX_PARTIAL_PERMS` if `with_partial` is True.
-
-        Attempts to return only permissions relevant to the asset type when
-        `instance` is provided. This feels like a bit of a hack; sorry.
-
-        It can be useful to remove the partial permissions when assigning
-        permissions to owner of the object.
-        """
-
-        assignable_permissions = self.ASSIGNABLE_PERMISSIONS
-        if not ignore_type:
-            try:
-                assignable_permissions = (
-                    self.ASSIGNABLE_PERMISSIONS_BY_TYPE[self.asset_type]
-                )
-            except AttributeError:
-                pass
-
-        if with_partial is False:
-            assignable_permissions = tuple(ap for ap in assignable_permissions
-                                           if not ap.startswith(
-                                               PREFIX_PARTIAL_PERMS)
-                                           )
-
-        return assignable_permissions
-
-    @transaction.atomic
-    def copy_permissions_from(self, source_object):
-        """
-        Copies permissions from `source_object` to `self` object.
-        Both objects must have the same type.
-
-        :param source_object: Asset
-        :return: Boolean
-        """
-
-        # We can only copy permissions between objects from the same type.
-        if type(source_object) is type(self):
-            # First delete all permissions of the target asset (except owner's).
-            self.permissions.exclude(user_id=self.owner_id).delete()
-            # Then copy all permissions from source to target asset
-            source_permissions = list(source_object.permissions.all())
-            for source_permission in source_permissions:
-                # Only need to reassign permissions if user is not the owner
-                if source_permission.user_id != self.owner_id:
-                    kwargs = {
-                        'user_obj': source_permission.user,
-                        'perm': source_permission.permission.codename,
-                        'deny': source_permission.deny
-                    }
-                    if source_permission.permission.codename.startswith(PREFIX_PARTIAL_PERMS):
-                        kwargs.update({
-                            'partial_perms': source_object.get_partial_perms(
-                                source_permission.user_id, with_filters=True)
-                        })
-                    self.assign_perm(**kwargs)
-            self._recalculate_inherited_perms()
-            return True
-        else:
-            return False
-
-    @transaction.atomic
-    def save(self, *args, **kwargs):
-        # Make sure we exist in the database before proceeding
-        super().save(*args, **kwargs)
-        # Recalculate self and all descendants
-        # TODO: Don't do this when the modification is trivial, e.g. a
-        # collection was renamed
-        self._recalculate_inherited_perms()
-        self.recalculate_descendants_perms()
-
-    def _filter_anonymous_perms(self, unfiltered_set):
-        """
-        Restrict a set of tuples in the format (user_id, permission_id) to
-        only those permissions that apply to the content_type of this object
-        and are listed in settings.ALLOWED_ANONYMOUS_PERMISSIONS.
-        """
-        content_type = ContentType.objects.get_for_model(self)
-        # Translate settings.ALLOWED_ANONYMOUS_PERMISSIONS to primary keys
-        codenames = set()
-        for perm in settings.ALLOWED_ANONYMOUS_PERMISSIONS:
-            app_label, codename = perm_parse(perm)
-            if app_label == content_type.app_label:
-                codenames.add(codename)
-        allowed_permission_ids = Permission.objects.filter(
-            content_type_id=content_type.pk, codename__in=codenames
-        ).values_list('pk', flat=True)
-        filtered_set = copy.copy(unfiltered_set)
-        for user_id, permission_id in unfiltered_set:
-            if user_id == settings.ANONYMOUS_USER_ID:
-                if permission_id not in allowed_permission_ids:
-                    filtered_set.remove((user_id, permission_id))
-        return filtered_set
-
-    def _get_effective_perms(
-        self, user=None, codename=None, include_calculated=True
-    ):
-        """ Reconcile all grant and deny permissions, and return an
-        authoritative set of grant permissions (i.e. deny=False) for the
-        current object. """
-        # Including calculated permissions means we can't just pass kwargs
-        # through to filter(), but we'll map the ones we understand.
-        kwargs = {}
-        if user is not None:
-            kwargs['user'] = user
-        if codename is not None:
-            kwargs['codename'] = codename
-
-        grant_perms = self.__get_object_permissions(deny=False, **kwargs)
-        deny_perms = self.__get_object_permissions(deny=True, **kwargs)
-
-        effective_perms = grant_perms.difference(deny_perms)
-        # Sometimes only the explicitly assigned permissions are wanted,
-        # e.g. when calculating inherited permissions
-        if not include_calculated:
-            # Double-check that the list includes only permissions for
-            # anonymous users that are allowed by the settings. Other
-            # permissions would be denied by has_perm() anyway.
-            if user is None or user.pk == settings.ANONYMOUS_USER_ID:
-                return self._filter_anonymous_perms(effective_perms)
-            else:
-                # Anonymous users weren't considered; no filtering is necessary
-                return effective_perms
-
-        # Add the calculated `delete_` permission for the owner
-        content_type = ContentType.objects.get_for_model(self)
-        if (
-            self.owner is not None
-            and (user is None or user.pk == self.owner.pk)
-            and (codename is None or codename.startswith('delete_'))
-        ):
-            matching_permissions = self.__get_permissions_for_content_type(
-                content_type.pk, codename__startswith='delete_'
-            )
-            # FIXME: `Asset`-specific logic does not belong in this generic
-            # mixin
-            if self.asset_type != ASSET_TYPE_SURVEY:
-                matching_permissions = matching_permissions.exclude(
-                    codename__endswith='_submissions'
-                )
-
-            for perm_pk, perm_codename in matching_permissions:
-                if codename is not None and perm_codename != codename:
-                    # If the caller specified `codename`, skip anything that
-                    # doesn't match exactly. Necessary because `Asset` has
-                    # `delete_submissions` in addition to `delete_asset`
-                    continue
-                effective_perms.add((self.owner.pk, perm_pk))
-
-        # We may have calculated more permissions for anonymous users
-        # than they are allowed to have. Remove them.
-        if user is None or user.pk == settings.ANONYMOUS_USER_ID:
-            return self._filter_anonymous_perms(effective_perms)
-        else:
-            # Anonymous users weren't considered; no filtering is necessary
-            return effective_perms
-
-    def recalculate_descendants_perms(self):
-        if self.asset_type not in ASSET_TYPES_WITH_CHILDREN:
-            # It's impossible for us to have descendants. Move along...
-            return
-        children = list(self.children.only('pk', 'owner', 'parent'))
-        if not children:
-            return
-        effective_perms = self._get_effective_perms(include_calculated=False)
-        for child in children:
-            # remove stale inherited perms
-            child.permissions.filter(inherited=True).delete()
-            # calc the new ones
-            child._recalculate_inherited_perms(
-                parent_effective_perms=effective_perms,
-                stale_already_deleted=True,
-                #return_instead_of_creating=True
-            )
-            # recurse!
-            child.recalculate_descendants_perms()
-
-    def _recalculate_inherited_perms(
-            self,
-            parent_effective_perms=None,
-            stale_already_deleted=False,
-            return_instead_of_creating=False,
-            translate_perm={}  # mutable default parameter serves as cache
-    ):
-        """
-        Copy all of our parent's effective permissions to ourself,
-        marking the copies as inherited permissions. The owner's rights are
-        also made explicit as "inherited" permissions.
-        """
-        # Start with a clean slate
-        if not stale_already_deleted:
-            self.permissions.filter(inherited=True).delete()
-        content_type = ContentType.objects.get_for_model(self)
-        if return_instead_of_creating:
-            # Conditionally create this so that Python will raise an exception
-            # if we use it when we're not supposed to
-            objects_to_return = []
-        # The owner gets every assignable permission
-        if self.owner is not None:
-            for perm in Permission.objects.filter(
-                content_type=content_type,
-                codename__in=self.get_assignable_permissions(
-                    with_partial=False,
-                ),
-            ):
-                new_permission = ObjectPermission()
-                new_permission.asset = self
-                # `user_id` instead of `user` is another workaround for
-                # migrations
-                new_permission.user_id = self.owner_id
-                new_permission.permission = perm
-                new_permission.inherited = True
-                new_permission.uid = new_permission._meta.get_field(
-                    'uid').generate_uid()
-                if return_instead_of_creating:
-                    objects_to_return.append(new_permission)
-                else:
-                    new_permission.save()
-        # Is there anything to inherit?
-        if self.parent is not None:
-            # Get our parent's effective permissions from the database if they
-            # were not passed in as an argument
-            if parent_effective_perms is None:
-                parent_effective_perms = self.parent._get_effective_perms(
-                    include_calculated=False)
-            # All our parent's effective permissions become our inherited
-            # permissions. Store translations in the translate_perm dictionary
-            # to minimize invocations of the Django machinery
-            for user_id, permission_id in parent_effective_perms:
-                if user_id == self.owner_id:
-                    # The owner already has every assignable permission
-                    continue
-                try:
-                    translated_id = translate_perm[permission_id]
-                except KeyError:
-                    parent_perm = Permission.objects.get(pk=permission_id)
-                    try:
-                        translated_codename = self.HERITABLE_PERMISSIONS[
-                            parent_perm.codename
-                        ]
-                    except KeyError:
-                        # We haven't been configured to inherit this
-                        # permission from our parent, so skip it
-                        continue
-                    translated_id = Permission.objects.get(
-                        content_type__app_label=\
-                            parent_perm.content_type.app_label,
-                        codename=translated_codename
-                    ).pk
-                    translate_perm[permission_id] = translated_id
-                permission_id = translated_id
-                new_permission = ObjectPermission()
-                new_permission.asset = self
-                new_permission.user_id = user_id
-                new_permission.permission_id = permission_id
-                new_permission.inherited = True
-                new_permission.uid = new_permission._meta.get_field(
-                    'uid').generate_uid()
-                if return_instead_of_creating:
-                    objects_to_return.append(new_permission)
-                else:
-                    new_permission.save()
-        if return_instead_of_creating:
-            return objects_to_return
-
-    @classmethod
-    def get_implied_perms(cls, explicit_perm, reverse=False, for_instance=None):
-        """
-        Determine which permissions are implied by `explicit_perm` based on
-        the `IMPLIED_PERMISSIONS` attribute.
-        :param explicit_perm: str. The `codename` of the explicitly-assigned
-            permission.
-        :param reverse: bool When `True`, exchange the keys and values of
-            `IMPLIED_PERMISSIONS`. Useful for working with `deny=True`
-            permissions. Defaults to `False`.
-        :rtype: set of `codename`s
-        """
-        # TODO: document `for_instance` NOMERGE
-        implied_perms_dict = getattr(cls, 'IMPLIED_PERMISSIONS', {})
-        if reverse:
-            reverse_perms_dict = defaultdict(list)
-            for src_perm, dest_perms in implied_perms_dict.items():
-                for dest_perm in dest_perms:
-                    reverse_perms_dict[dest_perm].append(src_perm)
-            implied_perms_dict = reverse_perms_dict
-
-        perms_to_process = [explicit_perm]
-        result = set()
-        while perms_to_process:
-            this_explicit_perm = perms_to_process.pop()
-            try:
-                implied_perms = implied_perms_dict[this_explicit_perm]
-            except KeyError:
-                continue
-            perms_to_process.extend(set(implied_perms).difference(result))
-            result.update(implied_perms)
-
-        if for_instance:
-            # Include only permissions that can be assigned to this asset type
-            # FIXME: since this method is clearly `Asset`-specific, it does not
-            # belong in this generic mixin
-            return result.intersection(
-                cls.ASSIGNABLE_PERMISSIONS_BY_TYPE[for_instance.asset_type]
-            )
-        else:
-            return result
-
-    @classmethod
-    def get_all_implied_perms(cls, for_instance=None):
-        """
-        Return a dictionary with permission codenames as keys and a complete
-        list of implied permissions as each value. For example, given a model
-        with:
-        ```
-        IMPLIED_PERMISSIONS = {
-            'view_submissions': ('view_asset'),
-            'change_submissions': ('view_submissions'),
-        }
-        ```
-        this method will return
-        ```
-        {
-            'view_submissions': ['view_asset'],
-            'change_submissions': ['view_asset', 'view_submission']
-        }
-        ```
-        instead of
-        ```
-        {
-            'view_submissions': ['view_asset'],
-            'change_submissions': ['view_submissions']
-        }
-        ```
-        """
-        # TODO: document `for_instance` NOMERGE
-        return {
-            codename: list(cls.get_implied_perms(codename, for_instance))
-            for codename in cls.IMPLIED_PERMISSIONS.keys()
-        }
-
-    @transaction.atomic
-    def assign_perm(self, user_obj, perm, deny=False, defer_recalc=False,
-                    skip_kc=False, partial_perms=None):
-        r"""
-            Assign `user_obj` the given `perm` on this object, or break
-            inheritance from a parent object. By default, recalculate
-            descendant objects' permissions and apply any applicable KC
-            permissions.
-            :type user_obj: :py:class:`User` or :py:class:`AnonymousUser`
-            :param perm: str. The `codename` of the `Permission`
-            :param deny: bool. When `True`, break inheritance from parent object
-            :param defer_recalc: bool. When `True`, skip recalculating
-                descendants
-            :param skip_kc: bool. When `True`, skip assignment of applicable KC
-                permissions
-            :param partial_perms: dict. Filters used to narrow down query for
-              partial permissions
-        """
-        app_label, codename = perm_parse(perm, self)
-        assignable_permissions = self.get_assignable_permissions()
-        if codename not in assignable_permissions:
-            # Some permissions are calculated and not stored in the database
-            raise serializers.ValidationError({
-                'permission': f'{codename} cannot be assigned explicitly to {self}'
-            })
-        if isinstance(user_obj, AnonymousUser) or (
-            user_obj.pk == settings.ANONYMOUS_USER_ID
-        ):
-            # Is an anonymous user allowed to have this permission?
-            fq_permission = f'{app_label}.{codename}'
-            if (
-                not deny
-                and fq_permission not in settings.ALLOWED_ANONYMOUS_PERMISSIONS
-            ):
-                raise serializers.ValidationError({
-                    'permission': f'Anonymous users cannot be granted the permission {codename}.'
-                })
-            # Get the User database representation for AnonymousUser
-            user_obj = get_anonymous_user()
-        perm_model = Permission.objects.get(
-            content_type__app_label=app_label,
-            codename=codename
-        )
-        existing_perms = self.permissions.filter(user=user_obj)
-        identical_existing_perm = existing_perms.filter(
-            inherited=False,
-            permission_id=perm_model.pk,
-            deny=deny,
-        )
-        if identical_existing_perm.exists():
-            # We need to always update partial permissions because
-            # they may have changed even if `perm` is the same.
-            self._update_partial_permissions(user_obj.pk, perm,
-                                             partial_perms=partial_perms)
-            # The user already has this permission directly applied
-            return identical_existing_perm.first()
-
-        # Remove any explicitly-defined contradictory grants or denials
-        contradictory_filters = models.Q(
-            user=user_obj,
-            permission_id=perm_model.pk,
-            deny=not deny,
-            inherited=False
-        )
-        if not deny and perm in self.CONTRADICTORY_PERMISSIONS.keys():
-            contradictory_filters |= models.Q(
-                user=user_obj,
-                permission__codename__in=self.CONTRADICTORY_PERMISSIONS.get(perm),
-            )
-        contradictory_perms = existing_perms.filter(contradictory_filters)
-        contradictory_codenames = list(contradictory_perms.values_list(
-            'permission__codename', flat=True))
-
-        contradictory_perms.delete()
-        # Check if any KC permissions should be removed as well
-        if deny and not skip_kc:
-            remove_applicable_kc_permissions(
-                self, user_obj, contradictory_codenames)
-        # Create the new permission
-        new_permission = ObjectPermission.objects.create(
-            asset=self,
-            user=user_obj,
-            permission_id=perm_model.pk,
-            deny=deny,
-            inherited=False
-        )
-        # Assign any applicable KC permissions
-        if not deny and not skip_kc:
-            assign_applicable_kc_permissions(self, user_obj, codename)
-        # Resolve implied permissions, e.g. granting change implies granting
-        # view
-        implied_perms = self.get_implied_perms(
-            codename, reverse=deny, for_instance=self
-        ).intersection(assignable_permissions)
-        for implied_perm in implied_perms:
-            self.assign_perm(
-                user_obj, implied_perm, deny=deny, defer_recalc=True)
-        # We might have been called by ourselves to assign a related
-        # permission. In that case, don't recalculate here.
-        if defer_recalc:
-            return new_permission
-
-        self._update_partial_permissions(user_obj.pk, perm,
-                                         partial_perms=partial_perms)
-
-        # Recalculate all descendants
-        self.recalculate_descendants_perms()
-        return new_permission
-
-    def get_perms(self, user_obj):
-        """
-        Return a list of codenames of all effective grant permissions that
-        user_obj has on this object.
-        """
-        user_perm_ids = self._get_effective_perms(user=user_obj)
-        perm_ids = [x[1] for x in user_perm_ids]
-        return Permission.objects.filter(pk__in=perm_ids).values_list(
-            'codename', flat=True)
-
-    def get_partial_perms(self, user_id, with_filters=False):
-        """
-        Returns the list of partial permissions related to the user.
-
-        Should be implemented on classes that inherit from this mixin
-        """
-        return []
-
-    def get_filters_for_partial_perm(self, user_id, perm=None):
-        """
-        Returns the list of (Mongo) filters for a specific permission `perm`
-        and this specific object.
-
-        Should be implemented on classes that inherit from this mixin
-        """
-        return None
-
-    def get_users_with_perms(self, attach_perms=False):
-        """ Return a QuerySet of all users with any effective grant permission
-        on this object. If attach_perms=True, then return a dict with
-        users as the keys and lists of their permissions as the values. """
-        user_perm_ids = self._get_effective_perms()
-        if attach_perms:
-            user_perm_dict = {}
-            for user_id, perm_id in user_perm_ids:
-                perm_list = user_perm_dict.get(user_id, [])
-                perm_list.append(Permission.objects.get(pk=perm_id).codename)
-                user_perm_dict[user_id] = sorted(perm_list)
-            # Resolve user ids into actual user objects
-            user_perm_dict = {User.objects.get(pk=key): value for key, value
-                              in user_perm_dict.items()}
-            return user_perm_dict
-        else:
-            # Use a set to avoid duplicate users
-            user_ids = {x[0] for x in user_perm_ids}
-            return User.objects.filter(pk__in=user_ids)
-
-    def has_perm(self, user_obj: User, perm: str) -> bool:
-        """
-        Does `user_obj` have perm on this object? (True/False)
-        """
-        app_label, codename = perm_parse(perm, self)
-        is_anonymous = False
-        if isinstance(user_obj, AnonymousUser):
-            # Get the User database representation for AnonymousUser
-            user_obj = get_anonymous_user()
-        if user_obj.pk == settings.ANONYMOUS_USER_ID:
-            is_anonymous = True
-        # Treat superusers the way django.contrib.auth does
-        if user_obj.is_active and user_obj.is_superuser:
-            return True
-        # Look for matching permissions
-        result = len(self._get_effective_perms(
-            user=user_obj,
-            codename=codename
-        )) == 1
-        if not result and not is_anonymous:
-            # The user-specific test failed, but does the public have access?
-            result = self.has_perm(AnonymousUser(), perm)
-        if result and is_anonymous:
-            # Is an anonymous user allowed to have this permission?
-            fq_permission = '{}.{}'.format(app_label, codename)
-            if fq_permission not in settings.ALLOWED_ANONYMOUS_PERMISSIONS:
-                return False
-        return result
-
-    def has_perms(self, user_obj: User, perms: list, all_: bool = False) -> bool:  # noqa
-        """
-        Returns True or False whether user `user_obj` has several
-        permissions (`perms`) on current object.
-        if `all_` is `True`, user must have all permissions, not only one of
-        them.
-        """
-        fn = any if not all_ else all
-        return fn(perm in perms for perm in self.get_perms(user_obj))
-
-    @transaction.atomic
-    def remove_perm(self, user_obj, perm, defer_recalc=False, skip_kc=False):
-        """
-            Revoke the given `perm` on this object from `user_obj`. By default,
-            recalculate descendant objects' permissions and remove any
-            applicable KC permissions.  May delete granted permissions or add
-            deny permissions as appropriate:
-            Current access      Action
-            ==============      ======
-            None                None
-            Direct              Remove direct permission
-            Inherited           Add deny permission
-            Direct & Inherited  Remove direct permission; add deny permission
-            :type user_obj: :py:class:`User` or :py:class:`AnonymousUser`
-            :param perm str: The `codename` of the `Permission`
-            :param defer_recalc bool: When `True`, skip recalculating
-                descendants
-            :param skip_kc bool: When `True`, skip assignment of applicable KC
-                permissions
-        """
-        if isinstance(user_obj, AnonymousUser):
-            # Get the User database representation for AnonymousUser
-            user_obj = get_anonymous_user()
-        app_label, codename = perm_parse(perm, self)
-        # Get all assignable permissions, regardless of asset type. That way,
-        # we can allow invalid permissions to be removed
-        if codename not in self.get_assignable_permissions(ignore_type=True):
-            # Some permissions are calculated and not stored in the database
-            raise serializers.ValidationError({
-                'permission': f'{codename} cannot be removed explicitly.'
-            })
-        all_permissions = self.permissions.filter(
-            user=user_obj,
-            permission__codename=codename,
-            deny=False
-        )
-        direct_permissions = all_permissions.filter(inherited=False)
-        inherited_permissions = all_permissions.filter(inherited=True)
-        # Resolve implied permissions, e.g. revoking view implies revoking
-        # change
-        implied_perms = self.get_implied_perms(
-            codename, reverse=True, for_instance=self
-        )
-        for implied_perm in implied_perms:
-            self.remove_perm(
-                user_obj, implied_perm, defer_recalc=True)
-        # Delete directly assigned permissions, if any
-        direct_permissions.delete()
-        if inherited_permissions.exists():
-            # Delete inherited permissions
-            inherited_permissions.delete()
-            # Add a deny permission to block future inheritance
-            self.assign_perm(user_obj, perm, deny=True, defer_recalc=True)
-        # Remove any applicable KC permissions
-        if not skip_kc:
-            remove_applicable_kc_permissions(self, user_obj, codename)
-
-        # We might have been called by ourself to assign a related
-        # permission. In that case, don't recalculate here.
-        if defer_recalc:
-            return
-
-        self._update_partial_permissions(user_obj.pk, perm, remove=True)
-        # Recalculate all descendants
-        self.recalculate_descendants_perms()
-
-    def _update_partial_permissions(self, user_id, perm, remove=False,
-                                    partial_perms=None):
-        # Class is not an abstract class. Just pass.
-        # Let the dev implement within the classes that inherit from this mixin
-        pass
-
-    @staticmethod
-    @cache_for_request
-    def __get_all_object_permissions(object_id):
-        """
-        Retrieves all object permissions and builds an dict with user ids as keys.
-        Useful to retrieve permissions for several users in a row without
-        hitting DB again & again (thanks to `@cache_for_request`)
-
-        Because `django_cache_request` creates its keys based on method's arguments,
-        it's important to minimize its number to hit the cache as much as possible.
-        This method should be called when object permissions for a specific object
-        are needed several times in a row (within the same request).
-
-        It will hit the DB once for this object. If object permissions are needed
-        for an another user, in subsequent calls, they can be easily retrieved
-        by the returned dict keys.
-
-        Args:
-            object_id (int): Object's pk
-
-        Returns:
-            dict: {
-                '<user_id>': [
-                    (permission_id, permission_codename, deny),
-                    (permission_id, permission_codename, deny),
-                    ...
-                ],
-                '<user_id>': [
-                    (permission_id, permission_codename, deny),
-                    (permission_id, permission_codename, deny),
-                    ...
-                ]
-            }
-        """
-        records = ObjectPermission.objects. \
-            filter(asset_id=object_id). \
-            values('user_id',
-                   'permission_id',
-                   'permission__codename',
-                   'deny')
-        object_permissions_per_user = defaultdict(list)
-        for record in records:
-            object_permissions_per_user[record['user_id']].append((
-                record['permission_id'],
-                record['permission__codename'],
-                record['deny'],
-            ))
-
-        return object_permissions_per_user
-
-    @staticmethod
-    @cache_for_request
-    def __get_all_user_permissions(user_id):
-        """
-        Retrieves all object permissions and builds an dict with object ids as keys.
-        Useful to retrieve permissions (thanks to `@cache_for_request`)
-        for several objects in a row without fetching data from data again & again
-
-        Because `django_cache_request` creates its keys based on method's arguments,
-        it's important to minimize their number to hit the cache as much as possible.
-        This method should be called when object permissions for a specific user
-        are needed several times in a row (within the same request).
-
-        It will hit the DB once for this user. If object permissions are needed
-        for an another object (i.e. `Asset`), in subsequent calls,
-        they can be easily retrieved by the returned dict keys.
-
-        Args:
-            user_id (int): User's pk
-
-        Returns:
-            dict: {
-                '<object_id>': [
-                    (permission_id, permission_codename, deny),
-                    (permission_id, permission_codename, deny),
-                    ...
-                ],
-                '<object_id>': [
-                    (permission_id, permission_codename, deny),
-                    (permission_id, permission_codename, deny),
-                    ...
-                ]
-            }
-        """
-        records = ObjectPermission.objects.filter(user=user_id).values(
-            'asset_id', 'permission_id', 'permission__codename', 'deny'
-        )
-        object_permissions_per_object = defaultdict(list)
-        for record in records:
-            object_permissions_per_object[record['asset_id']].append((
-                record['permission_id'],
-                record['permission__codename'],
-                record['deny'],
-            ))
-
-        return object_permissions_per_object
-
-    def __get_object_permissions(self, deny, user=None, codename=None):
-        """
-        Returns a set of user ids and object permission ids related to
-        object `self`.
-
-        Args:
-            deny (bool): If `True`, returns denied permissions
-            user (User)
-            codename (str)
-
-        Returns:
-            set: [(User's pk, Permission's pk)]
-        """
-
-        def build_dict(user_id_, object_permissions_):
-            perms_ = []
-            if object_permissions_:
-                for permission_id, codename_, deny_ in object_permissions_:
-                    if (deny_ is not deny or
-                            codename is not None and
-                            codename != codename_):
-                        continue
-                    perms_.append((user_id_, permission_id))
-            return perms_
-
-        perms = []
-        # If User is not none, retrieve all permissions for this user
-        # grouped by object ids, otherwise, retrieve all permissions for
-        # this object grouped by user ids.
-        if user is not None:
-            # Ensuring that the user has at least anonymous permissions if they
-            # have been assigned to the asset
-            all_anon_object_permissions = self.__get_all_user_permissions(
-                user_id=settings.ANONYMOUS_USER_ID
-            )
-            perms = build_dict(
-                settings.ANONYMOUS_USER_ID,
-                all_anon_object_permissions.get(self.pk),
-            )
-            if not user.is_anonymous:
-                all_object_permissions = self.__get_all_user_permissions(
-                    user_id=user.pk
-                )
-                perms += build_dict(
-                    user.pk, all_object_permissions.get(self.pk)
-                )
-        else:
-            all_object_permissions = self.__get_all_object_permissions(
-                object_id=self.pk
-            )
-            for user_id, object_permissions in all_object_permissions.items():
-                perms += build_dict(user_id, object_permissions)
-
-        return set(perms)
-
-    @staticmethod
-    @cache_for_request
-    def __get_permissions_for_content_type(content_type_id,
-                                           codename=None,
-                                           codename__startswith=None):
-        """
-        Gets permissions for specific content type and permission's codename
-        This method is cached per request because it can be called several times
-        in a row in the same request.
-
-        Args:
-            content_type_id (int): ContentType primary key
-            codename (str)
-            codename__startswith (str)
-
-        Returns:
-            mixed: If `first` is `True` returns a tuple.
-                   Otherwise a list of tuples
-                   The tuple consists of permission's pk and its codename.
-        """
-        filters = {'content_type_id': content_type_id}
-        if codename is not None:
-            filters['codename'] = codename
-
-        if codename__startswith is not None:
-            filters['codename__startswith'] = codename__startswith
-
-        permissions = Permission.objects.filter(**filters). \
-            values_list('pk', 'codename')
-
-        return permissions
-=======
-        )
->>>>>>> 81283581
+        )
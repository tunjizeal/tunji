# coding: utf-8
from django.core.exceptions import ValidationError
from django.db import models

from kpi.fields.kpi_uid import KpiUidField
from kpi.utils.cache import void_cache_for_request


class ObjectPermission(models.Model):
    """
    An object-level permission assignment for an `Asset`.
    It was formerly a generic object-level permission assignment, but the class
    name will change soon to `AssetPermission`.
    """
    user = models.ForeignKey('auth.User', on_delete=models.CASCADE)
    permission = models.ForeignKey('auth.Permission', on_delete=models.CASCADE)
    deny = models.BooleanField(
        default=False,
        help_text='Blocks inheritance of this permission when set to True'
    )
    inherited = models.BooleanField(default=False)
    asset = models.ForeignKey(
        'kpi.Asset', related_name='permissions', on_delete=models.CASCADE
    )
    uid = KpiUidField(uid_prefix='p')

    @property
    def kind(self):
        return 'objectpermission'

    @property
    def label(self):
        return self.asset.get_label_for_permission(self.permission)

    class Meta:
        unique_together = ('user', 'permission', 'deny', 'inherited', 'asset')

    @void_cache_for_request(keys=('__get_all_object_permissions',
                                  '__get_all_user_permissions',))
    def save(self, *args, **kwargs):
        if ('kpi', 'asset') != (
            self.permission.content_type.app_label,
            self.permission.content_type.model,
        ):
            raise ValidationError(
                'The content type of the permission does '
                'not match that of the object.'
            )
        super().save(*args, **kwargs)

    @void_cache_for_request(keys=('__get_all_object_permissions',
                                  '__get_all_user_permissions',))
    def delete(self, *args, **kwargs):
        super().delete(*args, **kwargs)

    def __str__(self):
        for required_field in ('user', 'permission'):
            if not hasattr(self, required_field):
                return 'incomplete ObjectPermission'
        return '{}{} {} {}'.format(
            'inherited ' if self.inherited else '',
            str(self.permission.codename),  # TODO Test if cast is still needed
            'denied from' if self.deny else 'granted to',
            str(self.user)  # TODO Test if cast is still needed
<<<<<<< HEAD
        )
=======
        )
>>>>>>> 1e30b398
<|MERGE_RESOLUTION|>--- conflicted
+++ resolved
@@ -62,8 +62,4 @@
             str(self.permission.codename),  # TODO Test if cast is still needed
             'denied from' if self.deny else 'granted to',
             str(self.user)  # TODO Test if cast is still needed
-<<<<<<< HEAD
         )
-=======
-        )
->>>>>>> 1e30b398

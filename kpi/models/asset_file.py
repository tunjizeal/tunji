# coding: utf-8
import posixpath
from mimetypes import guess_type

from django.contrib.postgres.fields import JSONField as JSONBField
from django.db import models
from django.utils import timezone
from private_storage.fields import PrivateFileField
from rest_framework.reverse import reverse

from kpi.fields import KpiUidField
from kpi.interfaces import (
    OpenRosaManifestInterface,
    SyncBackendMediaInterface,
)
from kpi.utils.hash import get_hash


def upload_to(self, filename):
    """
    Please note that due to Python 2 limitations, you cannot serialize unbound
    method functions (e.g. a method declared and used in the same class body).
    Please move the function into the main module body to use migrations. For
    more information, see
    https://docs.djangoproject.com/en/1.8/topics/migrations/#serializing-values
    """
    return AssetFile.get_path(self.asset, self.file_type, filename)


class AssetFile(models.Model,
                OpenRosaManifestInterface,
                SyncBackendMediaInterface):

    # More to come!
    MAP_LAYER = 'map_layer'
    FORM_MEDIA = 'form_media'
    PAIRED_DATA = 'paired_data'

    BACKEND_DATA_TYPE = 'media'

    TYPE_CHOICES = (
        (MAP_LAYER, MAP_LAYER),
        (FORM_MEDIA, FORM_MEDIA),
        (PAIRED_DATA, PAIRED_DATA),
    )

    ALLOWED_MIME_TYPES = {
<<<<<<< HEAD
        FORM_MEDIA: ('image', 'audio', 'video', 'text/csv', 'application/xml'),
        PAIRED_DATA: ('application/xml',),
=======
        FORM_MEDIA: (
            'image',
            'audio',
            'video',
            'text/csv',
            'application/xml',
            'application/zip',
        ),
>>>>>>> ab9b1238
        MAP_LAYER: (
            'text/csv',
            'application/vnd.google-earth.kml+xml',
            'application/vnd.google-earth.kmz',
            'application/wkt',
            'application/geo+json',
            'application/json',
        ),
    }

    uid = KpiUidField(uid_prefix='af')
    asset = models.ForeignKey('Asset', related_name='asset_files',
                              on_delete=models.CASCADE)
    # Keep track of the uploading user, who could be anyone with `change_asset`
    # rights, not just the asset owner
    user = models.ForeignKey('auth.User', related_name='asset_files',
                             on_delete=models.CASCADE)
    file_type = models.CharField(choices=TYPE_CHOICES, max_length=32)
    description = models.CharField(max_length=255)
    date_created = models.DateTimeField(default=timezone.now)
    content = PrivateFileField(upload_to=upload_to, max_length=380, null=True)
    metadata = JSONBField(default=dict)
    date_deleted = models.DateTimeField(null=True, default=None)
<<<<<<< HEAD
    date_modified = models.DateTimeField(default=timezone.now)

    @property
    def backend_data_value(self):
        """
        Implements `SyncBackendMediaInterface.backend_data_value()`
        """
        return (
            self.metadata['redirect_url']
            if self.is_remote_url
            else self.filename
        )

    @property
    def backend_data_type(self):
        """
        Implements `SyncBackendMediaInterface.backend_data_type()`
        """
        return self.BACKEND_DATA_TYPE

    @property
    def backend_uniqid(self):
        """
        Implements `SyncBackendMediaInterface.backend_uniqid()`
        """
        return (
            self.metadata['filename']
            if not self.is_remote_url
            else self.metadata['redirect_url']
        )
=======
    synced_with_backend = models.BooleanField(default=False)
>>>>>>> ab9b1238

    def delete(self, using=None, keep_parents=False, force=False):
        # Delete object and files on storage if `force` is True or file type
        # is anything else than 'form_media'
        if force or self.file_type != self.FORM_MEDIA:
            if not self.is_remote_url:
                self.content.delete(save=False)
            return super().delete(using=using, keep_parents=keep_parents)

        # Otherwise, just flag the file as deleted.
        self.date_deleted = timezone.now()
        self.synced_with_backend = False
        self.save(update_fields=['date_deleted', 'synced_with_backend'])

    @property
    def deleted_at(self):
        """
        Implements:
        - `SyncBackendMediaInterface.deleted_at()`
        """
        return self.date_deleted

    @property
    def filename(self):
        """
        Implements:
        - `OpenRosaManifestInterface.filename()`
        - `SyncBackendMediaInterface.filename()`
        """
        if hasattr(self, '__filename'):
            return self.__filename

        self.set_filename()
        self.__filename = self.metadata['filename']
        return self.__filename

    def get_download_url(self, request):
        """
        Implements `OpenRosaManifestInterface.get_download_url()`
        """
        return reverse('asset-file-content',
                       args=(self.asset.uid, self.uid),
                       request=request)

    @staticmethod
    def get_path(asset, file_type, filename):
        return posixpath.join(
            asset.owner.username,
            'asset_files',
            asset.uid,
            file_type,
            filename
        )

    @property
    def md5_hash(self):
        """
        Implements:
         - `OpenRosaManifestInterface.md5_hash()`
         - `SyncBackendMediaInterface.md5_hash()`
        """
        if hasattr(self, '__hash'):
            return self.__hash

        self.set_hash()
        self.__hash = self.metadata['hash']
        return self.__hash

    @property
    def is_remote_url(self):
        """
        Implements `SyncBackendMediaInterface.is_remote_url()`
        """
        try:
            self.metadata['redirect_url']
        except KeyError:
            return False

        return True

    @property
    def mimetype(self):
        """
        Implements `SyncBackendMediaInterface.mimetype()`
        """
        if hasattr(self, '__mimetype'):
            return self.__mimetype

        self.set_mimetype()
        self.__mimetype = self.metadata['mimetype']
        return self.__mimetype

    def save(self, force_insert=False, force_update=False, using=None,
             update_fields=None):
        if self.pk is None:
            self.set_filename()
            self.set_hash()
            self.set_mimetype()
        else:
            self.date_modified = timezone.now()

        return super().save(force_insert, force_update, using, update_fields)

    def set_filename(self):
        if not self.metadata.get('filename'):
            self.metadata['filename'] = self.content.name

    def set_hash(self):
        if not self.metadata.get('hash'):
            if self.is_remote_url:
                md5_hash = get_hash(self.metadata['redirect_url'],
                                    fast=True,
                                    prefix=True)
            else:
                md5_hash = get_hash(self.content.file.read(),
                                    prefix=True)

            self.metadata['hash'] = md5_hash

    def set_mimetype(self):
        mimetype, _ = guess_type(self.filename)
        self.metadata['mimetype'] = mimetype<|MERGE_RESOLUTION|>--- conflicted
+++ resolved
@@ -45,10 +45,6 @@
     )
 
     ALLOWED_MIME_TYPES = {
-<<<<<<< HEAD
-        FORM_MEDIA: ('image', 'audio', 'video', 'text/csv', 'application/xml'),
-        PAIRED_DATA: ('application/xml',),
-=======
         FORM_MEDIA: (
             'image',
             'audio',
@@ -57,7 +53,7 @@
             'application/xml',
             'application/zip',
         ),
->>>>>>> ab9b1238
+        PAIRED_DATA: ('application/xml',),
         MAP_LAYER: (
             'text/csv',
             'application/vnd.google-earth.kml+xml',
@@ -81,8 +77,8 @@
     content = PrivateFileField(upload_to=upload_to, max_length=380, null=True)
     metadata = JSONBField(default=dict)
     date_deleted = models.DateTimeField(null=True, default=None)
-<<<<<<< HEAD
     date_modified = models.DateTimeField(default=timezone.now)
+    synced_with_backend = models.BooleanField(default=False)
 
     @property
     def backend_data_value(self):
@@ -112,9 +108,6 @@
             if not self.is_remote_url
             else self.metadata['redirect_url']
         )
-=======
-    synced_with_backend = models.BooleanField(default=False)
->>>>>>> ab9b1238
 
     def delete(self, using=None, keep_parents=False, force=False):
         # Delete object and files on storage if `force` is True or file type

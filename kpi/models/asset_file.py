--- conflicted
+++ resolved
@@ -59,12 +59,8 @@
     date_created = models.DateTimeField(default=timezone.now)
     content = PrivateFileField(upload_to=upload_to, max_length=380, null=True)
     metadata = JSONBField(default=dict)
-<<<<<<< HEAD
-    deleted_at = models.DateTimeField(null=True, default=None)
+    date_deleted = models.DateTimeField(null=True, default=None)
     date_modified = models.DateTimeField(default=timezone.now)
-=======
-    date_deleted = models.DateTimeField(null=True, default=None)
->>>>>>> cf789153
 
     def delete(self, using=None, keep_parents=False, force=False):
 

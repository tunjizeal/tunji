--- conflicted
+++ resolved
@@ -1,19 +1,11 @@
-<<<<<<< HEAD
-from __future__ import absolute_import
 import re
-
-from django.contrib.auth.models import User
-=======
 from kpi.models import SurveyAsset
 from kpi.models import Collection
 from kpi.models.object_permission import get_all_objects_for_user
 from django.contrib.auth.models import User, AnonymousUser
 from django.core.exceptions import ValidationError
->>>>>>> bca97014
 from django.test import TestCase
 
-from ..models import SurveyAsset
-from ..models import Collection
 
 class SurveyAssetsTestCase(TestCase):
     fixtures = ['test_data']

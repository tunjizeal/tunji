--- conflicted
+++ resolved
@@ -222,9 +222,8 @@
         ]
         query_string = 'fo'
         with self.assertRaises(SearchQueryTooShortException) as e:
-<<<<<<< HEAD
-            parse(query_string, ASSET_SEARCH_DEFAULT_FIELD_LOOKUPS)
-        self.assertTrue('Your query is too short' in str(e.exception))
+            parse(query_string, default_field_lookups)
+        assert 'Your query is too short' in str(e.exception)
 
 
 class XmlUtilsTestCase(TestCase):
@@ -398,8 +397,4 @@
         pattern = r'\s*(<[^>]+>)\s*'
         re_source = re.sub(pattern, r'\1', source)
         re_target = re.sub(pattern, r'\1', target)
-        self.assertEqual(re_source, re_target)
-=======
-            parse(query_string, default_field_lookups)
-        assert 'Your query is too short' in str(e.exception)
->>>>>>> cc3386e0
+        self.assertEqual(re_source, re_target)
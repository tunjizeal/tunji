# coding: utf-8
from django.contrib.auth.models import User, AnonymousUser
from django.test import TestCase

from kpi.constants import (
    ASSET_TYPE_COLLECTION,
    ASSET_TYPE_SURVEY,
    PERM_VIEW_ASSET,
    PERM_CHANGE_ASSET,
    PERM_ADD_SUBMISSIONS,
    PERM_VIEW_SUBMISSIONS,
    PERM_CHANGE_SUBMISSIONS,
    PERM_VALIDATE_SUBMISSIONS,
    PERM_SHARE_ASSET,
    PERM_DELETE_ASSET,
    PERM_DISCOVER_ASSET,
    PERM_SHARE_SUBMISSIONS,
    PERM_DELETE_SUBMISSIONS,
    PERM_PARTIAL_SUBMISSIONS,
)
from kpi.exceptions import BadPermissionsException
from ..models.asset import Asset
from ..models.object_permission import get_all_objects_for_user


class BasePermissionsTestCase(TestCase):

    def _get_perm_name(self, perm_name_prefix, model_instance):
        """
        Get the type-specific permission name for a model from a permission name
        prefix and a model instance.

        Example:
            >>>self._get_perm_name('view_', my_asset)
            PERM_VIEW_ASSET

        :param perm_name_prefix: Prefix of the desired permission name (i.e.
            "view_", "change_", or "delete_").
        :type perm_name_prefix: str
        :param model_instance: An instance of the model for which the permission
            name is desired.
        :type model_instance: :py:class:`Asset`
        :return: The computed permission name.
        :rtype: str
        """
        if not perm_name_prefix[-1] == '_':
            perm_name_prefix += '_'
        perm_name = perm_name_prefix + model_instance._meta.model_name
        return perm_name

    def _test_add_perm(self, obj, perm_name_prefix, user):
        """
        Test that a permission can be added and that the permission successfully
        takes effect.

        :param obj: Object to manipulate permissions on.
        :type obj: :py:class:`Asset`
        :param perm_name_prefix: The prefix of the permission to be used (i.e.
            "view_", "change_", or "delete_").
        :type perm_name_prefix: str
        :param user: The user for whom permissions on `obj` will be manipulated.
        :type user: :py:class:`User`
        """
        perm_name = self._get_perm_name(perm_name_prefix, obj)
        self.assertFalse(user.has_perm(perm_name, obj))
        obj.assign_perm(user, perm_name)
        self.assertTrue(user.has_perm(perm_name, obj))

    def _test_remove_perm(self, obj, perm_name_prefix, user):
        """
        Test that a permission can be removed and that the removal successfully
        takes effect.

        :param obj: Object to manipulate permissions on.
        :type obj: :py:class:`Asset`
        :param perm_name_prefix: The prefix of the permission to be used (i.e.
            "view_", "change_", or "delete_").
        :type perm_name_prefix: str
        :param user: The user for whom permissions on `obj` will be manipulated.
        :type user: :py:class:`User`
        """
        perm_name = self._get_perm_name(perm_name_prefix, obj)
        self.assertTrue(user.has_perm(perm_name, obj))
        obj.remove_perm(user, perm_name)
        self.assertFalse(user.has_perm(perm_name, obj))

    def _test_add_inherited_perm(self, ancestor_collection, perm_name_prefix,
                                 user, descendant_obj):
        """
        Test that a permission can be added to a collection and that the
        permission successfully propagates to a descendant.

        :param obj: Object to manipulate permissions on.
        :type obj: :py:class:`Asset`
        :param perm_name_prefix: The prefix of the permission to be used (i.e.
            "view_", "change_", or "delete_").
        :type perm_name_prefix: str
        :param user: The user for whom permissions on `obj` will be manipulated.
        :type user: :py:class:`User`
        :param descendant_obj: The descendant object to check for the
            changed permission (i.e. an asset contained in
            `ancestor_collection`).
        :type descendant_obj: :py:class:`Asset`
        """
        descendant_perm_name= self._get_perm_name(perm_name_prefix, descendant_obj)
        self.assertFalse(user.has_perm(descendant_perm_name, descendant_obj))
        self._test_add_perm(ancestor_collection, perm_name_prefix, user)
        self.assertTrue(user.has_perm(descendant_perm_name, descendant_obj))

    def _test_add_and_remove_perm(self, obj, perm_name_prefix, user):
        """
        Test that a permission can be removed after being added and that the
        removal successfully takes effect.

        :param obj: Object to manipulate permissions on.
        :type obj: :py:class:`Asset`
        :param perm_name_prefix: The prefix of the permission to be used (i.e.
            "view_", "change_", or "delete_").
        :type perm_name_prefix: str
        :param user: The user for whom permissions on `obj` will be manipulated.
        :type user: :py:class:`User`
        """
        self._test_add_perm(obj, perm_name_prefix, user)
        remove_perm_name = self._get_perm_name(perm_name_prefix, obj)
        obj.remove_perm(user, remove_perm_name)
        self.assertFalse(user.has_perm(remove_perm_name, obj))

    def _test_add_remove_inherited_perm(self, ancestor_asset,
                                        perm_name_prefix, user, descendant_obj):
        """
        Test that a permission can be added and removed, and that the removal
        successfully takes effect.

        :param ancestor_asset: Object to manipulate permissions on.
        :type ancestor_asset: :py:class:`Asset`
        :param perm_name_prefix: The prefix of the permission to be used (i.e.
            "view_", "change_", or "delete_").
        :type perm_name_prefix: str
        :param user: The user for whom permissions on `ancestor_asset` will
            be manipulated.
        :type user: :py:class:`User`
        :param descendant_obj: The descendant object to check for the
            changed permission (i.e. an asset contained in
            `ancestor_asset`).
        :type descendant_obj: :py:class:`Asset`
        """
        self._test_add_inherited_perm(ancestor_asset,
                                      perm_name_prefix, user,
                                      descendant_obj)
        descendant_perm_name = self._get_perm_name(
            perm_name_prefix, descendant_obj
        )
        ancestor_perm_name = self._get_perm_name(
            perm_name_prefix, ancestor_asset
        )
        ancestor_asset.remove_perm(user, ancestor_perm_name)
        self.assertFalse(user.has_perm(descendant_perm_name, descendant_obj))


class PermissionsTestCase(BasePermissionsTestCase):
    fixtures = ['test_data']

    def setUp(self):
        self.admin = User.objects.get(username='admin')
        self.someuser = User.objects.get(username='someuser')
        self.anotheruser = User.objects.get(username='anotheruser')

        self.admin_collection = Asset.objects.create(
            asset_type=ASSET_TYPE_COLLECTION, owner=self.admin
        )
        self.admin_asset = Asset.objects.create(content={'survey': [
            {'type': 'text', 'label': 'Question 1', 'name': 'q1', 'kuid': 'abc'},
            {'type': 'text', 'label': 'Question 2', 'name': 'q2', 'kuid': 'def'},
        ]}, owner=self.admin)
        self.asset_owner_permissions = [
            PERM_ADD_SUBMISSIONS,
            PERM_CHANGE_ASSET,
            PERM_CHANGE_SUBMISSIONS,
            PERM_DELETE_ASSET,
            PERM_DELETE_SUBMISSIONS,
            PERM_SHARE_ASSET,
            PERM_SHARE_SUBMISSIONS,
            PERM_VALIDATE_SUBMISSIONS,
            PERM_VIEW_ASSET,
            PERM_VIEW_SUBMISSIONS,
        ]
        self.collection_owner_permissions = [
            PERM_CHANGE_ASSET,
            PERM_DELETE_ASSET,
            PERM_DISCOVER_ASSET,
            PERM_SHARE_ASSET,
            PERM_VIEW_ASSET,
        ]

    def test_add_asset_permission(self):
        self._test_add_perm(self.admin_asset, 'view_', self.someuser)
        self._test_add_perm(self.admin_asset, 'change_', self.someuser)

    def test_remove_asset_permission(self):
        self._test_add_and_remove_perm(self.admin_asset, 'view_', self.someuser)
        self._test_add_and_remove_perm(self.admin_asset, 'change_', self.someuser)

    def test_add_collection_permission(self):
        self._test_add_perm(self.admin_collection, 'view_', self.someuser)
        self._test_add_perm(self.admin_collection, 'change_', self.someuser)

    def test_remove_collection_permission(self):
        self._test_add_and_remove_perm(self.admin_collection, 'view_', self.someuser)
        self._test_add_and_remove_perm(self.admin_collection, 'change_', self.someuser)

    def test_add_submission_permission(self):
        codenames = (
            PERM_ADD_SUBMISSIONS,
            PERM_VIEW_SUBMISSIONS,
            PERM_VALIDATE_SUBMISSIONS,
            PERM_CHANGE_SUBMISSIONS  # Must be last since it implies `view_submissions`
        )
        asset = self.admin_asset
        grantee = self.someuser
        for codename in codenames:
            self.assertFalse(grantee.has_perm(codename, asset))
            asset.assign_perm(grantee, codename)
            self.assertTrue(grantee.has_perm(codename, asset))

    def test_remove_submission_permission(self):
        codenames = (
            PERM_ADD_SUBMISSIONS,
            PERM_VIEW_SUBMISSIONS,
            PERM_VALIDATE_SUBMISSIONS,
            PERM_CHANGE_SUBMISSIONS  # Must be last since it implies `view_submissions`
        )
        asset = self.admin_asset
        grantee = self.someuser
        for codename in codenames:
            self.assertFalse(grantee.has_perm(codename, asset))
            asset.assign_perm(grantee, codename)
            self.assertTrue(grantee.has_perm(codename, asset))
        for codename in reversed(codenames):
            asset.remove_perm(grantee, codename)
            self.assertFalse(grantee.has_perm(codename, asset))

    def test_add_asset_inherited_permission(self):
        self.admin_collection.children.add(self.admin_asset)
        self._test_add_inherited_perm(self.admin_collection, 'view_',
                                      self.someuser, self.admin_asset)
        self._test_add_inherited_perm(self.admin_collection, 'change_',
                                      self.someuser, self.admin_asset)

    def test_remove_collection_inherited_permission(self):
        self.admin_collection.children.add(self.admin_asset)
        self._test_add_remove_inherited_perm(self.admin_collection, 'view_',
                                             self.someuser, self.admin_asset)
        self._test_add_remove_inherited_perm(self.admin_collection, 'change_',
                                             self.someuser, self.admin_asset)

    def test_implied_asset_grant_permissions(self):
        implications = {
            PERM_CHANGE_ASSET: (PERM_VIEW_ASSET,),
            PERM_ADD_SUBMISSIONS: (PERM_VIEW_ASSET,),
            PERM_VIEW_SUBMISSIONS: (PERM_VIEW_ASSET,),
            PERM_CHANGE_SUBMISSIONS: (PERM_VIEW_ASSET, PERM_VIEW_SUBMISSIONS),
            PERM_VALIDATE_SUBMISSIONS: (PERM_VIEW_ASSET, PERM_VIEW_SUBMISSIONS),
        }
        asset = self.admin_asset
        grantee = self.someuser

        # Prevent extra `share_` permissions from being assigned
        asset.editors_can_change_permissions = False

        for explicit, implied in implications.items():
            # Make sure the slate is clean
            self.assertListEqual(list(asset.get_perms(grantee)), [])
            # Assign the explicit permission
            asset.assign_perm(grantee, explicit)
            # Verify that only the expected permissions have been granted
            expected = [explicit]
            expected.extend(implied)
            self.assertListEqual(
                sorted(asset.get_perms(grantee)), sorted(expected))
            # Wipe the slate
            asset.remove_perm(grantee, explicit)
            for i in implied:
                asset.remove_perm(grantee, i)

    def test_remove_implied_asset_permissions(self):
        """
            Assign `change_submissions` on an asset to a user, expecting
            `view_asset` and `view_submissions` to be automatically assigned as
            well. Then, remove `view_asset` and expect `view_submissions` and
            `change_submissions` likewise to be removed.
        """
        asset = self.admin_asset
        grantee = self.someuser

        # Prevent extra `share_` permissions from being assigned
        asset.editors_can_change_permissions = False

        common_expected_lineage = [PERM_VIEW_ASSET, PERM_VIEW_SUBMISSIONS]
        implied_permissions = [PERM_CHANGE_SUBMISSIONS, PERM_VALIDATE_SUBMISSIONS]

        for implied_permission in implied_permissions:
            # Copy common lineage before appending submissions.
            expected_lineage = list(common_expected_lineage)
            expected_lineage.append(implied_permission)

            self.assertListEqual(list(asset.get_perms(grantee)), [])
            # Assigning the tail should bring the head and body along
            asset.assign_perm(grantee, expected_lineage[-1])
            self.assertListEqual(
                sorted(asset.get_perms(grantee)), sorted(expected_lineage))
            # Removing the head should remove the body and tail as well
            asset.remove_perm(grantee, expected_lineage[0])
            self.assertListEqual(list(asset.get_perms(grantee)), [])

    def test_implied_asset_deny_permissions(self):
<<<<<<< HEAD
        r"""
            Grant `change_asset` to a user on a collection, expecting the
=======
        """
            Grant `change_collection` to a user on a collection, expecting the
>>>>>>> 68ce4205
            same user to receive `view_asset` and `change_asset` on a child
            asset of that collection. Then, revoke `view_asset` on the child
            from the user and verify that deny records are created for all
            assignable permissions on that asset.
        """
        asset = self.admin_asset
        collection = self.admin_collection
        grantee = self.someuser

        # Prevent extra `share_` permissions from being assigned
        asset.editors_can_change_permissions = False

        collection.children.add(asset)
        self.assertListEqual(list(collection.get_perms(grantee)), [])
        self.assertListEqual(list(asset.get_perms(grantee)), [])

        # Granting `change_asset` should grant `change_asset` and
        # `view_asset` on the child asset
        collection.assign_perm(grantee, PERM_CHANGE_ASSET)
        self.assertListEqual(
            sorted(asset.get_perms(grantee)), [PERM_CHANGE_ASSET, PERM_VIEW_ASSET])

        # Removing `view_asset` should deny all child permissions
        asset.remove_perm(grantee, PERM_VIEW_ASSET)
        self.assertListEqual(list(asset.get_perms(grantee)), [])

        # Check that there actually deny permissions
        self.assertListEqual(
            sorted(asset.permissions.filter(
                user=grantee, deny=True).values_list(
                    'permission__codename', flat=True)
            ), [
                PERM_ADD_SUBMISSIONS,
                PERM_CHANGE_ASSET,
                PERM_CHANGE_SUBMISSIONS,
                PERM_DELETE_SUBMISSIONS,
                PERM_PARTIAL_SUBMISSIONS,
                PERM_VALIDATE_SUBMISSIONS,
                PERM_VIEW_ASSET,
                PERM_VIEW_SUBMISSIONS,
            ]
        )

    def test_contradict_implied_asset_deny_permissions(self):
        """
            When all assignable permissions are denied, verify that granting
            `change_submissions` also grants `view_submissions` and
            `view_asset`. Make sure that other deny records are left intact.
        """
        asset = self.admin_asset
        collection = self.admin_collection
        grantee = self.someuser

        self.test_implied_asset_deny_permissions()
        self.assertListEqual(
            sorted(asset.permissions.filter(
                user=grantee, deny=True).values_list(
                    'permission__codename', flat=True)
            ), [
                PERM_ADD_SUBMISSIONS,
                PERM_CHANGE_ASSET,
                PERM_CHANGE_SUBMISSIONS,
                PERM_DELETE_SUBMISSIONS,
                PERM_PARTIAL_SUBMISSIONS,
                PERM_VALIDATE_SUBMISSIONS,
                PERM_VIEW_ASSET,
                PERM_VIEW_SUBMISSIONS
            ]
        )

        # Assign `change_submissions`, which contradicts denial of
        # `view_asset`, `change_asset`, and `view_submissions`
        asset.assign_perm(grantee, PERM_CHANGE_SUBMISSIONS)

        resulting_perms = list(
            asset.permissions.filter(user=grantee).values_list(
            'permission__codename', 'deny').order_by('permission__codename')
        )
        expected_perms = [
            # codename, deny
            (PERM_ADD_SUBMISSIONS, True),
            (PERM_CHANGE_ASSET, True),
            (PERM_CHANGE_SUBMISSIONS, False),
            (PERM_DELETE_SUBMISSIONS, True),
            (PERM_VALIDATE_SUBMISSIONS, True),
            (PERM_VIEW_ASSET, False),
            (PERM_VIEW_SUBMISSIONS, False)
        ]
        self.assertListEqual(resulting_perms, expected_perms)

    def test_implied_collection_permissions(self):
        grantee = self.someuser
        collection = self.admin_collection

        # Prevent extra `share_` permissions from being assigned
        collection.editors_can_change_permissions = False

        self.assertListEqual(list(collection.get_perms(grantee)), [])
        collection.assign_perm(grantee, PERM_CHANGE_ASSET)
        self.assertListEqual(
            sorted(collection.get_perms(grantee)), [
                PERM_CHANGE_ASSET,
                PERM_VIEW_ASSET,
            ]
        )
        # Now deny view and make sure change is revoked as well
        collection.assign_perm(grantee, PERM_VIEW_ASSET, deny=True)
        self.assertListEqual(list(collection.get_perms(grantee)), [])

    def test_calculated_owner_permissions(self):
        asset = self.admin_asset
        collection = self.admin_collection
        self.assertListEqual(
            sorted(asset.get_perms(asset.owner)), self.asset_owner_permissions)
        self.assertListEqual(
            sorted(collection.get_perms(collection.owner)),
            self.collection_owner_permissions
        )

    def test_owner_permissions_individually(self):
        asset = Asset.objects.create(
            owner=self.someuser, asset_type=ASSET_TYPE_SURVEY
        )
        collection = Asset.objects.create(
            owner=self.someuser, asset_type=ASSET_TYPE_COLLECTION
        )
        failure_message = 'Owner missing {}'
        for p in self.asset_owner_permissions:
            self.assertTrue(
                asset.owner.has_perm(p, asset), msg=failure_message.format(p))
            self.assertTrue(
                asset.has_perm(asset.owner, p), msg=failure_message.format(p))
        for p in self.collection_owner_permissions:
            self.assertTrue(
                collection.owner.has_perm(p, collection),
                msg=failure_message.format(p))
            self.assertTrue(
                collection.has_perm(collection.owner, p),
                msg=failure_message.format(p))

    def test_calculated_editor_permissions(self):
        grantee = self.someuser
        asset = self.admin_asset
        collection = self.admin_collection
        editor_permissions = [
            PERM_CHANGE_ASSET,
            PERM_SHARE_ASSET,
            PERM_VIEW_ASSET
        ]
        asset.assign_perm(grantee, PERM_CHANGE_ASSET)
        self.assertListEqual(
            sorted(asset.get_perms(grantee)), editor_permissions)
        collection.assign_perm(grantee, PERM_CHANGE_ASSET)
        self.assertListEqual(
            sorted(collection.get_perms(grantee)),
            editor_permissions
        )

    def test_calculated_submission_editor_permissions(self):
        grantee = self.someuser
        asset = self.admin_asset
        submission_editor_permissions = [
            PERM_CHANGE_SUBMISSIONS,
            PERM_SHARE_SUBMISSIONS,
            PERM_VIEW_ASSET,
            PERM_VIEW_SUBMISSIONS,
        ]
        asset.assign_perm(grantee, PERM_CHANGE_SUBMISSIONS)
        self.assertListEqual(
            sorted(asset.get_perms(grantee)), submission_editor_permissions)

    def test_get_objects_for_user(self):
        admin_assets = get_all_objects_for_user(self.admin, Asset)
        admin_collections = get_all_objects_for_user(
            self.admin, Asset
        ).filter(asset_type=ASSET_TYPE_COLLECTION)
        someuser_assets = get_all_objects_for_user(self.someuser, Asset)
        someuser_collections = get_all_objects_for_user(
            self.someuser, Asset
        ).filter(asset_type=ASSET_TYPE_COLLECTION)
        self.assertIn(self.admin_asset, admin_assets)
        self.assertIn(self.admin_collection, admin_collections)
        self.assertNotIn(self.admin_asset, someuser_assets)
        self.assertNotIn(self.admin_collection, someuser_collections)

    def test_copy_permissions_between_objects_same_owner(self):

        asset1 = Asset.objects.create(content={'survey': [
            {'type': 'text', 'label': 'Question 3', 'name': 'q3', 'kuid': 'ghi'},
            {'type': 'text', 'label': 'Question 4', 'name': 'q4', 'kuid': 'ijk'},
        ]}, owner=self.admin)

        asset2 = Asset.objects.create(content={'survey': [
            {'type': 'text', 'label': 'Question 5', 'name': 'q5', 'kuid': 'lmn'},
            {'type': 'text', 'label': 'Question 6', 'name': 'q6', 'kuid': 'opq'},
        ]}, owner=self.admin)

        assigned_someuser_perms = [
            PERM_CHANGE_ASSET,
            PERM_SHARE_ASSET,
            PERM_VIEW_ASSET
        ]

        # Assign permissions to 1st asset.
        for assigned_someuser_perm in assigned_someuser_perms:
            if (
                assigned_someuser_perm
                in asset1.get_assignable_permissions(with_partial=False)
            ):
                asset1.assign_perm(self.someuser, assigned_someuser_perm)

        # Assign permissions to 2nd asset.
        asset2.assign_perm(self.someuser, PERM_VIEW_ASSET)
        asset2.assign_perm(self.someuser, PERM_VIEW_SUBMISSIONS)
        asset2.assign_perm(self.someuser, PERM_CHANGE_SUBMISSIONS)

        # Copy permissions from 1st to 2nd asset.
        asset2.copy_permissions_from(asset1)

        asset2_perms = asset2.get_users_with_perms(attach_perms=True)
        asset1_perms = asset1.get_users_with_perms(attach_perms=True)
        for user_, perms_ in asset2_perms.items():
            self.assertListEqual(
                sorted(perms_), sorted(asset1_perms[user_]))
        self.assertTrue(len(list(asset1_perms)) == len(list(asset2_perms)))

    def test_copy_permissions_between_objects_different_owner(self):

        another_user_asset = Asset.objects.create(content={'survey': [
            {'type': 'text', 'label': 'Question 3', 'name': 'q3', 'kuid': 'ghi'},
            {'type': 'text', 'label': 'Question 4', 'name': 'q4', 'kuid': 'ijk'},
        ]}, owner=self.anotheruser)

        someuser_asset = Asset.objects.create(content={'survey': [
            {'type': 'text', 'label': 'Question 5', 'name': 'q5', 'kuid': 'lmn'},
            {'type': 'text', 'label': 'Question 6', 'name': 'q6', 'kuid': 'opq'},
        ]}, owner=self.someuser)

        assigned_someuser_perms = [
            PERM_CHANGE_ASSET,
            PERM_SHARE_ASSET,
            PERM_VIEW_ASSET
        ]

        # Assign permissions to 1st asset.
        for assigned_someuser_perm in assigned_someuser_perms:
            if (
                assigned_someuser_perm
                in another_user_asset.get_assignable_permissions(
                    with_partial=False
                )
            ):
                another_user_asset.assign_perm(self.someuser, assigned_someuser_perm)

        # Assign permissions to 2nd asset.
        someuser_asset.assign_perm(self.anotheruser, PERM_VIEW_ASSET)
        someuser_asset.assign_perm(self.anotheruser, PERM_VIEW_SUBMISSIONS)
        someuser_asset.assign_perm(self.anotheruser, PERM_CHANGE_SUBMISSIONS)

        # Copy permissions from 1st to 2nd asset.
        someuser_asset.copy_permissions_from(another_user_asset)

        someuser_asset_perms = someuser_asset.get_users_with_perms(attach_perms=True)
        another_user_asset_perms = another_user_asset.get_users_with_perms(attach_perms=True)
        expected_anotheruser_perms = [
            PERM_ADD_SUBMISSIONS,
            PERM_CHANGE_ASSET,
            PERM_CHANGE_SUBMISSIONS,
            PERM_DELETE_SUBMISSIONS,
            PERM_SHARE_ASSET,
            PERM_SHARE_SUBMISSIONS,
            PERM_VALIDATE_SUBMISSIONS,
            PERM_VIEW_ASSET,
            PERM_VIEW_SUBMISSIONS
        ]

        # Ensure `self.someuser` is still the owner
        self.assertTrue(someuser_asset.owner == self.someuser)

        # Ensure permissions for `self.someuser` have not changed
        self.assertListEqual(
            sorted(someuser_asset_perms[self.someuser]),
            sorted(someuser_asset.get_perms(someuser_asset.owner)))

        # Ensure `self.anotheruser` has all (assignable) permissions
        self.assertListEqual(
            sorted(someuser_asset_perms[self.anotheruser]), expected_anotheruser_perms)

        self.assertTrue(len(list(another_user_asset_perms)) == len(list(someuser_asset_perms)))

    def test_add_partial_submission_permission_to_owner(self):
        """
        Owner can't receive `PERM_PARTIAL_SUBMISSIONS permission.
        """
        asset = self.admin_asset
        grantee = asset.owner
        partial_perms = {
            PERM_VIEW_SUBMISSIONS: [{
                '_submitted_by': {'$in': [
                    self.someuser.username,
                    self.anotheruser.username
                ]}
            }]
        }
        codename = PERM_PARTIAL_SUBMISSIONS
        self.assertRaises(BadPermissionsException, asset.assign_perm, grantee,
                          codename, partial_perms=partial_perms)

    def test_mandatory_partial_perms_with_partial_submissions_permission(self):
        """
        If partial permissions are omitted when assigning
        `partial_submissions` permission, it should raise an error
        """
        asset = self.admin_asset
        grantee = self.someuser
        codename = PERM_PARTIAL_SUBMISSIONS
        self.assertRaises(BadPermissionsException, asset.assign_perm, grantee,
                          codename)

    def test_add_partial_submission_permission(self):
        asset = self.admin_asset
        grantee = self.someuser
        codename = PERM_PARTIAL_SUBMISSIONS
        self.assertFalse(grantee.has_perm(codename, asset))
        partial_perms = {
            PERM_VIEW_SUBMISSIONS: [{
                '_submitted_by': self.anotheruser.username
            }]
        }
        # Asset doesn't have any relations with the Many-To-Many table
        self.assertTrue(asset.asset_partial_permissions.count() == 0)
        asset.assign_perm(grantee, codename, partial_perms=partial_perms)
        self.assertTrue(grantee.has_perm(codename, asset))
        self.assertTrue(asset.get_partial_perms(grantee.id, with_filters=True),
                        partial_perms)
        # Asset should have 1 relation with the Many-To-Many table
        self.assertTrue(asset.asset_partial_permissions.count() == 1)

    def test_update_partial_submission_permission(self):
        asset = self.admin_asset
        grantee = self.someuser
        self.test_add_partial_submission_permission()
        partial_perms = {
            PERM_VIEW_SUBMISSIONS: [{
                '_submitted_by': {'$in': [
                    self.someuser.username,
                    self.anotheruser.username
                ]}
            }]
        }
        asset.assign_perm(grantee, PERM_PARTIAL_SUBMISSIONS,
                          partial_perms=partial_perms)
        self.assertEqual(asset.get_partial_perms(grantee.id, with_filters=True),
                         partial_perms)

    def test_add_contradict_partial_submission_permission(self):
        """
        `partial_submissions` is mutually exclusive with other submissions
        permissions.
        When `partial_submissions` is assigned to a user, this user should
        lose any other submissions permissions that were previously assigned.
        Likewise, if a user already has `partial_submissions` and is then
        assigned another submissions permission (e.g. `view_submissions`),
        then `partial_submissions` should be removed.
        """
        asset = self.admin_asset
        grantee = self.someuser
        partial_perms = {
            PERM_VIEW_SUBMISSIONS: [{
                '_submitted_by': self.anotheruser.username
            }]
        }
        # User should not have any permissions on the asset.
        self.assertFalse(grantee.has_perm(PERM_VIEW_SUBMISSIONS, asset))
        self.assertFalse(grantee.has_perm(PERM_PARTIAL_SUBMISSIONS, asset))

        # Assign `view_submissions` to the user and make sure they do not
        # receive anything else.
        asset.assign_perm(grantee, PERM_VIEW_SUBMISSIONS)
        self.assertTrue(grantee.has_perm(PERM_VIEW_SUBMISSIONS, asset))
        self.assertFalse(grantee.has_perm(PERM_PARTIAL_SUBMISSIONS, asset))

        # Assign `partial_submissions` and make sure that `view_submissions`
        # has been revoked.
        asset.assign_perm(grantee, PERM_PARTIAL_SUBMISSIONS,
                          partial_perms=partial_perms)
        self.assertFalse(grantee.has_perm(PERM_VIEW_SUBMISSIONS, asset))
        self.assertTrue(grantee.has_perm(PERM_PARTIAL_SUBMISSIONS, asset))

    def test_remove_partial_submission_permission(self):
        asset = self.admin_asset
        grantee = self.someuser
        partial_perms = {
            PERM_VIEW_SUBMISSIONS: [{
                '_submitted_by': self.anotheruser.username
            }]
        }
        # Assign `partial_submissions` permission.
        asset.assign_perm(grantee, PERM_PARTIAL_SUBMISSIONS,
                          partial_perms=partial_perms)
        self.assertTrue(grantee.has_perm(PERM_PARTIAL_SUBMISSIONS, asset))
        self.assertTrue(asset.asset_partial_permissions.count() == 1)

        # Then remove it
        asset.remove_perm(grantee, PERM_PARTIAL_SUBMISSIONS)
        self.assertFalse(grantee.has_perm(PERM_PARTIAL_SUBMISSIONS, asset))
        self.assertTrue(asset.asset_partial_permissions.count() == 0)

    def test_implied_partial_submission_permission(self):
        """
        This test is present even though we can only restrict users to view
        subset of data submitted by other users, so far.
        """
        asset = self.admin_asset
        grantee = self.someuser
        partial_perms = {
            PERM_CHANGE_SUBMISSIONS: [{
                '_submitted_by': self.anotheruser.username
            }]
        }
        expected_partial_perms = {
            PERM_VIEW_SUBMISSIONS: [{
                '_submitted_by': self.anotheruser.username
            }],
            PERM_CHANGE_SUBMISSIONS: [{
                '_submitted_by': self.anotheruser.username
            }]
        }
        asset.assign_perm(grantee, PERM_PARTIAL_SUBMISSIONS,
                          partial_perms=partial_perms)

        partial_perms = asset.get_partial_perms(grantee.id, with_filters=True)
        self.assertDictEqual(expected_partial_perms, partial_perms)

    def test_user_without_perms_get_anonymous_perms(self):

        asset = self.admin_asset
        grantee = self.someuser
        anonymous_user = AnonymousUser()

        self.assertFalse(grantee.has_perm(PERM_VIEW_SUBMISSIONS, asset))
        self.assertFalse(anonymous_user.has_perm(PERM_VIEW_SUBMISSIONS, asset))
        asset.assign_perm(anonymous_user, PERM_VIEW_SUBMISSIONS)
        self.assertTrue(grantee.has_perm(PERM_VIEW_SUBMISSIONS, asset))
        self.assertTrue(list(asset.get_perms(grantee)),
                        list(asset.get_perms(anonymous_user)))<|MERGE_RESOLUTION|>--- conflicted
+++ resolved
@@ -313,13 +313,8 @@
             self.assertListEqual(list(asset.get_perms(grantee)), [])
 
     def test_implied_asset_deny_permissions(self):
-<<<<<<< HEAD
-        r"""
+        """
             Grant `change_asset` to a user on a collection, expecting the
-=======
-        """
-            Grant `change_collection` to a user on a collection, expecting the
->>>>>>> 68ce4205
             same user to receive `view_asset` and `change_asset` on a child
             asset of that collection. Then, revoke `view_asset` on the child
             from the user and verify that deny records are created for all

# coding: utf-8
from django.conf import settings
from django.contrib.auth.models import AnonymousUser
from django.core.exceptions import FieldError
from django.db.models import Case, Count, F, IntegerField, Q, Value, When
from django.db.models.query import QuerySet
<<<<<<< HEAD
from rest_framework import filters, exceptions
=======
from django.http import Http404
from rest_framework import filters
>>>>>>> ae634bff
from rest_framework.request import Request

from kpi.constants import (
    ASSET_SEARCH_DEFAULT_FIELD_LOOKUPS,
    ASSET_STATUS_SHARED,
    ASSET_STATUS_DISCOVERABLE,
    ASSET_STATUS_PRIVATE,
    ASSET_STATUS_PUBLIC,
    PERM_DISCOVER_ASSET,
    PERM_PARTIAL_SUBMISSIONS,
    PERM_VIEW_ASSET,
    PERM_VIEW_SUBMISSIONS,
)
from kpi.exceptions import SearchQueryTooShortException
from kpi.models.asset import UserAssetSubscription
from kpi.utils.query_parser import get_parsed_parameters, parse, ParseError
from kpi.utils.object_permission import (
    get_objects_for_user,
    get_anonymous_user,
    get_perm_ids_from_code_names,
)
from kpi.utils.permissions import is_user_anonymous
from kpi.utils.regional_views import (
    get_region_for_view,
    get_view_as_int,
    user_has_view_perms,
)
from .models import Asset, ObjectPermission


class AssetOwnerFilterBackend(filters.BaseFilterBackend):
    """
    For use with nested models of Asset.
    Restricts access to items that are owned by the current user
    """

    def filter_queryset(self, request, queryset, view):
        fields = {"asset__owner": request.user}
        return queryset.filter(**fields)


class AssetOrderingFilter(filters.OrderingFilter):

    def filter_queryset(self, request, queryset, view):
        query_params = request.query_params
        collections_first = query_params.get('collections_first',
                                             'false').lower() == 'true'
        ordering = self.get_ordering(request, queryset, view)

        if collections_first:
            # If `collections_first` is `True`, we want the collections to be
            # displayed at the beginning. We add a temporary field to set a
            # priority to 1 for collections and all other asset types to 0.
            # The results are sorted by this priority first and then by what
            # comes next, either:
            # - `ordering` from querystring
            # - model default option
            queryset = queryset.annotate(
                ordering_priority=Case(
                    When(asset_type='collection', then=Value(1)),
                    default=Value(0),
                    output_field=IntegerField(),
                ),
            )
            if ordering is None:
                # Make a copy, we don't want to alter Asset._meta.ordering
                ordering = Asset._meta.ordering.copy()
            ordering.insert(0, '-ordering_priority')

        if ordering:
            if 'subscribers_count' in ordering or \
                    '-subscribers_count' in ordering:
                queryset = queryset.annotate(subscribers_count=
                                             Count('userassetsubscription__user'))
            return queryset.order_by(*ordering)

        return queryset


class UserObjectPermissionsFilter:

    def filter_queryset(self, request, queryset, view):
        queryset = queryset.exclude(pk=settings.ANONYMOUS_USER_ID)
        regional_views = json.loads(constance.config.REGIONAL_VIEWS)
        regional_assignments = json.loads(constance.config.REGIONAL_ASSIGNMENTS)
        user = request.user
        view = request.GET.get('view')
        if view is not None:
            view = int(view)
            region_users = [
                v['username']
                for v in regional_assignments
                if v['view'] == view
            ]
            if request.user.username not in region_users:
                raise exceptions.PermissionDenied()
            regions = [
                r['countries'] for r in regional_views if r['id'] == view
            ]
            region = regions[0] if regions else []
            if isinstance(region, str) and '*' == region:
                _queryset = queryset
            elif isinstance(region, list):
                q = Q()
                for country in region:
                    q |= Q(
                        extra_details__data__country__contains=[
                            {'value': country}
                        ]
                    )
                _queryset = queryset.filter(q)
        elif not user.is_superuser:
            raise exceptions.PermissionDenied()
        else:
            # superusers can see all users
            _queryset = queryset
        return _queryset.distinct().order_by('id')


class KpiObjectPermissionsFilter:

    _return_queryset = False

    STATUS_PARAMETER = 'status'
    PARENT_UID_PARAMETER = 'parent__uid'
    DATA_SHARING_PARAMETER = 'data_sharing__enabled'

    def filter_queryset(self, request, queryset, view):
        user = request.user
        if user.is_superuser and view.action != 'list':
            # For a list, we won't deluge the superuser with everyone else's
            # stuff. This isn't a list, though, so return it all
            return queryset

        regional_view = get_view_as_int(request.GET.get('view'))
        if regional_view is not None:
            if not user_has_view_perms(request.user, regional_view):
                raise Http404
            queryset = self._get_regional_queryset(queryset, regional_view)
            if self._return_queryset:
                return queryset.distinct()

        queryset = self._get_queryset_for_collection_statuses(request, queryset)
        if self._return_queryset:
            return queryset.distinct()

        queryset = self._get_queryset_for_data_sharing_enabled(
            request, queryset
        )
        if self._return_queryset:
            return queryset.distinct()

        # Getting the children of discoverable public collections
        queryset = self._get_queryset_for_discoverable_child_assets(
            request, queryset
        )
        if self._return_queryset:
            return queryset.distinct()

        owned_and_explicit_shared = self._get_owned_and_explicitly_shared(user)

        if view.action != 'list':
            # Not a list, so discoverability doesn't matter
            assets = owned_and_explicit_shared.union(self._get_publics())
            return queryset.filter(pk__in=assets)

        subscribed = self._get_subscribed(user)

        # As other places in the code, coerce `asset_ids` as a list to force
        # the query to be processed right now. Otherwise, because queryset is
        # a lazy query, Django creates (left) joins on tables when queryset is
        # interpreted and it is way slower than running this extra query.
        asset_ids = list(
            (
                owned_and_explicit_shared
                    .union(subscribed)
                    # Since user would be subscribed to a collection and not
                    # the assets themselves, we append children of subscribed
                    # collections to the queryset in order for `?q=parent__uid`
                    # queries to return the collection's children
                    .union(queryset.filter(parent__in=subscribed).values('pk'))
            ).values_list('id', flat=True)
        )
        return queryset.filter(pk__in=asset_ids)

    def _get_regional_queryset(self, queryset: QuerySet, view: int) -> QuerySet:
        region = get_region_for_view(view)

        self._return_queryset = True
        if isinstance(region, str) and '*' == region:
            return queryset
        elif isinstance(region, list):
            q = Q(settings__country__in=region)
            for country in region:
                q |= Q(settings__country__contains=[{'value': country}])
            return queryset.filter(q)

    def _get_queryset_for_data_sharing_enabled(
        self, request: Request, queryset: QuerySet
    ) -> QuerySet:
        """
        Returns a queryset containing the assets that the user is allowed
        to view data.
        I.e., user needs 'view_submissions' or 'partial_submissions'.
        """

        self._return_queryset = False
        parameters = self.__get_parsed_parameters(request)
        try:
            data_sharing = parameters[self.DATA_SHARING_PARAMETER][0]
        except KeyError:
            return queryset

        if not data_sharing:  # No reason to be False, but just in case
            return queryset

        self._return_queryset = True
        required_perm_ids = get_perm_ids_from_code_names(
            [PERM_VIEW_SUBMISSIONS, PERM_PARTIAL_SUBMISSIONS]
        )
        user = request.user
        if is_user_anonymous(user):
            # Avoid giving anonymous users special treatment when viewing
            # public objects
            perms = ObjectPermission.objects.none()
        else:
            perms = ObjectPermission.objects.filter(
                deny=False,
                user=user,
                permission_id__in=required_perm_ids)

        asset_ids = perms.values('asset')

        # `SearchFilter` handles further filtering to include only assets with
        # `data_sharing__enabled` (`self.DATA_SHARING_PARAMETER`) set to true
        return queryset.filter(pk__in=asset_ids)

    def _get_discoverable(self, queryset):
        # We were asked not to consider subscriptions; return all
        # discoverable objects
        return get_objects_for_user(
            get_anonymous_user(), PERM_DISCOVER_ASSET,
            queryset
        )

    def _get_queryset_for_collection_statuses(self, request, queryset):
        """
        Narrow down the queryset based on `status` parameter.
        It is useful when fetching Assets of type `collection`

        If `status` is not detected in `q`, it returns the queryset as is.
        Otherwise, there are 4 scenarios:
        - `status` == 'private': collections owned by user
        - `status` == 'shared': collections user can view
        - `status` == 'public': collections user has subscribed to (ONLY)
        - `status` == 'public-discoverable': all public collections

        Args:
            request
            queryset
        Returns:
            QuerySet
        """

        # Governs whether returned queryset should be processed immediately
        # and should stop other filtering on `queryset` in parent method of
        # `_get_queryset_for_collection_statuses()`
        self._return_queryset = False
        user = request.user

        try:
            status = request.query_params[self.STATUS_PARAMETER].strip()
        except KeyError:
            return queryset

        if status == ASSET_STATUS_PRIVATE:
            self._return_queryset = True
            return queryset.filter(owner=request.user)

        elif status == ASSET_STATUS_SHARED:
            self._return_queryset = True
            return get_objects_for_user(user, PERM_VIEW_ASSET, queryset)

        elif status == ASSET_STATUS_PUBLIC:
            self._return_queryset = True
            return queryset.filter(pk__in=self._get_subscribed(user))

        elif status == ASSET_STATUS_DISCOVERABLE:
            self._return_queryset = True
            discoverable = self._get_discoverable(queryset)
            # We were asked not to consider subscriptions; return all
            # discoverable objects
            return discoverable

        return queryset

    def _get_queryset_for_discoverable_child_assets(
        self, request: Request, queryset: QuerySet
    ) -> QuerySet:
        """
        Returns a queryset containing the children of publically discoverable
        assets based on the discoverability of the child's parent. The parent
        uid is passed in the request query string.
        """

        self._return_queryset = False

        parameters = self.__get_parsed_parameters(request)
        try:
            parent_uids = parameters[self.PARENT_UID_PARAMETER]
        except KeyError:
            return queryset

        # `self.__get_parsed_parameters()` returns a list for each parameters
        # but we should only search only with one parent uid
        parent_obj = queryset.get(uid=parent_uids[0])

        if not isinstance(parent_obj, Asset):
            return queryset

        if parent_obj.has_perm(get_anonymous_user(), PERM_DISCOVER_ASSET):
            self._return_queryset = True
            return queryset.filter(
                pk__in=self._get_publics(), parent=parent_obj
            )

        return queryset

    @staticmethod
    def _get_owned_and_explicitly_shared(user):
        view_asset_perm_id = get_perm_ids_from_code_names(PERM_VIEW_ASSET)
        if is_user_anonymous(user):
            # Avoid giving anonymous users special treatment when viewing
            # public objects
            perms = ObjectPermission.objects.none()
        else:
            perms = ObjectPermission.objects.filter(
                deny=False,
                user=user,
                permission_id=view_asset_perm_id)

        return perms.values('asset')

    @staticmethod
    def _get_publics():
        view_asset_perm_id = get_perm_ids_from_code_names(PERM_VIEW_ASSET)
        return ObjectPermission.objects.filter(
            deny=False,
            user=get_anonymous_user(),
            permission_id=view_asset_perm_id).values('asset')

    @classmethod
    def _get_subscribed(cls, user):
        # Of the public objects, determine to which the user has subscribed
        if is_user_anonymous(user):
            user = get_anonymous_user()

        return UserAssetSubscription.objects.filter(
            asset__in=cls._get_publics(), user=user
        ).values('asset')

    def __get_parsed_parameters(self, request: Request) -> dict:
        """
        Returns the results of `get_parsed_parameters` utility.
        Useful in this class to detect specific parameters and to return
        according queryset
        """
        try:
            q = request.query_params['q']
        except KeyError:
            return {}

        try:
            q_obj = parse(
                q, default_field_lookups=ASSET_SEARCH_DEFAULT_FIELD_LOOKUPS
            )
        except (ParseError, SearchQueryTooShortException):
            # Let's `SearchFilter` handle errors
            return {}
        else:
            return get_parsed_parameters(q_obj)


class RelatedAssetPermissionsFilter(KpiObjectPermissionsFilter):
    """
    Uses KpiObjectPermissionsFilter to determine which assets the user
    may access, and then filters the provided queryset to include only objects
    related to those assets. The queryset's model must be related to `Asset`
    via a field named `asset`.
    """

    def filter_queryset(self, request, queryset, view):
        available_assets = super().filter_queryset(
            request=request,
            queryset=Asset.objects.all(),
            view=view
        )
        return queryset.filter(asset__in=available_assets)


class SearchFilter(filters.BaseFilterBackend):
    """
    If the request includes a `q` parameter specifying a Boolean search string
    with a Whoosh-like syntax, filter the queryset accordingly using the ORM.
    If no `q` is present, return the queryset untouched. If `q` is not
    parseable, references a field that does not exist, or specifies an invalid
    value for a field (e.g. text for an integer field), return an empty
    queryset to make the problem obvious.
    """

    def filter_queryset(self, request, queryset, view):
        try:
            q = request.query_params['q']
        except KeyError:
            return queryset

        try:
            q_obj = parse(
                q, default_field_lookups=view.search_default_field_lookups
            )
        except ParseError:
            return queryset.model.objects.none()
        except SearchQueryTooShortException as e:
            # raising an exception if the default search query without a
            # specified field is less than a set length of characters -
            # currently 3
            raise e

        try:
            # If no search field is specified, the search term is compared
            # to several default fields and therefore may return a copies
            # of the same match, therefore the `distinct()` method is required
            return queryset.filter(q_obj).distinct()
        except (FieldError, ValueError):
            return queryset.model.objects.none()


class KpiAssignedObjectPermissionsFilter(filters.BaseFilterBackend):
    """
    Used by kpi.views.v1.object_permission.ObjectPermissionViewSet only
    """

    def filter_queryset(self, request, queryset, view):
        # TODO: omit objects for which the user has only a deny permission
        user = request.user
        if isinstance(request.user, AnonymousUser):
            user = get_anonymous_user()

        if user.is_superuser:
            # Superuser sees all
            return queryset
        if user.pk == settings.ANONYMOUS_USER_ID:
            # Hide permissions from anonymous users
            return queryset.none()
        """
        A regular user sees their own permissions and the owner's permissions
        for objects to which they have access. For example, if Alana and John
        have view access to an object owned by Richard, John should see all of
        his own permissions and Richard's permissions, but not any of Alana's
        permissions.
        """
        result = ObjectPermission.objects.filter(
            Q(asset__owner=user)  # owner sees everything
            | Q(user=user)  # everyone with access sees their own
            | Q(
                # everyone with access sees the owner's
                asset__permissions__user=user, user=F('asset__owner')
            )
        ).distinct()
        return result<|MERGE_RESOLUTION|>--- conflicted
+++ resolved
@@ -4,12 +4,8 @@
 from django.core.exceptions import FieldError
 from django.db.models import Case, Count, F, IntegerField, Q, Value, When
 from django.db.models.query import QuerySet
-<<<<<<< HEAD
+from django.http import Http404
 from rest_framework import filters, exceptions
-=======
-from django.http import Http404
-from rest_framework import filters
->>>>>>> ae634bff
 from rest_framework.request import Request
 
 from kpi.constants import (

# coding: utf-8
<<<<<<< HEAD
import re
=======
from distutils.util import strtobool
>>>>>>> 56bda605

from django.conf import settings
from django.contrib.auth.models import AnonymousUser
from django.core.exceptions import FieldError
from django.db.models import (
    Case,
    Count,
    F,
    IntegerField,
    Q,
    Value,
    When,
    TextField,
)
from django.db.models.functions import Cast
from django.db.models.query import QuerySet
from rest_framework import filters
from rest_framework.request import Request

<<<<<<< HEAD
from kpi.constants import (
    ASSET_SEARCH_DEFAULT_FIELD_LOOKUPS,
    ASSET_STATUS_SHARED,
    ASSET_STATUS_DISCOVERABLE,
    ASSET_STATUS_PRIVATE,
    ASSET_STATUS_PUBLIC,
    PERM_DISCOVER_ASSET,
    PERM_VIEW_ASSET,
)
from kpi.exceptions import SearchQueryTooShortException
from kpi.models.asset import UserAssetSubscription
=======
from kpi.exceptions import SearchQueryTooShortException
>>>>>>> 56bda605
from kpi.utils.query_parser import parse, ParseError
from kpi.utils.export_task import filter_export_tasks
from .models import Asset, ObjectPermission, ExportTask
from .models.object_permission import (
    get_objects_for_user,
    get_anonymous_user,
    get_perm_ids_from_code_names
)


class AssetOwnerFilterBackend(filters.BaseFilterBackend):
    """
    For use with nested models of Asset.
    Restricts access to items that are owned by the current user
    """

    def filter_queryset(self, request, queryset, view):
        fields = {"asset__owner": request.user}
        return queryset.filter(**fields)


class AssetOrderingFilter(filters.OrderingFilter):

    def filter_queryset(self, request, queryset, view):
        query_params = request.query_params
        collections_first = query_params.get('collections_first',
                                             'false').lower() == 'true'
        ordering = self.get_ordering(request, queryset, view)

        if collections_first:
            # If `collections_first` is `True`, we want the collections to be
            # displayed at the beginning. We add a temporary field to set a
            # priority to 1 for collections and all other asset types to 0.
            # The results are sorted by this priority first and then by what
            # comes next, either:
            # - `ordering` from querystring
            # - model default option
            queryset = queryset.annotate(
                ordering_priority=Case(
                    When(asset_type='collection', then=Value(1)),
                    default=Value(0),
                    output_field=IntegerField(),
                ),
            )
            if ordering is None:
                # Make a copy, we don't want to alter Asset._meta.ordering
                ordering = Asset._meta.ordering.copy()
            ordering.insert(0, '-ordering_priority')

        if ordering:
            if 'subscribers_count' in ordering or \
                    '-subscribers_count' in ordering:
                queryset = queryset.annotate(subscribers_count=
                                             Count('userassetsubscription__user'))
            return queryset.order_by(*ordering)

        return queryset


class ExportObjectPermissionsFilter:
    def filter_queryset(self, request, queryset, view):
        if request.user.is_anonymous:
            return ExportTask.objects.none()

        return ExportTask.objects.filter(user=request.user)


class ExportObjectFilter:
    def filter_queryset(self, request, queryset, view):
        return filter_export_tasks(request, queryset)


class ExportObjectOrderingFilter(filters.OrderingFilter):
    def filter_queryset(self, request, queryset, view):
        ordering = self.get_ordering(request, queryset, view)
        if ordering:
            return queryset.order_by(*ordering)

        return queryset.order_by('-date_created')


class KpiObjectPermissionsFilter:

    def filter_queryset(self, request, queryset, view):

        user = request.user
        if user.is_superuser and view.action != 'list':
            # For a list, we won't deluge the superuser with everyone else's
            # stuff. This isn't a list, though, so return it all
            return queryset

        queryset = self._get_queryset_for_collection_statuses(request, queryset)
        if self._return_queryset:
            return queryset.distinct()

        # Getting the children of discoverable public collections
        queryset = self._get_queryset_for_discoverable_child_assets(
            request, queryset
        )
        if self._return_queryset:
            return queryset.distinct()

        owned_and_explicit_shared = self._get_owned_and_explicitly_shared(user)

        if view.action != 'list':
            # Not a list, so discoverability doesn't matter
            assets = owned_and_explicit_shared.union(self._get_publics())
            return queryset.filter(pk__in=assets)

        subscribed = self._get_subscribed(user)

        # As other places in the code, coerce `asset_ids` as a list to force
        # the query to be processed right now. Otherwise, because queryset is
        # a lazy query, Django creates (left) joins on tables when queryset is
        # interpreted and it is way slower than running this extra query.
        asset_ids = list(
            (
                owned_and_explicit_shared
                    .union(subscribed)
                    # Since user would be subscribed to a collection and not
                    # the assets themselves, we append children of subscribed
                    # collections to the queryset in order for `?q=parent__uid`
                    # queries to return the collection's children
                    .union(queryset.filter(parent__in=subscribed).values("pk")
                )
            ).values_list("id", flat=True)
        )
        return queryset.filter(pk__in=asset_ids)

    def _get_discoverable(self, queryset):
        # We were asked not to consider subscriptions; return all
        # discoverable objects
        return get_objects_for_user(
            get_anonymous_user(), PERM_DISCOVER_ASSET,
            queryset
        )

    def _get_queryset_for_collection_statuses(self, request, queryset):
        """
        Narrow down the queryset based on `status` parameter.
        It is useful when fetching Assets of type `collection`

        If `status` is not detected in `q`, it returns the queryset as is.
        Otherwise, there are 4 scenarios:
        - `status` == 'private': collections owned by user
        - `status` == 'shared': collections user can view
        - `status` == 'public': collections user has subscribed to (ONLY)
        - `status` == 'public-discoverable': all public collections

        Args:
            request
            queryset
        Returns:
            QuerySet
        """

        # Governs whether returned queryset should be processed immediately
        # and should stop other filtering on `queryset` in parent method of
        # `_get_queryset_for_collection_statuses()`
        self._return_queryset = False
        user = request.user
        STATUS_PARAMETER = 'status'

        try:
            status = request.query_params[STATUS_PARAMETER].strip()
        except KeyError:
            return queryset

        if status == ASSET_STATUS_PRIVATE:
            self._return_queryset = True
            return queryset.filter(owner=request.user)

        elif status == ASSET_STATUS_SHARED:
            self._return_queryset = True
            return get_objects_for_user(user, PERM_VIEW_ASSET, queryset)

        elif status == ASSET_STATUS_PUBLIC:
            self._return_queryset = True
            return queryset.filter(pk__in=self._get_subscribed(user))

        elif status == ASSET_STATUS_DISCOVERABLE:
            self._return_queryset = True
            discoverable = self._get_discoverable(queryset)
            # We were asked not to consider subscriptions; return all
            # discoverable objects
            return discoverable

        return queryset

    def _get_queryset_for_discoverable_child_assets(
        self, request: Request, queryset: QuerySet
    ) -> QuerySet:
        """
        Returns a queryset containing the children of publically discoverable
        assets based on the discoverability of the child's parent. The parent
        uid is passed in the request query string.

        args:
            request (Request)
            queryset (QuerySet)

        returns:
            QuerySet
        """

        self._return_queryset = False
        PARENT_UID_PARAMETER = 'parent__uid'

        if 'q' not in request.query_params:
            return queryset

        request_query = request.query_params['q']
        parent_uid = re.search(
            f'{PARENT_UID_PARAMETER}:([a-zA-Z0-9]*)', request_query
        )

        if parent_uid is None:
            return queryset

        parent_obj = queryset.get(uid=parent_uid.group(1))

        if not isinstance(parent_obj, Asset):
            return queryset

        if parent_obj.has_perm(get_anonymous_user(), PERM_DISCOVER_ASSET):
            self._return_queryset = True
            return queryset.filter(pk__in=self._get_publics())

        return queryset

    @staticmethod
    def _get_owned_and_explicitly_shared(user):
        view_asset_perm_id = get_perm_ids_from_code_names(PERM_VIEW_ASSET)
        if user.is_anonymous:
            # Avoid giving anonymous users special treatment when viewing
            # public objects
            perms = ObjectPermission.objects.none()
        else:
            perms = ObjectPermission.objects.filter(
                deny=False,
                user=user,
                permission_id=view_asset_perm_id)

        return perms.values('asset')

    @staticmethod
    def _get_publics():
        view_asset_perm_id = get_perm_ids_from_code_names(PERM_VIEW_ASSET)
        return ObjectPermission.objects.filter(
            deny=False,
            user=get_anonymous_user(),
            permission_id=view_asset_perm_id).values('asset')

    @classmethod
    def _get_subscribed(cls, user):
        # Of the public objects, determine to which the user has subscribed
        if user.is_anonymous:
            user = get_anonymous_user()

        return UserAssetSubscription.objects.filter(asset__in=cls._get_publics(),
                                                    user=user).values('asset')


class RelatedAssetPermissionsFilter(KpiObjectPermissionsFilter):
    """
    Uses KpiObjectPermissionsFilter to determine which assets the user
    may access, and then filters the provided queryset to include only objects
    related to those assets. The queryset's model must be related to `Asset`
    via a field named `asset`.
    """

    def filter_queryset(self, request, queryset, view):
        available_assets = super().filter_queryset(
            request=request,
            queryset=Asset.objects.all(),
            view=view
        )
        return queryset.filter(asset__in=available_assets)


class SearchFilter(filters.BaseFilterBackend):
    """
    If the request includes a `q` parameter specifying a Boolean search string
    with a Whoosh-like syntax, filter the queryset accordingly using the ORM.
    If no `q` is present, return the queryset untouched. If `q` is not
    parseable, references a field that does not exist, or specifies an invalid
    value for a field (e.g. text for an integer field), return an empty
    queryset to make the problem obvious.
    """

    def filter_queryset(self, request, queryset, view):
        try:
            q = request.query_params['q']
        except KeyError:
            return queryset

        try:
            q_obj = parse(
<<<<<<< HEAD
                q, default_field_lookups=ASSET_SEARCH_DEFAULT_FIELD_LOOKUPS
=======
                q, default_field_lookups=view.search_default_field_lookups
>>>>>>> 56bda605
            )
        except ParseError:
            return queryset.model.objects.none()
        except SearchQueryTooShortException as e:
            # raising an exception if the default search query without a
            # specified field is less than a set length of characters -
            # currently 3
            raise e

        try:
            # If no search field is specified, the search term is compared
            # to several default fields and therefore may return a copies
            # of the same match, therefore the `distinct()` method is required
            return queryset.filter(q_obj).distinct()
        except (FieldError, ValueError):
            return queryset.model.objects.none()


class KpiAssignedObjectPermissionsFilter(filters.BaseFilterBackend):
    """
    Used by kpi.views.v1.object_permission.ObjectPermissionViewSet only
    """

    def filter_queryset(self, request, queryset, view):
        # TODO: omit objects for which the user has only a deny permission
        user = request.user
        if isinstance(request.user, AnonymousUser):
            user = get_anonymous_user()

        if user.is_superuser:
            # Superuser sees all
            return queryset
        if user.pk == settings.ANONYMOUS_USER_ID:
            # Hide permissions from anonymous users
            return queryset.none()
        """
        A regular user sees their own permissions and the owner's permissions
        for objects to which they have access. For example, if Alana and John
        have view access to an object owned by Richard, John should see all of
        his own permissions and Richard's permissions, but not any of Alana's
        permissions.
        """
        result = ObjectPermission.objects.filter(
            Q(asset__owner=user)  # owner sees everything
            | Q(user=user)  # everyone with access sees their own
            | Q(
                # everyone with access sees the owner's
                asset__permissions__user=user, user=F('asset__owner')
            )
        ).distinct()
        return result<|MERGE_RESOLUTION|>--- conflicted
+++ resolved
@@ -1,9 +1,6 @@
 # coding: utf-8
-<<<<<<< HEAD
 import re
-=======
 from distutils.util import strtobool
->>>>>>> 56bda605
 
 from django.conf import settings
 from django.contrib.auth.models import AnonymousUser
@@ -23,7 +20,6 @@
 from rest_framework import filters
 from rest_framework.request import Request
 
-<<<<<<< HEAD
 from kpi.constants import (
     ASSET_SEARCH_DEFAULT_FIELD_LOOKUPS,
     ASSET_STATUS_SHARED,
@@ -35,11 +31,7 @@
 )
 from kpi.exceptions import SearchQueryTooShortException
 from kpi.models.asset import UserAssetSubscription
-=======
-from kpi.exceptions import SearchQueryTooShortException
->>>>>>> 56bda605
 from kpi.utils.query_parser import parse, ParseError
-from kpi.utils.export_task import filter_export_tasks
 from .models import Asset, ObjectPermission, ExportTask
 from .models.object_permission import (
     get_objects_for_user,
@@ -105,11 +97,6 @@
         return ExportTask.objects.filter(user=request.user)
 
 
-class ExportObjectFilter:
-    def filter_queryset(self, request, queryset, view):
-        return filter_export_tasks(request, queryset)
-
-
 class ExportObjectOrderingFilter(filters.OrderingFilter):
     def filter_queryset(self, request, queryset, view):
         ordering = self.get_ordering(request, queryset, view)
@@ -336,11 +323,7 @@
 
         try:
             q_obj = parse(
-<<<<<<< HEAD
-                q, default_field_lookups=ASSET_SEARCH_DEFAULT_FIELD_LOOKUPS
-=======
                 q, default_field_lookups=view.search_default_field_lookups
->>>>>>> 56bda605
             )
         except ParseError:
             return queryset.model.objects.none()

# coding: utf-8
from __future__ import (unicode_literals, print_function,
                        absolute_import, division)

from django.core.management.base import BaseCommand, CommandError
from django.contrib.auth.models import User
from kpi.models import ImportTask
<<<<<<< HEAD
from optparse import make_option
=======
# from pyxform.xls2json_backends import csv_to_dict
>>>>>>> 21ba6a6b


class Command(BaseCommand):
<<<<<<< HEAD
    option_list = BaseCommand.option_list + (
        make_option(
=======
    def add_arguments(self, parser):
        parser.add_argument(
>>>>>>> 21ba6a6b
            '--destroy',
            action='store_true',
            dest='destroy',
            default=False,
<<<<<<< HEAD
            help='Delete all collections, assets, and tasks for user'),
        make_option(
=======
            help='Delete all collections, assets, and tasks for user'
        )
        parser.add_argument(
>>>>>>> 21ba6a6b
            '--destination',
            action='store',
            dest='destination',
            default=False,
<<<<<<< HEAD
            help='A uid of a destination collection that will contain the imported asset(s)'),
        make_option(
=======
            help='A uid of a destination collection that will contain the imported asset(s)'
        )
        parser.add_argument(
>>>>>>> 21ba6a6b
            '--username',
            action='store',
            dest='username',
            default=False,
            help='Delete all collections for user'
        )

    def handle(self, *args, **options):
        if not options.get('username'):
            raise Exception("username flag required '--username'")
        user = User.objects.get(username=options.get('username'))
        destination = options.get('destination', False)
        if destination:
            parent_coll = user.owned_collections.get(uid=destination)  # .children().all()
            destination_collection = user.owned_collections.filter(parent=parent_coll)
        else:
            destination_collection = user.owned_collections

        if options.get('destroy'):
            destination_collection.all().delete()
            ImportTask.objects.filter(user=user).delete()
        url = args[0]
        import_task = ImportTask.objects.create(
            user=user,
            data={
                'url': url,
                'destination': destination
            })
        import_task.run()<|MERGE_RESOLUTION|>--- conflicted
+++ resolved
@@ -5,45 +5,26 @@
 from django.core.management.base import BaseCommand, CommandError
 from django.contrib.auth.models import User
 from kpi.models import ImportTask
-<<<<<<< HEAD
-from optparse import make_option
-=======
-# from pyxform.xls2json_backends import csv_to_dict
->>>>>>> 21ba6a6b
 
 
 class Command(BaseCommand):
-<<<<<<< HEAD
-    option_list = BaseCommand.option_list + (
-        make_option(
-=======
+
     def add_arguments(self, parser):
         parser.add_argument(
->>>>>>> 21ba6a6b
             '--destroy',
             action='store_true',
             dest='destroy',
             default=False,
-<<<<<<< HEAD
-            help='Delete all collections, assets, and tasks for user'),
-        make_option(
-=======
             help='Delete all collections, assets, and tasks for user'
         )
         parser.add_argument(
->>>>>>> 21ba6a6b
             '--destination',
             action='store',
             dest='destination',
             default=False,
-<<<<<<< HEAD
-            help='A uid of a destination collection that will contain the imported asset(s)'),
-        make_option(
-=======
             help='A uid of a destination collection that will contain the imported asset(s)'
         )
         parser.add_argument(
->>>>>>> 21ba6a6b
             '--username',
             action='store',
             dest='username',

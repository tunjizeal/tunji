from django.conf.urls import url, include
from django.views.i18n import javascript_catalog
from hub.views import ExtraDetailRegistrationView
from rest_framework.routers import DefaultRouter
from rest_framework_extensions.routers import ExtendedDefaultRouter

from kpi.views import (
    AssetViewSet,
    AssetVersionViewSet,
    AssetSnapshotViewSet,
    AttachmentViewSet,
    UserViewSet,
    CurrentUserViewSet,
    CollectionViewSet,
    TagViewSet,
    ImportTaskViewSet,
    ObjectPermissionViewSet,
    SitewideMessageViewSet,
    AuthorizedApplicationUserViewSet,
    OneTimeAuthenticationKeyViewSet,
    UserCollectionSubscriptionViewSet,
)

from kpi.views import home, one_time_login, browser_tests
from kobo.apps.reports.views import ReportsViewSet
from kpi.views import authorized_application_authenticate_user
from kpi.forms import RegistrationForm
from hub.views import switch_builder

router = ExtendedDefaultRouter()
asset_routes = router.register(r'assets', AssetViewSet)
asset_routes.register(r'versions',
                      AssetVersionViewSet,
                      base_name='asset-version',
                      parents_query_lookups=['asset'],
                      )
asset_routes.register(r'attachments',
                      AttachmentViewSet,
                      base_name='asset-attachment',
                      parents_query_lookups=['asset'],
                      )

router.register(r'asset_snapshots', AssetSnapshotViewSet)
router.register(
    r'collection_subscriptions', UserCollectionSubscriptionViewSet)
router.register(r'collections', CollectionViewSet)
router.register(r'users', UserViewSet)
router.register(r'tags', TagViewSet)
router.register(r'permissions', ObjectPermissionViewSet)
router.register(r'reports', ReportsViewSet, base_name='reports')
router.register(r'imports', ImportTaskViewSet)
router.register(r'sitewide_messages', SitewideMessageViewSet)

router.register(r'authorized_application/users',
                AuthorizedApplicationUserViewSet,
                base_name='authorized_applications')
router.register(r'authorized_application/one_time_authentication_keys',
                OneTimeAuthenticationKeyViewSet)

# Apps whose translations should be available in the client code.
js_info_dict = {
    'packages': ('kobo.apps.KpiConfig',),
}

urlpatterns = [
    url(r'^$', home, name='kpi-root'),
    url(r'^me/$', CurrentUserViewSet.as_view({
        'get': 'retrieve',
        'patch': 'partial_update',
    }), name='currentuser-detail'),
    url(r'^', include(router.urls)),
    url(r'^api-auth/', include('rest_framework.urls',
                               namespace='rest_framework')),
    url(r'^accounts/register/$', ExtraDetailRegistrationView.as_view(
        form_class=RegistrationForm), name='registration_register'),
    url(r'^accounts/logout/', 'django.contrib.auth.views.logout',
        {'next_page': '/'}),
    url(r'^accounts/', include('registration.backends.default.urls')),
    url(r'^o/', include('oauth2_provider.urls', namespace='oauth2_provider')),
    url(
        r'^authorized_application/authenticate_user/$',
        authorized_application_authenticate_user
    ),
    url(r'^browser_tests/$', browser_tests),
    url(r'^authorized_application/one_time_login/$', one_time_login),
    url(r'^hub/switch_builder$', switch_builder,
        name='toggle-preferred-builder'),
    # Translation catalog for client code.
<<<<<<< HEAD
    url(r'^jsi18n/$', javascript_catalog, js_info_dict, name='javascript-catalog'),
    # url(r'^.*', home),
=======
    url(r'^jsi18n/$', javascript_catalog,
        js_info_dict, name='javascript-catalog'),
>>>>>>> a98238fa
]<|MERGE_RESOLUTION|>--- conflicted
+++ resolved
@@ -1,5 +1,6 @@
 from django.conf.urls import url, include
 from django.views.i18n import javascript_catalog
+from django.conf import settings
 from hub.views import ExtraDetailRegistrationView
 from rest_framework.routers import DefaultRouter
 from rest_framework_extensions.routers import ExtendedDefaultRouter
@@ -86,11 +87,10 @@
     url(r'^hub/switch_builder$', switch_builder,
         name='toggle-preferred-builder'),
     # Translation catalog for client code.
-<<<<<<< HEAD
-    url(r'^jsi18n/$', javascript_catalog, js_info_dict, name='javascript-catalog'),
-    # url(r'^.*', home),
-=======
     url(r'^jsi18n/$', javascript_catalog,
         js_info_dict, name='javascript-catalog'),
->>>>>>> a98238fa
+
+    # static media
+    url(r'^media/(?P<path>.*)$', 'django.views.static.serve',
+        {'document_root': settings.MEDIA_ROOT}),
 ]
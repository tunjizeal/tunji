from django.conf.urls import url, include
from django.views.i18n import javascript_catalog
from django.conf import settings
from hub.views import ExtraDetailRegistrationView
from rest_framework.routers import DefaultRouter
from rest_framework_extensions.routers import ExtendedDefaultRouter
import private_storage.urls

from kpi.views import (
    AttachmentViewSet,
    AssetViewSet,
    AssetVersionViewSet,
    AssetSnapshotViewSet,
    AssetFileViewSet,
    SubmissionViewSet,
    UserViewSet,
    CurrentUserViewSet,
    CollectionViewSet,
    TagViewSet,
    ImportTaskViewSet,
    ExportTaskViewSet,
    ObjectPermissionViewSet,
    SitewideMessageViewSet,
    AuthorizedApplicationUserViewSet,
    OneTimeAuthenticationKeyViewSet,
    UserCollectionSubscriptionViewSet,
    TokenView,
    EnvironmentView,
)

from kpi.views import home, one_time_login, browser_tests
from kobo.apps.reports.views import ReportsViewSet
from kobo.apps.superuser_stats.views import user_report, retrieve_user_report
from kpi.views import authorized_application_authenticate_user
from kpi.forms import RegistrationForm
from hub.views import switch_builder
from hub.models import ConfigurationFile
from kobo.apps.hook.views import HookViewSet, HookLogViewSet

# TODO: Give other apps their own `urls.py` files instead of importing their
# views directly! See
# https://docs.djangoproject.com/en/1.8/intro/tutorial03/#namespacing-url-names

router = ExtendedDefaultRouter()
asset_routes = router.register(r'assets', AssetViewSet, base_name='asset')
asset_routes.register(r'versions',
                      AssetVersionViewSet,
                      base_name='asset-version',
                      parents_query_lookups=['asset'],
                      )
asset_routes.register(r'attachments',
                      AttachmentViewSet,
                      base_name='asset-attachment',
                      parents_query_lookups=['asset'],
                      )
asset_routes.register(r'submissions',
                      SubmissionViewSet,
                      base_name='submission',
                      parents_query_lookups=['asset'],
                      )
asset_routes.register(r'files',
                      AssetFileViewSet,
                      base_name='asset-file',
                      parents_query_lookups=['asset'],
                      )

<<<<<<< HEAD
=======
hook_routes = asset_routes.register(r'hooks',
                      HookViewSet,
                      base_name='hook',
                      parents_query_lookups=['asset'],
                      )

hook_routes.register(r'logs',
                     HookLogViewSet,
                     base_name='hook-log',
                     parents_query_lookups=['asset', 'hook'],
                     )

>>>>>>> 05635446
router.register(r'asset_snapshots', AssetSnapshotViewSet)
router.register(
    r'collection_subscriptions', UserCollectionSubscriptionViewSet)
router.register(r'collections', CollectionViewSet)
router.register(r'users', UserViewSet)
router.register(r'tags', TagViewSet)
router.register(r'permissions', ObjectPermissionViewSet)
router.register(r'reports', ReportsViewSet, base_name='reports')
router.register(r'imports', ImportTaskViewSet)
router.register(r'exports', ExportTaskViewSet)
router.register(r'sitewide_messages', SitewideMessageViewSet)

router.register(r'authorized_application/users',
                AuthorizedApplicationUserViewSet,
                base_name='authorized_applications')
router.register(r'authorized_application/one_time_authentication_keys',
                OneTimeAuthenticationKeyViewSet)

# Apps whose translations should be available in the client code.
js_info_dict = {
    'packages': ('kobo.apps.KpiConfig',),
}

urlpatterns = [
    url(r'^$', home, name='kpi-root'),
    url(r'^me/$', CurrentUserViewSet.as_view({
        'get': 'retrieve',
        'patch': 'partial_update',
    }), name='currentuser-detail'),
    url(r'^', include(router.urls)),
    url(r'^api-auth/', include('rest_framework.urls',
                               namespace='rest_framework')),
    url(r'^accounts/register/$', ExtraDetailRegistrationView.as_view(
        form_class=RegistrationForm), name='registration_register'),
    url(r'^accounts/logout/', 'django.contrib.auth.views.logout',
        {'next_page': '/'}),
    url(r'^accounts/', include('registration.backends.default.urls')),
    url(r'^o/', include('oauth2_provider.urls', namespace='oauth2_provider')),
    url(
        r'^authorized_application/authenticate_user/$',
        authorized_application_authenticate_user
    ),
    url(r'^browser_tests/$', browser_tests),
    url(r'^authorized_application/one_time_login/$', one_time_login),
    url(r'^hub/switch_builder$', switch_builder, name='toggle-preferred-builder'),
    url(r'^i18n/', include('django.conf.urls.i18n')),
    # Translation catalog for client code.
    url(r'^jsi18n/$', javascript_catalog, js_info_dict, name='javascript-catalog'),
    # url(r'^.*', home),
    url(r'^token/$', TokenView.as_view(), name='token'),
    # static media
    url(r'^media/(?P<path>.*)$', 'django.views.static.serve',
        {'document_root': settings.MEDIA_ROOT}),
    url(r'^environment/$', EnvironmentView.as_view(), name='environment'),
    url(r'^configurationfile/(?P<slug>[^/]+)/?',
        ConfigurationFile.redirect_view, name='configurationfile'),
    url(r'^private-media/', include(private_storage.urls)),
    # Statistics for superusers
    url(r'^superuser_stats/user_report/$',
        'kobo.apps.superuser_stats.views.user_report'),
    url(r'^superuser_stats/user_report/(?P<base_filename>[^/]+)$',
        'kobo.apps.superuser_stats.views.retrieve_user_report'),
]<|MERGE_RESOLUTION|>--- conflicted
+++ resolved
@@ -64,8 +64,6 @@
                       parents_query_lookups=['asset'],
                       )
 
-<<<<<<< HEAD
-=======
 hook_routes = asset_routes.register(r'hooks',
                       HookViewSet,
                       base_name='hook',
@@ -78,7 +76,6 @@
                      parents_query_lookups=['asset', 'hook'],
                      )
 
->>>>>>> 05635446
 router.register(r'asset_snapshots', AssetSnapshotViewSet)
 router.register(
     r'collection_subscriptions', UserCollectionSubscriptionViewSet)

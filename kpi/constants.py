# coding: utf-8
INSTANCE_FORMAT_TYPE_XML = "xml"
INSTANCE_FORMAT_TYPE_JSON = "json"

GEO_QUESTION_TYPES = ('geopoint', 'geotrace', 'geoshape')

ASSET_TYPE_TEXT = 'text'
ASSET_TYPE_EMPTY = 'empty'
ASSET_TYPE_QUESTION = 'question'
ASSET_TYPE_BLOCK = 'block'
ASSET_TYPE_SURVEY = 'survey'
ASSET_TYPE_TEMPLATE = 'template'
ASSET_TYPE_COLLECTION = 'collection'

ASSET_TYPES = [
    (ASSET_TYPE_TEXT, ASSET_TYPE_TEXT),               # uncategorized, misc
    (ASSET_TYPE_EMPTY, ASSET_TYPE_EMPTY),             # useless, probably should be pruned

    (ASSET_TYPE_QUESTION, ASSET_TYPE_QUESTION),       # has no name
    (ASSET_TYPE_BLOCK, ASSET_TYPE_BLOCK),             # has a name, but no settings
    (ASSET_TYPE_SURVEY, ASSET_TYPE_SURVEY),           # has name, settings
    (ASSET_TYPE_TEMPLATE, ASSET_TYPE_TEMPLATE),       # quite same as survey, but can't be deployed, no submissions
    (ASSET_TYPE_COLLECTION, ASSET_TYPE_COLLECTION),   # an organizational container for other assets
]

ASSET_TYPES_WITH_CHILDREN = [
    ASSET_TYPE_COLLECTION,
]

# if an asset cannot have content, it should not be versioned
ASSET_TYPES_WITH_CONTENT = [
    ASSET_TYPE_TEXT,
    ASSET_TYPE_EMPTY,
    ASSET_TYPE_QUESTION,
    ASSET_TYPE_BLOCK,
    ASSET_TYPE_SURVEY,
    ASSET_TYPE_TEMPLATE,
    # notably not ASSET_TYPE_COLLECTION
]

CLONE_ARG_NAME = "clone_from"
CLONE_FROM_VERSION_ID_ARG_NAME = "clone_from_version_id"
COLLECTION_CLONE_FIELDS = {"name"}

# Types are declared in `kpi.models.assets.ASSET_TYPES`.
# These values correspond to index 0 of each tuple of ASSET_TYPES
CLONE_COMPATIBLE_TYPES = {
    ASSET_TYPE_TEXT: [ASSET_TYPE_TEXT],  # We don't know if it's used, so keep it safe, only allow cloning from/to its own kind
    ASSET_TYPE_EMPTY: [ASSET_TYPE_EMPTY],  # We don't know if it's used, so keep it safe, only allow cloning from/to its own kind
    ASSET_TYPE_QUESTION: [ASSET_TYPE_QUESTION, ASSET_TYPE_SURVEY, ASSET_TYPE_TEMPLATE],
    ASSET_TYPE_BLOCK: [ASSET_TYPE_BLOCK, ASSET_TYPE_QUESTION, ASSET_TYPE_SURVEY, ASSET_TYPE_TEMPLATE],
    ASSET_TYPE_SURVEY: [ASSET_TYPE_BLOCK, ASSET_TYPE_QUESTION, ASSET_TYPE_SURVEY, ASSET_TYPE_TEMPLATE],
    ASSET_TYPE_TEMPLATE: [ASSET_TYPE_SURVEY, ASSET_TYPE_TEMPLATE]
}

ASSET_TYPE_ARG_NAME = "asset_type"

SHADOW_MODEL_APP_LABEL = "shadow_model"

# List of nested attributes which bypass 'dots' encoding
NESTED_MONGO_RESERVED_ATTRIBUTES = [
    "_validation_status",
]

PREFIX_PARTIAL_PERMS = 'partial_'
SUFFIX_SUBMISSIONS_PERMS = '_submissions'

# ASSIGNABLE_PERMISSIONS
PERM_VIEW_ASSET = 'view_asset'
PERM_CHANGE_ASSET = 'change_asset'
PERM_DISCOVER_ASSET = 'discover_asset'
PERM_MANAGE_ASSET = 'manage_asset'
PERM_ADD_SUBMISSIONS = 'add_submissions'
PERM_DELETE_SUBMISSIONS = 'delete_submissions'
PERM_VIEW_SUBMISSIONS = 'view_submissions'
PERM_PARTIAL_SUBMISSIONS = 'partial_submissions'
PERM_CHANGE_SUBMISSIONS = 'change_submissions'
PERM_VALIDATE_SUBMISSIONS = 'validate_submissions'

# CALCULATED_PERMISSIONS
PERM_DELETE_ASSET = 'delete_asset'
PERM_DELETE_SUBMISSIONS = 'delete_submissions'

# KC INTERNAL
PERM_FROM_KC_ONLY = 'from_kc_only'


ASSET_STATUS_DISCOVERABLE = 'public-discoverable'
ASSET_STATUS_PRIVATE = 'private'
ASSET_STATUS_PUBLIC = 'public'
ASSET_STATUS_SHARED = 'shared'

# Terms that can be used to search and filter return values
# from a query `q`
ASSET_SEARCH_DEFAULT_FIELD_LOOKUPS = [
    'name__icontains',
    'owner__username__icontains',
    'settings__description__icontains',
    'summary__icontains',
    'tags__name__icontains',
    'uid__icontains',
]
<<<<<<< HEAD

# EXPORT SETTINGS
EXPORT_SETTING_FIELDS = 'fields'
EXPORT_SETTING_FIELDS_FROM_ALL_VERSIONS = 'fields_from_all_versions'
EXPORT_SETTING_FLATTEN = 'flatten'
EXPORT_SETTING_GROUP_SEP = 'group_sep'
EXPORT_SETTING_HIERARCHY_IN_LABELS = 'hierarchy_in_labels'
EXPORT_SETTING_LANG = 'lang'
EXPORT_SETTING_MULTIPLE_SELECT = 'multiple_select'
EXPORT_SETTING_SOURCE = 'source'
EXPORT_SETTING_TYPE = 'type'
OPTIONAL_EXPORT_SETTINGS = [
    EXPORT_SETTING_FIELDS,
    EXPORT_SETTING_FLATTEN,
]
REQUIRED_EXPORT_SETTINGS = [
    EXPORT_SETTING_FIELDS_FROM_ALL_VERSIONS,
    EXPORT_SETTING_GROUP_SEP,
    EXPORT_SETTING_HIERARCHY_IN_LABELS,
    EXPORT_SETTING_LANG,
    EXPORT_SETTING_MULTIPLE_SELECT,
    EXPORT_SETTING_TYPE,
]
VALID_EXPORT_SETTINGS = OPTIONAL_EXPORT_SETTINGS + REQUIRED_EXPORT_SETTINGS

MULTIPLE_SELECT_BOTH = 'both'
MULTIPLE_SELECT_DETAILS = 'details'
MULTIPLE_SELECT_SUMMARY = 'summary'
VALID_MULTIPLE_SELECTS = [
    MULTIPLE_SELECT_BOTH,
    MULTIPLE_SELECT_DETAILS,
    MULTIPLE_SELECT_SUMMARY,
]

EXPORT_TYPE_CSV = 'csv'
EXPORT_TYPE_GEOJSON = 'geojson'
EXPORT_TYPE_SPSS = 'spss_labels'
EXPORT_TYPE_XLS = 'xls'
VALID_EXPORT_TYPES = [
    EXPORT_TYPE_CSV,
    EXPORT_TYPE_GEOJSON,
    EXPORT_TYPE_SPSS,
    EXPORT_TYPE_XLS,
]

DEFAULT_LANG = '_default'
DEFAULT_LANG_XML = '_xml'
VALID_DEFAULT_LANGUAGES = [
    DEFAULT_LANG,
    DEFAULT_LANG_XML,
]

FALSE = 'false'
TRUE = 'true'
VALID_BOOLEANS = [
    FALSE,
    TRUE,
]
=======
>>>>>>> 1ecf37c3
<|MERGE_RESOLUTION|>--- conflicted
+++ resolved
@@ -100,64 +100,3 @@
     'tags__name__icontains',
     'uid__icontains',
 ]
-<<<<<<< HEAD
-
-# EXPORT SETTINGS
-EXPORT_SETTING_FIELDS = 'fields'
-EXPORT_SETTING_FIELDS_FROM_ALL_VERSIONS = 'fields_from_all_versions'
-EXPORT_SETTING_FLATTEN = 'flatten'
-EXPORT_SETTING_GROUP_SEP = 'group_sep'
-EXPORT_SETTING_HIERARCHY_IN_LABELS = 'hierarchy_in_labels'
-EXPORT_SETTING_LANG = 'lang'
-EXPORT_SETTING_MULTIPLE_SELECT = 'multiple_select'
-EXPORT_SETTING_SOURCE = 'source'
-EXPORT_SETTING_TYPE = 'type'
-OPTIONAL_EXPORT_SETTINGS = [
-    EXPORT_SETTING_FIELDS,
-    EXPORT_SETTING_FLATTEN,
-]
-REQUIRED_EXPORT_SETTINGS = [
-    EXPORT_SETTING_FIELDS_FROM_ALL_VERSIONS,
-    EXPORT_SETTING_GROUP_SEP,
-    EXPORT_SETTING_HIERARCHY_IN_LABELS,
-    EXPORT_SETTING_LANG,
-    EXPORT_SETTING_MULTIPLE_SELECT,
-    EXPORT_SETTING_TYPE,
-]
-VALID_EXPORT_SETTINGS = OPTIONAL_EXPORT_SETTINGS + REQUIRED_EXPORT_SETTINGS
-
-MULTIPLE_SELECT_BOTH = 'both'
-MULTIPLE_SELECT_DETAILS = 'details'
-MULTIPLE_SELECT_SUMMARY = 'summary'
-VALID_MULTIPLE_SELECTS = [
-    MULTIPLE_SELECT_BOTH,
-    MULTIPLE_SELECT_DETAILS,
-    MULTIPLE_SELECT_SUMMARY,
-]
-
-EXPORT_TYPE_CSV = 'csv'
-EXPORT_TYPE_GEOJSON = 'geojson'
-EXPORT_TYPE_SPSS = 'spss_labels'
-EXPORT_TYPE_XLS = 'xls'
-VALID_EXPORT_TYPES = [
-    EXPORT_TYPE_CSV,
-    EXPORT_TYPE_GEOJSON,
-    EXPORT_TYPE_SPSS,
-    EXPORT_TYPE_XLS,
-]
-
-DEFAULT_LANG = '_default'
-DEFAULT_LANG_XML = '_xml'
-VALID_DEFAULT_LANGUAGES = [
-    DEFAULT_LANG,
-    DEFAULT_LANG_XML,
-]
-
-FALSE = 'false'
-TRUE = 'true'
-VALID_BOOLEANS = [
-    FALSE,
-    TRUE,
-]
-=======
->>>>>>> 1ecf37c3

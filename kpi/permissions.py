--- conflicted
+++ resolved
@@ -185,29 +185,6 @@
     }
 
 
-<<<<<<< HEAD
-=======
-class CollectionNestedObjectPermission(BaseCollectionNestedObjectPermission,
-                                       AssetNestedObjectPermission):
-    """
-    Permissions for nested objects of Collection.
-    Users need `*_collection` permissions to operate on these objects
-    """
-
-    perms_map = {
-        'GET': ['%(app_label)s.view_collection'],
-        # TODO: trash this once Collection is a type of Asset
-        'POST': ['%(app_label)s.INTENTIONALLY IMPOSSIBLE TO MATCH'],
-    }
-
-    perms_map['OPTIONS'] = perms_map['GET']
-    perms_map['HEAD'] = perms_map['GET']
-    perms_map['PUT'] = perms_map['POST']
-    perms_map['PATCH'] = perms_map['POST']
-    perms_map['DELETE'] = perms_map['POST']
-
-
->>>>>>> 34d9a058
 # FIXME: Name is no longer accurate.
 class IsOwnerOrReadOnly(permissions.DjangoObjectPermissions):
     """

# coding: utf-8
import json

import constance
from django.contrib.auth.models import User
from django.http import Http404
from rest_framework import exceptions, permissions

from hub.models import ExtraUserDetail
from kpi.constants import (
    PERM_ADD_SUBMISSIONS,
    PERM_CHANGE_METADATA,
    PERM_PARTIAL_SUBMISSIONS,
    PERM_VIEW_ASSET,
    PERM_VIEW_SUBMISSIONS,
)
from kpi.models.asset import Asset
from kpi.utils.object_permission import get_database_user
from kpi.utils.project_views import (
    get_regional_user_permissions_for_asset,
    user_has_regional_asset_perm,
)


# FIXME: Move to `object_permissions` module.
def get_perm_name(perm_name_prefix, model_instance):
    """
    Get the type-specific permission name for a model from a permission name
    prefix and a model instance.

    Example:
        >>>get_perm_name('view', my_asset)
        'view_asset'

    :param perm_name_prefix: Prefix of the desired permission name (i.e.
        "view_", "change_", or "delete_").
    :type perm_name_prefix: str
    :param model_instance: An instance of the model for which the permission
        name is desired.
    :type model_instance: :py:class:`Asset`
    :return: The computed permission name.
    :rtype: str
    """
    if not perm_name_prefix[-1] == '_':
        perm_name_prefix += '_'
    perm_name = perm_name_prefix + model_instance._meta.model_name
    return perm_name


class BaseAssetNestedObjectPermission(permissions.BasePermission):
    """
    Base class for Asset and related objects permissions
    """

    MODEL_NAME = Asset._meta.model_name
    APP_LABEL = Asset._meta.app_label

    @staticmethod
    def _get_asset(view):
        """
        Returns Asset from the view.
        The view must have a property `asset`.
        It's easily done with `AssetNestedObjectViewsetMixin (kpi.utils.viewset_mixins.py)
        :param view: ViewSet
        :return: Asset
        """
        return view.asset

    @classmethod
    def _get_parent_object(cls, view):
        """
        Returns parent object from the view (`Asset` or `Collection`)
        The view must have a property `asset` or `collection`
        It's easily done with `AssetNestedObjectViewsetMixin (kpi.utils.viewset_mixins.py)
        :param view: ViewSet
        :return: Asset/Collection
        """
        # TODO: remove all collection stuff
        if cls.MODEL_NAME == 'collection':
            return cls._get_collection(view)
        else:
            return cls._get_asset(view)

    def _get_user_permissions(self, object_, user):
        """
        Returns a list of `user`'s permission for `asset`
        :param object_: Asset/Collection
        :param user: auth.User
        :return: list
        """
        return list(object_.get_perms(user))

    def get_required_permissions(self, method):
        """
        Given a model and an HTTP method, return the list of permission
        codes that the user is required to have.

        :param method: str. e.g. Mostly keys of `perms_map`
        :return:
        """
        app_label = self.APP_LABEL

        kwargs = {
            'app_label': app_label,
            'model_name': self.MODEL_NAME
        }

        try:
            perm_list = self.perms_map[method]
        except KeyError:
            raise exceptions.MethodNotAllowed(method)

        perms = [perm % kwargs for perm in perm_list]
        # Because `ObjectPermissionMixin.get_perms()` returns codenames only,
        # remove the `app_label` prefix before returning
        return [perm.replace("{}.".format(app_label), "") for perm in perms]

    def has_object_permission(self, request, view, obj):
        # Because authentication checks has already executed via
        # `has_permission()`, always return True.
        return True


class AssetNestedObjectPermission(BaseAssetNestedObjectPermission):
    """
    Permissions for nested objects of Asset.
    Only owner and managers can have write access on these objects.
    i.e.:
        - Reads need 'view_asset' permission
        - Writes need 'manage_asset' permission
    """

    perms_map = {
        'GET': ['%(app_label)s.view_asset'],
        'POST': ['%(app_label)s.manage_asset'],
    }

    perms_map['OPTIONS'] = perms_map['GET']
    perms_map['HEAD'] = perms_map['GET']
    perms_map['PUT'] = perms_map['POST']
    perms_map['PATCH'] = perms_map['POST']
    perms_map['DELETE'] = perms_map['POST']

    def has_permission(self, request, view):
        if not request.user:
            return False
        elif request.user.is_superuser:
            return True

        parent_object = self._get_parent_object(view)
        user = get_database_user(request.user)
        user_permissions = self._get_user_permissions(parent_object, user)
        view_permissions = self.get_required_permissions('GET')
        can_view = set(view_permissions).issubset(user_permissions)

        try:
            required_permissions = self.get_required_permissions(request.method)
        except exceptions.MethodNotAllowed as e:
            # Only reveal the HTTP 405 if the user has view access
            if can_view:
                raise e
            else:
                raise Http404

        if user == parent_object.owner:
            # The owner can always manage permission assignments
            has_perm = True
        else:
            has_perm = set(required_permissions).issubset(user_permissions)

        if has_perm:
            # Access granted!
            return True

        if not has_perm and can_view:
            # If users are allowed to view, we want to show them HTTP 403
            return False

        # Don't reveal the existence of this object to users who do not have
        # permission to view it
        raise Http404


class AssetEditorPermission(AssetNestedObjectPermission):
    """
    Owner, managers and editors can write.
    i.e.:
        - Reads need 'view_asset' permission
        - Writes need 'change_asset' permission
    """
    perms_map = AssetNestedObjectPermission.perms_map.copy()
    perms_map['POST'] = ['%(app_label)s.change_asset']
    perms_map['PUT'] = perms_map['POST']
    perms_map['PATCH'] = perms_map['POST']
    perms_map['DELETE'] = perms_map['POST']


class AssetEditorSubmissionViewerPermission(AssetNestedObjectPermission):
    """
    Permissions for objects that are nested under Asset whose only users can
    change/edit and need to view submissions
    Others should receive a 404 response (instead of 403) to avoid revealing
    existence of objects.
    """

    required_permissions = ['%(app_label)s.change_asset',
                            '%(app_label)s.view_submissions']
    perms_map = {
        'GET': required_permissions,
        'POST': required_permissions,
        'PUT': required_permissions,
        'PATCH': required_permissions,
        'DELETE': required_permissions
    }


class AssetExportSettingsPermission(AssetNestedObjectPermission):
    perms_map = {
        'GET': ['%(app_label)s.view_submissions'],
        'POST': ['%(app_label)s.manage_asset'],
    }

    perms_map['OPTIONS'] = perms_map['GET']
    perms_map['HEAD'] = perms_map['GET']
    perms_map['PUT'] = perms_map['POST']
    perms_map['PATCH'] = perms_map['POST']
    perms_map['DELETE'] = perms_map['POST']


class AssetPermissionAssignmentPermission(AssetNestedObjectPermission):

    perms_map = AssetNestedObjectPermission.perms_map.copy()
    # This change allows users with `view_asset` to permissions to
    # remove themselves from an asset that has been shared with them
    perms_map['DELETE'] = perms_map['GET']


# FIXME: Name is no longer accurate.
class IsOwnerOrReadOnly(permissions.DjangoObjectPermissions):
    """
    Custom permission to only allow owners of an object to edit it.
    """

    # Setting this to False allows real permission checking on AnonymousUser.
    # With the default of True, anonymous requests are categorically rejected.
    authenticated_users_only = False

    perms_map = permissions.DjangoObjectPermissions.perms_map.copy()
    perms_map['GET'] = ['%(app_label)s.view_%(model_name)s']
    perms_map['OPTIONS'] = perms_map['GET']
    perms_map['HEAD'] = perms_map['GET']

    def has_object_permission(self, request, view, obj):
        user = get_database_user(request.user)
<<<<<<< HEAD
        if user_has_regional_asset_perm(
            obj, user, PERM_CHANGE_METADATA
        ) or user_has_regional_asset_perm(obj, user, PERM_VIEW_ASSET):
=======
        method = request._request.method
        if (
            user_has_regional_asset_perm(obj, user, PERM_CHANGE_METADATA)
            and method == 'PATCH'
        ):
            return True
        if (
            user_has_regional_asset_perm(obj, user, PERM_VIEW_ASSET)
            and method == 'GET'
        ):
>>>>>>> 0cfe2c1c
            return True
        return super().has_object_permission(request, view, obj)


class PostMappedToChangePermission(IsOwnerOrReadOnly):
    """
    Maps POST requests to the change_model permission instead of DRF's default
    of add_model
    """
    perms_map = IsOwnerOrReadOnly.perms_map.copy()
    perms_map['POST'] = ['%(app_label)s.change_%(model_name)s']


class ReportPermission(IsOwnerOrReadOnly):
    def has_object_permission(self, request, view, obj):
        # Checks if the user has the required permissions
        # To access the submission data in reports
        user = get_database_user(request.user)
        if user.is_superuser:
            return True
        permissions = list(obj.get_perms(user))
        required_permissions = [
            PERM_VIEW_SUBMISSIONS,
            PERM_PARTIAL_SUBMISSIONS,
        ]
        return any(
            perm in permissions for perm in required_permissions
        )


class SubmissionPermission(AssetNestedObjectPermission):
    """
    Permissions for submissions.
    """

    MODEL_NAME = "submissions"  # Hard-code `model_name` to match permissions

    perms_map = {
        'GET': ['%(app_label)s.view_%(model_name)s'],
        'OPTIONS': ['%(app_label)s.view_%(model_name)s'],
        'HEAD': ['%(app_label)s.view_%(model_name)s'],
        'POST': ['%(app_label)s.add_%(model_name)s'],
        'PATCH': ['%(app_label)s.change_%(model_name)s'],
        'DELETE': ['%(app_label)s.delete_%(model_name)s'],
    }

    def _get_user_permissions(self, asset: Asset, user: 'auth.User') -> list:
        """
        Overrides parent method to include partial permissions (which are
        specific to submissions)
        """

        user_permissions = super()._get_user_permissions(
            asset, user)

        if PERM_PARTIAL_SUBMISSIONS in user_permissions:
            # Merge partial permissions with permissions to find out if there
            # is a match within required permissions.
            # Restricted users will be narrowed down in MongoDB query.
            partial_perms = asset.get_partial_perms(user.id)
            if partial_perms:
                user_permissions = list(set(
                    user_permissions + partial_perms
                ))

        return list(
            set(
                user_permissions
                + get_regional_user_permissions_for_asset(asset, user)
            )
        )


class AssetExportSettingsPermission(SubmissionPermission):
    perms_map = {
        'GET': ['%(app_label)s.view_submissions'],
        'POST': ['%(app_label)s.manage_asset'],
    }

    perms_map['OPTIONS'] = perms_map['GET']
    perms_map['HEAD'] = perms_map['GET']
    perms_map['PUT'] = perms_map['POST']
    perms_map['PATCH'] = perms_map['POST']
    perms_map['DELETE'] = perms_map['POST']


class DuplicateSubmissionPermission(SubmissionPermission):
    perms_map = {
        'GET': ['%(app_label)s.view_%(model_name)s'],
        'POST': ['%(app_label)s.change_%(model_name)s'],
    }


class EditLinkSubmissionPermission(SubmissionPermission):

    perms_map = {
        'GET': ['%(app_label)s.change_%(model_name)s'],
        'HEAD': ['%(app_label)s.change_%(model_name)s'],
        'POST': ['%(app_label)s.change_%(model_name)s'],
    }

    def has_object_permission(self, request, view, obj):
        # Authentication validation has already been made in `has_permission()`
        # because we validate the permissions on the `obj`'s parent, i.e. the asset.
        # But we do want to be sure that user is authenticated before going further.
        #
        # It will force DRF to send authentication header (i.e. `WWW-authenticate`)
        # when the first authentication class implements an authentication header
        # response.
        # See
        #  - https://github.com/encode/django-rest-framework/blob/45082b39368729caa70534dde11b0788ef186a37/rest_framework/views.py#L190
        #  - https://github.com/encode/django-rest-framework/blob/45082b39368729caa70534dde11b0788ef186a37/rest_framework/views.py#L453-L456
        return not request.user.is_anonymous


class EditSubmissionPermission(EditLinkSubmissionPermission):

    def has_permission(self, request, view):
        try:
            return super().has_permission(request, view)
        except Http404:
            # When we receive a 404, we want to force a 401 to let the user
            # log in with different credentials. Enketo Express will prompt
            # the credential form only if it receives a 401.
            raise exceptions.AuthenticationFailed()


class ViewSubmissionPermission(SubmissionPermission):
    perms_map = {
        'GET': ['%(app_label)s.view_%(model_name)s'],
    }


class ExportTaskPermission(SubmissionPermission):
    perms_map = {
        'GET': ['%(app_label)s.view_submissions'],
    }

    perms_map['POST'] = perms_map['GET']
    perms_map['DELETE'] = perms_map['GET']


class SubmissionValidationStatusPermission(SubmissionPermission):
    perms_map = {
        'GET': ['%(app_label)s.view_%(model_name)s'],
        'PATCH': ['%(app_label)s.validate_%(model_name)s'],
        'DELETE': ['%(app_label)s.validate_%(model_name)s'],
    }


class XMLExternalDataPermission(permissions.BasePermission):

    def has_permission(self, request, view):
        """
        We cannot rely on Django permissions because the form clients
        (i.e. Enketo, Collect) need to get access even if user is
        not authenticated
        """
        return True

    def has_object_permission(self, request, view, obj):
        """
        The responsibility for securing data behove to the owner of the
        asset `obj` by requiring authentication on their form.
        Otherwise, the paired source data may be exposed to anyone
        """
        # Check whether `asset` owner's account requires authentication:
        try:
            require_auth = obj.asset.owner.extra_details.data['require_auth']
        except (User.extra_details.RelatedObjectDoesNotExist, KeyError):
            require_auth = False

        # If authentication is required, `request.user` should have
        # 'add_submission' permission on `obj`
        if (
            require_auth
            and not obj.asset.has_perm(request.user, PERM_ADD_SUBMISSIONS)
        ):
            raise Http404

        return True<|MERGE_RESOLUTION|>--- conflicted
+++ resolved
@@ -252,11 +252,6 @@
 
     def has_object_permission(self, request, view, obj):
         user = get_database_user(request.user)
-<<<<<<< HEAD
-        if user_has_regional_asset_perm(
-            obj, user, PERM_CHANGE_METADATA
-        ) or user_has_regional_asset_perm(obj, user, PERM_VIEW_ASSET):
-=======
         method = request._request.method
         if (
             user_has_regional_asset_perm(obj, user, PERM_CHANGE_METADATA)
@@ -267,7 +262,6 @@
             user_has_regional_asset_perm(obj, user, PERM_VIEW_ASSET)
             and method == 'GET'
         ):
->>>>>>> 0cfe2c1c
             return True
         return super().has_object_permission(request, view, obj)
 

<!doctype html>
<html class="no-js" lang="">
  <head>
    <meta charset="utf-8">
    <meta http-equiv="X-UA-Compatible" content="IE=edge,chrome=1">
    <title>{{title}}</title>
    <meta name="description" content="koboform view">
    <meta name="viewport" content="width=device-width, initial-scale=1">

    {% load static %}
    <link rel="apple-touch-icon" sizes="180x180" href="{% static 'apple-touch-icon.png' %}" />
    <link rel="icon" type="image/png" sizes="32x32" href="{% static 'favicon-32x32.png' %}" />
    <link rel="icon" type="image/png" sizes="16x16" href="{% static 'favicon-16x16.png' %}" />
    <link rel="manifest" href="{% static 'site.webmanifest' %}" />
    <link rel="mask-icon" href="{% static 'safari-pinned-tab.svg" color="#2095f3' %}" />
    <link rel="shortcut icon" href="{% static 'favicon.ico' %}" />

    <link rel="stylesheet" href="{% static 'css/normalize.min.css' %}">
    <link rel="stylesheet" href="{% static 'css/main.css' %}">
    <link rel="stylesheet" href="{% static 'kobo.compiled/kobo.css' %}">
<<<<<<< HEAD
    <link rel="stylesheet" href="{% static 'components/fontawesome/css/font-awesome.css' %}">
=======

    <!--[if lt IE 9]>
      <script src="//html5shiv.googlecode.com/svn/trunk/html5.js"></script>
      <script>window.html5 || document.write('<script src="{% static 'js/vendor/html5shiv.js' %}"><\/script>')</script>
    <![endif]-->
>>>>>>> ba1f749d
  </head>
  <body>
    <div class="header-container">
      <header class="wrapper clearfix">
        <h1 class="title">{{ title }}</h1>
        <nav>
          <ul>
            <li><a href="{% url 'asset-list' %}">{{user.username}} assets</a></li>
            <li><a href="{% url 'asset-detail' asset.uid %}">{{asset.uid}}</a></li>
          </ul>
        </nav>
      </header>
    </div>

    <div class="main-container">
      <div class="main wrapper clearfix">
        <div class="survey-wrapper">
        </div>
        <hr>
        <code>
          <pre class='survey-asset-url'>{% url 'asset-content' asset.uid %}</pre>
        </code>
      </div> <!-- #main -->
    </div> <!-- #main-container -->

    <script src="{% static 'components/jquery/dist/jquery.js' %}"></script>
    <script src="{% static 'components/jquery-migrate/jquery-migrate.js' %}"></script>
    <script src="{% static 'components/underscore/underscore.js' %}"></script>
    <script src="{% static 'components/backbone/backbone.js' %}"></script>
    <script src="{% static 'components/select2/select2.min.js' %}"></script>
    <script src="{% static 'js/jquery-ui-1.10.4.custom.js' %}"></script>
    <script src="{% static 'components/jquery.scrollTo/jquery.scrollTo.js' %}"></script>
    <script src="{% static 'js/Backbone.Validation.js' %}"></script>

    <script src="{% static 'components/requirejs/require.js' %}"></script>
    <script>
      // from dkobo's log.coffee
      window.log = function(){
        console.log.apply(console, arguments);
      }
    </script>
    <script>
    function displaySurvey(xlform, surveyContent) {
      window.koboform = {
        xlform: xlform,
        survey: xlform.model.Survey.load(surveyContent)
      };
      koboform.surveyApp = new xlform.view.SurveyApp({
        survey: koboform.survey,
        save: function(evt){
          var survey = this.survey;
          var p = new Promise(function(resolve, reject){
            try {
              var spreadsheetStructure = survey.toSsStructure();
              resolve()
            } catch (e) {
              reject(e)
            }
          });
          p.constructor.prototype.finally = p.constructor.prototype.then;
          return p;
        }
      });
      $('.survey-wrapper').eq(0).append(koboform.surveyApp.$el);
      koboform.surveyApp.render();
    }
    function init(xlform) {
      var saUrl = $('.survey-asset-url').eq(0).text();
      $.getJSON(saUrl).done(function(data){
        displaySurvey(xlform, data);
      });
    }

    require.config({baseUrl: '{% static '' %}'});
    require(['test/components'], function(components){
      var k, v, paths = {};
      var stubs = {
        'jquery': 'build_stubs/jquery.js',
        'underscore': 'build_stubs/underscore.js',
        'jquery': 'build_stubs/jquery.js'
      };
      for (k in components.dirPaths) {
        paths[k] = components.dirPaths[k];
      }
      for (k in components.libs) {
        paths[k] = components.libs[k].replace(/\.js$/, '');
      }
      for (k in stubs) {
        paths[k] = stubs[k].replace(/\.js$/, '');
      }
      require.config({
        paths: paths,
        urlArgs: "bust=" +  (new Date()).getTime(),
      });
      require(['cs!xlform/_xlform.init'], init);
    });

    </script>
  </body>
</html><|MERGE_RESOLUTION|>--- conflicted
+++ resolved
@@ -18,15 +18,6 @@
     <link rel="stylesheet" href="{% static 'css/normalize.min.css' %}">
     <link rel="stylesheet" href="{% static 'css/main.css' %}">
     <link rel="stylesheet" href="{% static 'kobo.compiled/kobo.css' %}">
-<<<<<<< HEAD
-    <link rel="stylesheet" href="{% static 'components/fontawesome/css/font-awesome.css' %}">
-=======
-
-    <!--[if lt IE 9]>
-      <script src="//html5shiv.googlecode.com/svn/trunk/html5.js"></script>
-      <script>window.html5 || document.write('<script src="{% static 'js/vendor/html5shiv.js' %}"><\/script>')</script>
-    <![endif]-->
->>>>>>> ba1f749d
   </head>
   <body>
     <div class="header-container">

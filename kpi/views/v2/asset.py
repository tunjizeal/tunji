--- conflicted
+++ resolved
@@ -504,7 +504,6 @@
             object_permissions_per_asset = defaultdict(list)
 
             for op in object_permissions:
-<<<<<<< HEAD
                 object_permissions_per_asset[op.object_id].append(op)
 
             context_['object_permissions_per_asset'] = object_permissions_per_asset
@@ -519,9 +518,6 @@
                     record['user_subscriptions']
 
             context_['user_subscriptions_per_asset'] = user_subscriptions_per_asset
-=======
-                object_permissions_per_object[op.asset_id].append(op)
->>>>>>> f5ec0fcd
 
             # 4) Get children count per asset
             records = Asset.objects.filter(parent_id__in=asset_ids). \

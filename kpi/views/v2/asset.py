--- conflicted
+++ resolved
@@ -7,11 +7,7 @@
 
 
 from django.contrib.contenttypes.models import ContentType
-<<<<<<< HEAD
-from django.db.models import Count
-=======
 from django.db.models import Count, Q
->>>>>>> 90310add
 from django.http import Http404
 from django.shortcuts import get_object_or_404
 from rest_framework import exceptions, renderers, status, viewsets
@@ -389,10 +385,6 @@
         Prepare metadata to inject in list endpoint.
         Useful to retrieve values needed for search
 
-<<<<<<< HEAD
-        ToDo optimize queries. See https://github.com/kobotoolbox/kpi/issues/2690
-=======
->>>>>>> 90310add
         :return: dict
         """
         metadata = {
@@ -402,59 +394,6 @@
             'organizations': set(),
         }
 
-<<<<<<< HEAD
-        # Languages
-        # Refactor this query when
-        # https://github.com/kobotoolbox/kpi/issues/2635 is merged.
-        summaries = queryset.values_list('summary', flat=True). \
-            filter(summary__contains='languages')
-        summaries.query.clear_ordering(True)
-
-        for summary in summaries.all():
-            try:
-                # Remove this condition when
-                # https://github.com/kobotoolbox/kpi/issues/2635 is merged
-                if not isinstance(summary, dict):
-                    summary = json.loads(summary)
-
-                for language in summary['languages']:
-                    if language:
-                        metadata['languages'].add(language)
-            except (ValueError, KeyError):
-                pass
-
-        metadata['languages'] = sorted(list(metadata['languages']))
-
-        # Other properties.
-        # ToDo, find a way to merge both querysets without using objects.
-        others = queryset.values_list('settings', flat=True). \
-            exclude(settings__country=None,
-                    settings__sector=None,
-                    settings__organization=None)
-        others.query.clear_ordering(True)
-        for other in others.all():
-            try:
-                value = other['country']['value']
-                if value and value not in metadata['countries']:
-                    metadata['countries'][other['country']['value']] = \
-                        other['country']['label']
-            except (KeyError, TypeError):
-                pass
-
-            try:
-                value = other['sector']['value']
-                if value and value not in metadata['sectors']:
-                    metadata['sectors'][other['sector']['value']] = \
-                        other['sector']['label']
-            except (KeyError, TypeError):
-                pass
-
-            try:
-                if other['organization']:
-                    metadata['organizations'].add(other['organization'])
-            except KeyError:
-                pass
-=======
         records = queryset.values('summary', 'settings').\
             exclude(
                 Q(
@@ -509,7 +448,6 @@
                     metadata['organizations'].add(organization)
 
         metadata['languages'] = sorted(list(metadata['languages']))
->>>>>>> 90310add
 
         metadata['countries'] = sorted(metadata['countries'].items(),
                                        key=itemgetter(1))
@@ -552,12 +490,7 @@
             asset_content_type = ContentType.objects.get_for_model(Asset)
 
             # 1) Retrieve all asset IDs of current list
-<<<<<<< HEAD
-            asset_ids = self.filter_queryset(queryset).values_list('id').distinct()
-
-=======
             asset_ids = self.filter_queryset(queryset).values_list('id', flat=True).distinct()
->>>>>>> 90310add
             # 2) Get object permissions per asset
             object_permissions = ObjectPermission.objects.filter(
                 content_type_id=asset_content_type.pk,
@@ -579,7 +512,6 @@
             # 3) Get the collection subscriptions per asset
             subscriptions_queryset = UserAssetSubscription.objects. \
                 values('asset_id').annotate(user_subscriptions=Count('user_id'))
-<<<<<<< HEAD
 
             user_subscriptions_per_asset = defaultdict(int)
             for record in subscriptions_queryset:
@@ -589,18 +521,6 @@
             context_['user_subscriptions_per_asset'] = user_subscriptions_per_asset
 
             # 4) Get children count per asset
-            # ToDo Verify if all children must be included in count (e.g. Archives)
-=======
-
-            user_subscriptions_per_asset = defaultdict(int)
-            for record in subscriptions_queryset:
-                user_subscriptions_per_asset[record['asset_id']] = \
-                    record['user_subscriptions']
-
-            context_['user_subscriptions_per_asset'] = user_subscriptions_per_asset
-
-            # 4) Get children count per asset
->>>>>>> 90310add
             records = Asset.objects.filter(parent_id__in=asset_ids). \
                 values('parent_id').annotate(children_count=Count('id'))
             # Ordering must be cleared otherwise group_by is wrong

# coding: utf-8
import copy
import json
from collections import defaultdict, OrderedDict
from operator import itemgetter

from django.db.models import Count, Q
from django.http import Http404
from django.shortcuts import get_object_or_404
from rest_framework import exceptions, renderers, status, viewsets
from rest_framework.decorators import action
from rest_framework.response import Response
from rest_framework_extensions.mixins import NestedViewSetMixin

from kpi.constants import (
    ASSET_TYPES,
    ASSET_TYPE_ARG_NAME,
    ASSET_TYPE_SURVEY,
    ASSET_TYPE_TEMPLATE,
    CLONE_ARG_NAME,
    CLONE_COMPATIBLE_TYPES,
    CLONE_FROM_VERSION_ID_ARG_NAME,
<<<<<<< HEAD
    PERM_FROM_KC_ONLY,
=======
>>>>>>> 6a1ced47
    PERM_CHANGE_METADATA,
)
from kpi.deployment_backends.backends import DEPLOYMENT_BACKENDS
from kpi.exceptions import (
    BadAssetTypeException,
)
from kpi.filters import (
    AssetOrderingFilter,
    KpiObjectPermissionsFilter,
    SearchFilter,
)
from kpi.highlighters import highlight_xform
from kpi.models import (
    Asset,
    UserAssetSubscription,
)
from kpi.mixins.object_permission import ObjectPermissionViewSetMixin
from kpi.paginators import AssetPagination
from kpi.permissions import (
    get_perm_name,
    IsOwnerOrReadOnly,
    PostMappedToChangePermission,
    ReportPermission,
)
from kpi.renderers import (
    AssetJsonRenderer,
    SSJsonRenderer,
    XFormRenderer,
    XlsRenderer,
)
from kpi.serializers import DeploymentSerializer
from kpi.serializers.v2.asset import (
    AssetListSerializer,
    AssetSerializer,
)
from kpi.utils.hash import calculate_hash
from kpi.serializers.v2.reports import ReportsDetailSerializer
from kpi.utils.kobo_to_xlsform import to_xlsform_structure
from kpi.utils.ss_structure_to_mdtable import ss_structure_to_mdtable
from kpi.utils.object_permission import (
    get_database_user,
    get_objects_for_user,
)
from kpi.utils.project_views import user_has_regional_asset_perm


class AssetViewSet(
    ObjectPermissionViewSetMixin, NestedViewSetMixin, viewsets.ModelViewSet
):
    """
    * Assign a asset to a collection <span class='label label-warning'>partially implemented</span>
    * Run a partial update of a asset <span class='label label-danger'>TODO</span>

    ## List of asset endpoints

    Lists the asset endpoints accessible to requesting user, for anonymous access
    a list of public data endpoints is returned.

    <pre class="prettyprint">
    <b>GET</b> /api/v2/assets/
    </pre>

    > Example
    >
    >       curl -X GET https://[kpi]/api/v2/assets/

    Search can be made with `q` parameter.
    Search filters can be returned with results by passing `metadata=on` to querystring.
    > Example
    >
    >       curl -X GET https://[kpi]/api/v2/assets/?metadata=on
    >       {
    >           "count": 0
    >           "next": ...
    >           "previous": ...
    >           "results": []
    >           "metadata": {
    >               "languages": [],
    >               "countries": [],
    >               "sectors": [],
    >               "organizations": []
    >           }
    >       }

    Look at [README](https://github.com/kobotoolbox/kpi#searching-assets)
    for more details.

    Results can be sorted with `ordering` parameter.
    Allowed fields are:

    - `asset_type`
    - `date_modified`
    - `name`
    - `owner__username`
    - `subscribers_count`

    > Example
    >
    >       curl -X GET https://[kpi]/api/v2/assets/?ordering=-name

    _Note: Collections can be displayed first with parameter `collections_first`_

    > Example
    >
    >       curl -X GET https://[kpi]/api/v2/assets/?collections_first=true&ordering=-name

    <hr>

    Get a hash of all `version_id`s of assets.
    Useful to detect any changes in assets with only one call to `API`

    <pre class="prettyprint">
    <b>GET</b> /api/v2/assets/hash/
    </pre>

    > Example
    >
    >       curl -X GET https://[kpi]/api/v2/assets/hash/

    ## CRUD

    * `uid` - is the unique identifier of a specific asset

    Retrieves current asset
    <pre class="prettyprint">
    <b>GET</b> /api/v2/assets/<code>{uid}</code>/
    </pre>


    > Example
    >
    >       curl -X GET https://[kpi]/api/v2/assets/aSAvYreNzVEkrWg5Gdcvg/

    Creates or clones an asset.
    <pre class="prettyprint">
    <b>POST</b> /api/v2/assets/
    </pre>


    > Example
    >
    >       curl -X POST https://[kpi]/api/v2/assets/


    > **Payload to create a new asset**
    >
    >        {
    >           "name": {string},
    >           "settings": {
    >               "description": {string},
    >               "sector": {string},
    >               "country": {string},
    >               "share-metadata": {boolean}
    >           },
    >           "asset_type": {string}
    >        }

    > **Payload to clone an asset**
    >
    >       {
    >           "clone_from": {string},
    >           "name": {string},
    >           "asset_type": {string}
    >       }

    where `asset_type` must be one of these values:

    * block (can be cloned to `block`, `question`, `survey`, `template`)
    * question (can be cloned to `question`, `survey`, `template`)
    * survey (can be cloned to `block`, `question`, `survey`, `template`)
    * template (can be cloned to `survey`, `template`)

    Settings are cloned only when type of assets are `survey` or `template`.
    In that case, `share-metadata` is not preserved.

    When creating a new `block` or `question` asset, settings are not saved either.

    ### Data

    Retrieves data
    <pre class="prettyprint">
    <b>GET</b> /api/v2/assets/{uid}/data/
    </pre>

    > Example
    >
    >       curl -X GET https://[kpi]/api/v2/assets/aSAvYreNzVEkrWg5Gdcvg/data/

    ### Deployment

    Retrieves the existing deployment, if any.
    <pre class="prettyprint">
    <b>GET</b> /api/v2/assets/{uid}/deployment/
    </pre>

    > Example
    >
    >       curl -X GET https://[kpi]/api/v2/assets/aSAvYreNzVEkrWg5Gdcvg/deployment/

    Creates a new deployment, but only if a deployment does not exist already.
    <pre class="prettyprint">
    <b>POST</b> /api/v2/assets/{uid}/deployment/
    </pre>

    > Example
    >
    >       curl -X POST https://[kpi]/api/v2/assets/aSAvYreNzVEkrWg5Gdcvg/deployment/

    Updates the `active` field of the existing deployment.
    <pre class="prettyprint">
    <b>PATCH</b> /api/v2/assets/{uid}/deployment/
    </pre>

    > Example
    >
    >       curl -X PATCH https://[kpi]/api/v2/assets/aSAvYreNzVEkrWg5Gdcvg/deployment/

    Overwrites the entire deployment, including the form contents, but does not change the deployment's identifier
    <pre class="prettyprint">
    <b>PUT</b> /api/v2/assets/{uid}/deployment/
    </pre>

    > Example
    >
    >       curl -X PUT https://[kpi]/api/v2/assets/aSAvYreNzVEkrWg5Gdcvg/deployment/

    ### Reports

    Returns the submission data for all deployments of a survey.
    This data is grouped by answers, and does not show the data for individual submissions.
    The endpoint will return a <b>404 NOT FOUND</b> error if the asset is not deployed and will only return the data for the most recently deployed version.

    <pre class="prettyprint">
    <b>GET</b> /api/v2/assets/{uid}/reports/
    </pre>

    > Example
    >
    >       curl -X GET https://[kpi]/api/v2/assets/aSAvYreNzVEkrWg5Gdcvg/reports/

    ### Data sharing

    Control sharing of submission data from this project to other projects

    <pre class="prettyprint">
    <b>PATCH</b> /api/v2/assets/{uid}/
    </pre>

    > Example
    >
    >       curl -X PATCH https://[kpi]/api/v2/assets/aSAvYreNzVEkrWg5Gdcvg/
    >
    > **Payload**
    >
    >        {
    >           "data_sharing": {
    >              "enabled": true,
    >              "fields": []
    >           }
    >        }
    >

    * `fields`: Optional. List of questions whose responses will be shared. If
        missing or empty, all responses will be shared. Questions must be
        identified by full group path separated by slashes, e.g.
        `group/subgroup/question_name`.

    >
    > Response
    >
    >       HTTP 200 Ok
    >        {
    >           ...
    >           "data_sharing": {
    >              "enabled": true,
    >              "fields": []
    >           }
    >        }
    >


    ### CURRENT ENDPOINT
    """

    # Filtering handled by KpiObjectPermissionsFilter.filter_queryset()
    queryset = Asset.objects.all()

    lookup_field = 'uid'
    pagination_class = AssetPagination
    permission_classes = [IsOwnerOrReadOnly]
    ordering_fields = [
        'asset_type',
        'date_modified',
        'name',
        'owner__username',
        'subscribers_count',
    ]
    filter_backends = [
        KpiObjectPermissionsFilter,
        SearchFilter,
        AssetOrderingFilter,
    ]
    renderer_classes = [
        renderers.BrowsableAPIRenderer,
        AssetJsonRenderer,
        SSJsonRenderer,
        XFormRenderer,
        XlsRenderer,
    ]
    # Terms that can be used to search and filter return values
    # from a query `q`
    search_default_field_lookups = [
        'name__icontains',
        'owner__username__icontains',
        'settings__description__icontains',
        'summary__icontains',
        'tags__name__icontains',
        'uid__icontains',
    ]

    def get_object(self):
        if self.request.method == 'PATCH':
            try:
                asset = Asset.objects.get(uid=self.kwargs['uid'])
            except Asset.DoesNotExist:
                raise Http404

            if user_has_regional_asset_perm(
                asset, self.request.user, PERM_CHANGE_METADATA
            ):
                return asset

        return super().get_object()

    @action(detail=True, renderer_classes=[renderers.JSONRenderer])
    def content(self, request, uid):
        asset = self.get_object()
        return Response({
            'kind': 'asset.content',
            'uid': asset.uid,
            'data': asset.to_ss_structure(),
        })

    def create(self, request, *args, **kwargs):
        if CLONE_ARG_NAME in request.data:
            serializer = self._get_clone_serializer()
        else:
            serializer = self.get_serializer(data=request.data)

        serializer.is_valid(raise_exception=True)
        self.perform_create(serializer)
        headers = self.get_success_headers(serializer.data)
        return Response(serializer.data, status=status.HTTP_201_CREATED,
                        headers=headers)

    @action(detail=True,
            methods=['get', 'post', 'patch'],
            permission_classes=[PostMappedToChangePermission])
    def deployment(self, request, uid):
        """
        A GET request retrieves the existing deployment, if any.
        A POST request creates a new deployment, but only if a deployment does
            not exist already.
        A PATCH request updates the `active` field of the existing deployment.
        A PUT request overwrites the entire deployment, including the form
            contents, but does not change the deployment's identifier
        """
        asset = self.get_object()
        serializer_context = self.get_serializer_context()
        serializer_context['asset'] = asset

        # TODO: Require the client to provide a fully-qualified identifier,
        # otherwise provide less kludgy solution
        if 'identifier' not in request.data and 'id_string' in request.data:
            id_string = request.data.pop('id_string')[0]
            backend_name = request.data['backend']
            try:
                backend = DEPLOYMENT_BACKENDS[backend_name]
            except KeyError:
                raise KeyError(
                    'cannot retrieve asset backend: "{}"'.format(backend_name))
            request.data['identifier'] = backend.make_identifier(
                request.user.username, id_string)

        if request.method == 'GET':
            if not asset.has_deployment:
                raise Http404
            else:
                serializer = DeploymentSerializer(
                    asset.deployment, context=serializer_context
                )
                # TODO: Understand why this 404s when `serializer.data` is not
                # coerced to a dict
                return Response(dict(serializer.data))
        elif request.method == 'POST':
            if not asset.can_be_deployed:
                raise BadAssetTypeException(
                    'Only surveys may be deployed, but this asset is a '
                    f'{asset.asset_type}'
                )
            else:
                if asset.has_deployment:
                    raise exceptions.MethodNotAllowed(
                        method=request.method,
                        detail='Use PATCH to update an existing deployment'
                    )
                serializer = DeploymentSerializer(
                    data=request.data,
                    context=serializer_context
                )
                serializer.is_valid(raise_exception=True)
                serializer.save()
                # TODO: Understand why this 404s when `serializer.data` is not
                # coerced to a dict
                return Response(dict(serializer.data))

        elif request.method == 'PATCH':
            if not asset.can_be_deployed:
                raise BadAssetTypeException(
                    'Only surveys may be deployed, '
                    f'but this asset is a {asset.asset_type}'
                )
            else:
                if not asset.has_deployment:
                    raise exceptions.MethodNotAllowed(
                        method=request.method,
                        detail='Use POST to create a new deployment'
                    )
                serializer = DeploymentSerializer(
                    asset.deployment,
                    data=request.data,
                    context=serializer_context,
                    partial=True
                )
                serializer.is_valid(raise_exception=True)
                serializer.save()
                # TODO: Understand why this 404s when `serializer.data` is not
                # coerced to a dict
                return Response(dict(serializer.data))

    def finalize_response(self, request, response, *args, **kwargs):
        """ Manipulate the headers as appropriate for the requested format.
        See https://github.com/tomchristie/django-rest-framework/issues/1041#issuecomment-22709658.
        """
        # If the request fails at an early stage, e.g. the user has no
        # model-level permissions, accepted_renderer won't be present.
        if hasattr(request, 'accepted_renderer'):
            # Check the class of the renderer instead of just looking at the
            # format, because we don't want to set
            # `Content-Disposition: attachment` on asset snapshot XML
            if isinstance(request.accepted_renderer, XFormRenderer):
                filename = '.'.join(
                    (self.get_object().uid, request.accepted_renderer.format)
                )
                response[
                    'Content-Disposition'
                ] = 'attachment; filename={}'.format(filename)
            if isinstance(request.accepted_renderer, XlsRenderer):
                # `accepted_renderer.format` is 'xls' here for historical
                # reasons, but what we actually serve now is xlsx (Excel 2007+)
                filename = '.'.join((self.get_object().uid, 'xlsx'))
                response[
                    'Content-Disposition'
                ] = 'attachment; filename={}'.format(filename)

        return super().finalize_response(
            request, response, *args, **kwargs)

    def get_queryset(self, *args, **kwargs):
        queryset = super().get_queryset(*args, **kwargs)
        if self.action == 'list':
            return queryset.model.optimize_queryset_for_list(queryset)
        else:
            # This is called to retrieve an individual record. How much do we
            # have to care about optimizations for that?
            return queryset

    def get_metadata(self, queryset):
        """
        Prepare metadata to inject in list endpoint.
        Useful to retrieve values needed for search

        :return: dict
        """
        metadata = {
            'languages': set(),
            'countries': OrderedDict(),
            'sectors': OrderedDict(),
            'organizations': set(),
        }

        records = queryset.values('summary', 'settings').\
            exclude(
                Q(
                    Q(summary__languages=[]) | Q(summary__languages=[None])
                ),
                Q(
                    Q(settings__country=None) | Q(settings__country__exact=''),
                    Q(settings__sector=None) | Q(settings__sector__exact=''),
                    Q(settings__organization=None) | Q(settings__organization='')
                )
            )

        # Languages
        records = records.order_by()

        for record in records.all():
            try:
                languages = record['summary']['languages']
            except (ValueError, KeyError):
                pass
            else:
                for language in languages:
                    if language:
                        metadata['languages'].add(language)

            try:
                country = record['settings']['country']
                value = country['value']
                label = country['label']
            except (KeyError, TypeError):
                pass
            else:
                if value and value not in metadata['countries']:
                    metadata['countries'][value] = label

            try:
                sector = record['settings']['sector']
                value = sector['value']
                label = sector['label']
            except (KeyError, TypeError):
                pass
            else:
                if value and value not in metadata['sectors']:
                    metadata['sectors'][value] = label

            try:
                organization = record['settings']['organization']
            except KeyError:
                pass
            else:
                if organization:
                    metadata['organizations'].add(organization)

        metadata['languages'] = sorted(list(metadata['languages']))

        metadata['countries'] = sorted(metadata['countries'].items(),
                                       key=itemgetter(1))

        metadata['sectors'] = sorted(metadata['sectors'].items(),
                                     key=itemgetter(1))

        metadata['organizations'] = sorted(list(metadata['organizations']))

        return metadata

    def get_paginated_response(self, data, metadata=None):
        """
        Override parent `get_paginated_response` response to include `metadata`
        """
        assert self.paginator is not None
        return self.paginator.get_paginated_response(data, metadata)

    def get_serializer_class(self):
        if self.action == 'list':
            return AssetListSerializer
        else:
            return AssetSerializer

    def get_serializer_context(self):
        """
        Extra context provided to the serializer class.
        """

        context_ = super().get_serializer_context()
        if self.action == 'list':
            # To avoid making a triple join-query for each asset in the list
            # to retrieve related objects, we populated dicts key-ed by asset
            # ids with the data needed by serializer.
            # We create one (big) query per dict instead of a separate query
            # for each asset in the list.
            # The serializer will be able to pick what it needs from that dict
            # and narrow down data according to users' permissions.

            # self.__filtered_queryset is set in the `list()` method that
            # DRF automatically calls and is overridden below. This is
            # to prevent double calls to `filter_queryset()` as described in
            # the issue here: https://github.com/kobotoolbox/kpi/issues/2576
            queryset = self.__filtered_queryset

            # 1) Retrieve all asset IDs of current list
            asset_ids = AssetPagination.get_all_asset_ids_from_queryset(
                queryset
            )

            # 2) Get object permissions per asset
            context_[
                'object_permissions_per_asset'
            ] = self.cache_all_assets_perms(asset_ids)

            # 3) Get the collection subscriptions per asset
            subscriptions_queryset = (
                UserAssetSubscription.objects.values('asset_id', 'user_id')
                .distinct()
                .order_by('asset_id')
            )

            user_subscriptions_per_asset = defaultdict(list)
            for record in subscriptions_queryset:
                user_subscriptions_per_asset[record['asset_id']].append(
                    record['user_id'])

            context_['user_subscriptions_per_asset'] = user_subscriptions_per_asset

            # 4) Get children count per asset
            # Ordering must be cleared otherwise group_by is wrong
            # (i.e. default ordered field `date_modified` must be removed)
            records = Asset.objects.filter(parent_id__in=asset_ids). \
                values('parent_id').annotate(children_count=Count('id')).order_by()

            children_count_per_asset = {
                r.get('parent_id'): r.get('children_count', 0)
                for r in records if r.get('parent_id') is not None
            }

            context_['children_count_per_asset'] = children_count_per_asset

        return context_

    @action(detail=True, renderer_classes=[renderers.TemplateHTMLRenderer])
    def koboform(self, request, *args, **kwargs):
        asset = self.get_object()
        return Response({'asset': asset, }, template_name='koboform.html')

    def list(self, request, *args, **kwargs):
        # assigning global filtered query set to prevent additional,
        # unnecessary calls to `filter_queryset`
        self.__filtered_queryset = self.filter_queryset(self.get_queryset())

        page = self.paginate_queryset(self.__filtered_queryset)
        if page is not None:
            serializer = self.get_serializer(page, many=True)
            metadata = None
            if request.GET.get('metadata') == 'on':
                metadata = self.get_metadata(self.__filtered_queryset)
            return self.get_paginated_response(serializer.data, metadata)

        serializer = self.get_serializer(self.__filtered_queryset, many=True)
        return Response(serializer.data)

    @action(detail=False, methods=['GET'],
            renderer_classes=[renderers.JSONRenderer])
    def hash(self, request):
        """
        Creates an hash of `version_id` of all accessible assets by the user.
        Useful to detect changes between each request.

        :param request:
        :return: JSON
        """
        user = self.request.user
        if user.is_anonymous:
            raise exceptions.NotAuthenticated()
        else:
            accessible_assets = (
                get_objects_for_user(user, 'view_asset', Asset)
                .filter(asset_type=ASSET_TYPE_SURVEY)
                .order_by("uid")
            )

            assets_version_ids = [
                asset.version_id
                for asset in accessible_assets
                if asset.version_id is not None
            ]
            # Sort alphabetically
            assets_version_ids.sort()

            if len(assets_version_ids) > 0:
                hash_ = calculate_hash(''.join(assets_version_ids), algorithm='md5')
            else:
                hash_ = ''

            return Response({
                'hash': hash_
            })

    @action(detail=False, methods=['GET'],
            renderer_classes=[renderers.JSONRenderer])
    def metadata(self, request):
        queryset = self.filter_queryset(self.get_queryset())
        metadata = self.get_metadata(queryset)
        return Response(metadata)

    def partial_update(self, request, *args, **kwargs):
        instance = self.get_object()

        if CLONE_ARG_NAME in request.data:
            serializer = self._get_clone_serializer(instance)
        else:
            serializer = self.get_serializer(instance,
                                             data=request.data,
                                             partial=True)

        serializer.is_valid(raise_exception=True)
        self.perform_update(serializer)
        return Response(serializer.data)

    def perform_create(self, serializer):
        user = get_database_user(self.request.user)
        serializer.save(owner=user)

    def perform_destroy(self, instance):
        if hasattr(instance, 'has_deployment') and instance.has_deployment:
            instance.deployment.delete()
        return super().perform_destroy(instance)

    @action(
        detail=True,
        permission_classes=[ReportPermission],
        methods=['GET'],
        renderer_classes=[renderers.JSONRenderer],
    )
    def reports(self, request, *args, **kwargs):
        asset = self.get_object()
        if not asset.has_deployment:
            raise Http404
        serializer = ReportsDetailSerializer(asset,
                                             context=self.get_serializer_context())
        return Response(serializer.data)

    @action(detail=True, renderer_classes=[renderers.JSONRenderer])
    def valid_content(self, request, uid):
        asset = self.get_object()
        return Response({
            'kind': 'asset.valid_content',
            'uid': asset.uid,
            'data': to_xlsform_structure(asset.content),
        })

    @action(detail=True, renderer_classes=[renderers.StaticHTMLRenderer])
    def table_view(self, request, *args, **kwargs):
        sa = self.get_object()
        md_table = ss_structure_to_mdtable(sa.ordered_xlsform_content())
        return Response('<!doctype html>\n'
                        '<html><body><code><pre>' + md_table.strip())

    @action(detail=True, renderer_classes=[renderers.TemplateHTMLRenderer])
    def xform(self, request, *args, **kwargs):
        asset = self.get_object()
        export = asset.snapshot(regenerate=True)
        # TODO-- forward to AssetSnapshotViewset.xform
        response_data = copy.copy(export.details)
        options = {
            'linenos': True,
            'full': True,
        }
        if export.xml != '':
            response_data['highlighted_xform'] = highlight_xform(export.xml, **options)
        return Response(response_data, template_name='highlighted_xform.html')

    @action(detail=True, renderer_classes=[renderers.StaticHTMLRenderer])
    def xls(self, request, *args, **kwargs):
        return self.table_view(self, request, *args, **kwargs)

    def _get_clone_serializer(self, current_asset=None):
        """
        Gets the serializer from cloned object
        :param current_asset: Asset. Asset to be updated.
        :return: AssetSerializer
        """
        original_uid = self.request.data[CLONE_ARG_NAME]
        original_asset = get_object_or_404(Asset, uid=original_uid)
        if CLONE_FROM_VERSION_ID_ARG_NAME in self.request.data:
            original_version_id = self.request.data.get(CLONE_FROM_VERSION_ID_ARG_NAME)
            source_version = get_object_or_404(
                original_asset.asset_versions, uid=original_version_id)
        else:
            source_version = original_asset.asset_versions.first()

        view_perm = get_perm_name('view', original_asset)
        if not self.request.user.has_perm(view_perm, original_asset):
            raise Http404

        partial_update = isinstance(current_asset, Asset)
        cloned_data = self._prepare_cloned_data(original_asset, source_version, partial_update)
        if partial_update:
            return self.get_serializer(current_asset, data=cloned_data, partial=True)
        else:
            return self.get_serializer(data=cloned_data)

    def _prepare_cloned_data(self, original_asset, source_version, partial_update):
        """
        Some business rules must be applied when cloning an asset to another with a different type.
        It prepares the data to be cloned accordingly.

        It raises an exception if source and destination are not compatible for cloning.

        :param original_asset: Asset
        :param source_version: AssetVersion
        :param partial_update: Boolean
        :return: dict
        """
        if self._validate_destination_type(original_asset):
            # `to_clone_dict()` returns only `name`, `content`, `asset_type`,
            # and `tag_string`
            cloned_data = original_asset.to_clone_dict(version=source_version)

            # Allow the user's request data to override `cloned_data`
            cloned_data.update(self.request.data.items())

            if partial_update:
                # Because we're updating an asset from another which can have another type,
                # we need to remove `asset_type` from clone data to ensure it's not updated
                # when serializer is initialized.
                cloned_data.pop("asset_type", None)
            else:
                # Change asset_type if needed.
                cloned_data["asset_type"] = self.request.data.get(ASSET_TYPE_ARG_NAME, original_asset.asset_type)

            cloned_asset_type = cloned_data.get("asset_type")
            # Settings are: Country, Description, Sector and Share-metadata
            # Copy settings only when original_asset is `survey` or `template`
            # and `asset_type` property of `cloned_data` is `survey` or `template`
            # or None (partial_update)
            if cloned_asset_type in [None, ASSET_TYPE_TEMPLATE, ASSET_TYPE_SURVEY] and \
                    original_asset.asset_type in [ASSET_TYPE_TEMPLATE, ASSET_TYPE_SURVEY]:

                settings = original_asset.settings.copy()
                settings.pop("share-metadata", None)

                cloned_data_settings = cloned_data.get("settings", {})

                # Depending of the client payload. settings can be JSON or string.
                # if it's a string. Let's load it to be able to merge it.
                if not isinstance(cloned_data_settings, dict):
                    cloned_data_settings = json.loads(cloned_data_settings)

                settings.update(cloned_data_settings)
                cloned_data['settings'] = json.dumps(settings)

            # until we get content passed as a dict, transform the content obj to a str
            # TODO, verify whether `Asset.content.settings.id_string` should be cleared out.
            cloned_data["content"] = json.dumps(cloned_data.get("content"))
            return cloned_data
        else:
            raise BadAssetTypeException("Destination type is not compatible with source type")

    def _validate_destination_type(self, original_asset_):
        """
        Validates if destination asset can be cloned from source asset.
        :param original_asset_ Asset: Source
        :return: Boolean
        """
        is_valid = True

        if CLONE_ARG_NAME in self.request.data and ASSET_TYPE_ARG_NAME in self.request.data:
            destination_type = self.request.data.get(ASSET_TYPE_ARG_NAME)
            if destination_type in dict(ASSET_TYPES).values():
                source_type = original_asset_.asset_type
                is_valid = destination_type in CLONE_COMPATIBLE_TYPES.get(source_type)
            else:
                is_valid = False

        return is_valid<|MERGE_RESOLUTION|>--- conflicted
+++ resolved
@@ -20,10 +20,6 @@
     CLONE_ARG_NAME,
     CLONE_COMPATIBLE_TYPES,
     CLONE_FROM_VERSION_ID_ARG_NAME,
-<<<<<<< HEAD
-    PERM_FROM_KC_ONLY,
-=======
->>>>>>> 6a1ced47
     PERM_CHANGE_METADATA,
 )
 from kpi.deployment_backends.backends import DEPLOYMENT_BACKENDS

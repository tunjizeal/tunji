--- conflicted
+++ resolved
@@ -3,11 +3,7 @@
 from django.conf import settings
 from django.http import Http404
 from django.shortcuts import redirect
-<<<<<<< HEAD
-from django.utils.translation import gettext as t
-=======
 from django.utils.translation import gettext_lazy as t
->>>>>>> 76fa3364
 from rest_framework import (
     renderers,
     serializers,
@@ -32,11 +28,11 @@
     PERM_VIEW_SUBMISSIONS,
 )
 from kpi.exceptions import ObjectDeploymentDoesNotExist
-<<<<<<< HEAD
-from kpi.models import Asset, AssetVersion
-=======
-from kpi.models import Asset, AssetExportSettings
->>>>>>> 76fa3364
+from kpi.models import (
+    Asset,
+    AssetExportSettings,
+    AssetVersion,
+)
 from kpi.paginators import DataPagination
 from kpi.permissions import (
     DuplicateSubmissionPermission,

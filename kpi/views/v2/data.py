--- conflicted
+++ resolved
@@ -675,13 +675,8 @@
         # )
         # version_uid = list(submissions_stream)[0][INFERRED_VERSION_ID_KEY]
 
-<<<<<<< HEAD
-        # Let's use the latest deployed version uid temporarily
-        version_uid = self.asset.latest_deployed_version_uid
-=======
         # Let's use the latest **deployed** version uid temporarily
         version_uid = self.asset.latest_deployed_version.uid
->>>>>>> 76b3bae7
 
         # Retrieve the XML root node name from the submission. The instance's
         # root node name specified in the form XML (i.e. the first child of

--- conflicted
+++ resolved
@@ -70,53 +70,17 @@
         name=collection_name
     )
 
-<<<<<<< HEAD
-    with apps.get_app_config('haystack').signal_processor.defer():
-        for block_name, rows in grouped.items():
-            if block_name is None:
-                for (row, row_tags) in rows:
-                    scontent = copy.deepcopy(content)
-                    scontent['survey'] = [row]
-                    sa = Asset.objects.create(
-                        content=scontent,
-                        asset_type='question',
-                        owner=structure['owner'],
-                        parent=collection,
-                        update_parent_languages=False,
-                    )
-                    created_asset_pks.append(sa.pk)
-                    for tag_name in row_tags:
-                        ti = TaggedItem.objects.create(
-                            tag_id=tag_name_to_pk[tag_name],
-                            content_object=sa
-                        )
-            else:
-                block_rows = []
-                block_tags = set()
-                for (row, row_tags) in rows:
-                    for tag in row_tags:
-                        block_tags.add(tag)
-                    block_rows.append(row)
-=======
     for block_name, rows in grouped.items():
         if block_name is None:
             for (row, row_tags) in rows:
->>>>>>> 753ef59e
                 scontent = copy.deepcopy(content)
                 scontent['survey'] = [row]
                 sa = Asset.objects.create(
                     content=scontent,
-<<<<<<< HEAD
-                    asset_type='block',
-                    name=block_name,
-                    parent=collection,
-                    owner=structure['owner'],
-                    update_parent_languages=False,
-=======
                     asset_type='question',
                     owner=structure['owner'],
-                    parent=collection
->>>>>>> 753ef59e
+                    parent=collection,
+                    update_parent_languages=False,
                 )
                 created_asset_pks.append(sa.pk)
                 for tag_name in row_tags:
@@ -124,19 +88,6 @@
                         tag_id=tag_name_to_pk[tag_name],
                         content_object=sa
                     )
-<<<<<<< HEAD
-
-    # Update the search index
-    for tag_pk in tag_name_to_pk.values():
-        update_object_in_search_index(Tag.objects.get(pk=tag_pk))
-    children = []
-    for asset_pk in created_asset_pks:
-        asset = Asset.objects.get(pk=asset_pk)
-        update_object_in_search_index(asset)
-        children.append(asset)
-
-    collection.update_languages(children)
-=======
         else:
             block_rows = []
             block_tags = set()
@@ -151,15 +102,15 @@
                 asset_type='block',
                 name=block_name,
                 parent=collection,
-                owner=structure['owner']
+                owner=structure['owner'],
+                update_parent_languages=False,
             )
             created_asset_pks.append(sa.pk)
             for tag_name in block_tags:
                 ti = TaggedItem.objects.create(
-                    tag_id = tag_name_to_pk[tag_name],
-                    content_object = sa
+                    tag_id=tag_name_to_pk[tag_name],
+                    content_object=sa
                 )
->>>>>>> 753ef59e
 
     return collection
 

--- conflicted
+++ resolved
@@ -579,27 +579,6 @@
     # replaced_at = models.DateTimeField(blank=True, null=True)
 
     @property
-<<<<<<< HEAD
-=======
-    def absolute_mp3_path(self):
-        """
-        Return the absolute path on local file system of the converted version of
-        attachment. Otherwise, return the AWS url (e.g. https://...)
-        """
-
-        kobocat_storage = get_kobocat_storage()
-
-        if not kobocat_storage.exists(self.mp3_storage_path):
-            content = self.get_mp3_content()
-            kobocat_storage.save(self.mp3_storage_path, ContentFile(content))
-
-        if isinstance(kobocat_storage, KobocatFileSystemStorage):
-            return f'{self.media_file.path}.{self.CONVERSION_AUDIO_FORMAT}'
-
-        return kobocat_storage.url(self.mp3_storage_path)
-
-    @property
->>>>>>> 1c22deda
     def absolute_path(self):
         """
         Return the absolute path on local file system of the attachment.

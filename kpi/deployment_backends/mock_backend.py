--- conflicted
+++ resolved
@@ -204,6 +204,26 @@
     def get_data_download_links(self):
         return {}
 
+    def get_enketo_submission_url(
+        self, submission_id: int, user: 'auth.User', params: dict = None
+    ) -> dict:
+        """
+        Gets URL of the submission in a format FE can understand
+        """
+
+        self.validate_write_access_with_partial_perms(
+            user=user,
+            perm=PERM_CHANGE_SUBMISSIONS,
+            submission_ids=[submission_id],
+        )
+
+        return {
+            'content_type': 'application/json',
+            'data': {
+                'url': f'http://server.mock/enketo/{submission_id}'
+            }
+        }
+
     def get_enketo_survey_links(self):
         # `self` is a demo Enketo form, but there's no guarantee it'll be
         # around forever.
@@ -220,31 +240,6 @@
         # We keep it to stay close to `KobocatDeploymentBackend`
         url = f'{self.submission_list_url}/{submission_id}'
         return url
-
-<<<<<<< HEAD
-    def get_submission_edit_url(
-        self, submission_id: int, user: 'auth.User', params: dict = None
-=======
-    def get_enketo_submission_url(
-        self, submission_pk: int, user: 'auth.User', params: dict = None
->>>>>>> d14a586b
-    ) -> dict:
-        """
-        Gets URL of the submission in a format FE can understand
-        """
-
-        self.validate_write_access_with_partial_perms(
-            user=user,
-            perm=PERM_CHANGE_SUBMISSIONS,
-            submission_ids=[submission_id],
-        )
-
-        return {
-            'content_type': 'application/json',
-            'data': {
-                'url': f'http://server.mock/enketo/{submission_id}'
-            }
-        }
 
     def get_submission_validation_status_url(self, submission_id: int) -> str:
         url = '{detail_url}validation_status/'.format(

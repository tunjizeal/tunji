--- conflicted
+++ resolved
@@ -52,10 +52,7 @@
     @property
     def deployment(self):
         if not self.has_deployment:
-<<<<<<< HEAD
             raise DeploymentNotFound
-=======
-            raise Exception('must call asset.connect_deployment first')
 
         return self.__get_deployment_backend(self._deployment_data['backend'])
 
@@ -64,7 +61,6 @@
         return self.asset_type and self.asset_type == ASSET_TYPE_SURVEY
 
     def __get_deployment_backend(self, backend: str) -> BaseDeploymentBackend:
->>>>>>> d882dfe8
         try:
             return getattr(self, '__deployment_backend')
         except AttributeError:

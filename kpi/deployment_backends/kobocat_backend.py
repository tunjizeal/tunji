# coding: utf-8
import copy
import io
import json
import posixpath
import re
import uuid
from collections import defaultdict
from datetime import datetime
from typing import Generator, Optional, Union
from urllib.parse import urlparse
from xml.etree import ElementTree as ET

import pytz
import requests
from django.conf import settings
from django.core.exceptions import ImproperlyConfigured
from django.utils.translation import ugettext_lazy as _
from rest_framework import status
from rest_framework.authtoken.models import Token

from kpi.constants import (
    INSTANCE_FORMAT_TYPE_JSON,
    INSTANCE_FORMAT_TYPE_XML,
    PERM_FROM_KC_ONLY,
    PERM_CHANGE_SUBMISSIONS,
    PERM_DELETE_SUBMISSIONS,
    PERM_VALIDATE_SUBMISSIONS,
)
from kpi.interfaces.sync_backend_media import SyncBackendMediaInterface
from kpi.models.asset_file import AssetFile
from kpi.models.object_permission import ObjectPermission
from kpi.models.paired_data import PairedData
from kpi.utils.log import logging
from kpi.utils.mongo_helper import MongoHelper
from .base_backend import BaseDeploymentBackend
from .kc_access.shadow_models import (
    KobocatOneTimeAuthRequest,
    ReadOnlyKobocatInstance,
    ReadOnlyKobocatXForm,
)
from .kc_access.utils import (
    assign_applicable_kc_permissions,
    instance_count,
    last_submission_time
)
from ..exceptions import (
    BadFormatException,
    KobocatBulkUpdateSubmissionsClientException,
    KobocatDeploymentException,
    KobocatDuplicateSubmissionException,
)


class KobocatDeploymentBackend(BaseDeploymentBackend):
    """
    Used to deploy a project into KoBoCAT. Stores the project identifiers in the
    `self.asset._deployment_data` JSONBField (referred as "deployment data")
    """

    PROTECTED_XML_FIELDS = [
        '__version__',
        'formhub',
        'meta',
    ]

    def bulk_assign_mapped_perms(self):
        """
        Bulk assign all KoBoCAT permissions related to KPI permissions.
        Useful to assign permissions retroactively upon deployment.
        Beware: it only adds permissions, it does not remove or sync permissions.
        """
        users_with_perms = self.asset.get_users_with_perms(attach_perms=True)

        # if only the owner has permissions, no need to go further
        if len(users_with_perms) == 1 and \
                list(users_with_perms)[0].id == self.asset.owner_id:
            return

        for user, perms in users_with_perms.items():
            if user.id == self.asset.owner_id:
                continue
            assign_applicable_kc_permissions(self.asset, user, perms)

    def bulk_update_submissions(
        self, data: dict, user: 'auth.User'
    ) -> dict:
        """
        Allows for bulk updating of submissions proxied through KoBoCAT. A
        `deprecatedID` for each submission is given the previous value of
        `instanceID` and `instanceID` receives an updated uuid. For each key
        and value within `request_data`, either a new element is created on the
        submission's XML tree, or the existing value is replaced by the updated
        value.

        Args:
            data (dict): must contain a list of `submission_ids` and at
                least one other key:value field for updating the submissions
            user (User)

        Returns:
            dict: formatted dict to be passed to a Response object
        """
        submission_ids = self.validate_write_access_with_partial_perms(
            user=user,
            perm=PERM_CHANGE_SUBMISSIONS,
            submission_ids=data['submission_ids'],
            query=data['query'],
        )

        # If `submission_ids` is not empty, user has partial permissions.
        # Otherwise, they have have full access.
        if submission_ids:
            partial_perms = True
            data.pop('query', None)
        else:
            partial_perms = False
            submission_ids = data['submission_ids']

        submissions = list(self.get_submissions(
            user=user,
            format_type=INSTANCE_FORMAT_TYPE_XML,
            submission_ids=submission_ids,
            query=data['query'],
        ))

        validated_submissions = self.__validate_bulk_update_submissions(
            submissions
        )
        update_data = self.__prepare_bulk_update_data(data['data'])
        kc_responses = []
        for submission in validated_submissions:
            xml_parsed = ET.fromstring(submission)

            _uuid, uuid_formatted = self.generate_new_instance_id()

            # Updating xml fields for submission. In order to update an existing
            # submission, the current `instanceID` must be moved to the value
            # for `deprecatedID`.
            instance_id = xml_parsed.find('meta/instanceID')
            # If the submission has been edited before, it will already contain
            # a deprecatedID element - otherwise create a new element
            deprecated_id = xml_parsed.find('meta/deprecatedID')
            deprecated_id_or_new = (
                deprecated_id
                if deprecated_id is not None
                else ET.SubElement(xml_parsed.find('meta'), 'deprecatedID')
            )
            deprecated_id_or_new.text = instance_id.text
            instance_id.text = uuid_formatted

            # If the form has been updated with new fields and earlier
            # submissions have been selected as part of the bulk update,
            # a new element has to be created before a value can be set.
            # However, with this new power, arbitrary fields can be added
            # to the XML tree through the API.
            for k, v in update_data.items():
                # A potentially clunky way of taking groups and nested groups
                # into account when the elements don't exist on the XML tree
                # (which could be the case if the form has been updated). They
                # are iteratively attached to the tree since we can only
                # append one element deep per iteration
                if '/' in k:
                    accumulated_elements = []
                    for i, element in enumerate(k.split('/')):
                        if i == 0:
                            ET.SubElement(xml_parsed, element)
                            accumulated_elements.append(element)
                        else:
                            updated_xml_path = '/'.join(accumulated_elements)
                            ET.SubElement(
                                xml_parsed.find(updated_xml_path), element
                            )
                            accumulated_elements.append(element)

                element_to_update = xml_parsed.find(k)
                element_to_update_or_new = (
                    element_to_update
                    if element_to_update is not None
                    else ET.SubElement(xml_parsed, k)
                )
                element_to_update_or_new.text = v

            # TODO: Might be worth refactoring this as it is also used when
            # duplicating a submission
            file_tuple = (_uuid, io.BytesIO(ET.tostring(xml_parsed)))
            files = {'xml_submission_file': file_tuple}
            # `POST` is required by OpenRosa spec https://docs.getodk.org/openrosa-form-submission # noqa
            headers = {}
            if partial_perms:
                headers.update(
                    KobocatOneTimeAuthRequest.get_token(user, 'POST')
                )

            kc_request = requests.Request(
                method='POST',
                url=self.submission_url,
                files=files,
                headers=headers,
            )
            kc_response = self.__kobocat_proxy_request(
                kc_request, user=self.asset.owner
            )

            kc_responses.append(
                {
                    'uuid': _uuid,
                    'response': kc_response,
                }
            )

        return self.__prepare_bulk_update_response(kc_responses)

    def calculated_submission_count(self, user: 'auth.User', **kwargs) -> int:
        params = self.validate_submission_list_params(user,
                                                      validate_count=True,
                                                      **kwargs)
        return MongoHelper.get_count(self.mongo_userform_id, **params)

    def connect(self, identifier=None, active=False):
        """
        `POST` initial survey content to KoBoCAT and create a new project.
        Store results in deployment data.
        """
        # If no identifier was provided, construct one using
        # `settings.KOBOCAT_URL` and the uid of the asset
        if not identifier:
            # Use the external URL here; the internal URL will be substituted
            # in when appropriate
            if not settings.KOBOCAT_URL or not settings.KOBOCAT_INTERNAL_URL:
                raise ImproperlyConfigured(
                    'Both KOBOCAT_URL and KOBOCAT_INTERNAL_URL must be '
                    'configured before using KobocatDeploymentBackend'
                )
            kc_server = settings.KOBOCAT_URL
            username = self.asset.owner.username
            id_string = self.asset.uid
            identifier = '{server}/{username}/forms/{id_string}'.format(
                server=kc_server,
                username=username,
                id_string=id_string,
            )
        else:
            # Parse the provided identifier, which is expected to follow the
            # format http://kobocat_server/username/forms/id_string
            kc_server, kc_path = self.__parse_identifier(identifier)
            path_head, path_tail = posixpath.split(kc_path)
            id_string = path_tail
            path_head, path_tail = posixpath.split(path_head)
            if path_tail != 'forms':
                raise Exception('The identifier is not properly formatted.')
            path_head, path_tail = posixpath.split(path_head)
            if path_tail != self.asset.owner.username:
                raise Exception(
                    'The username in the identifier does not match the owner '
                    'of this asset.'
                )
            if path_head != '/':
                raise Exception('The identifier is not properly formatted.')

        url = self.external_to_internal_url('{}/api/v1/forms'.format(kc_server))
        xls_io = self.asset.to_xls_io(
            versioned=True, append={
                'settings': {
                    'id_string': id_string,
                    'form_title': self.asset.name,
                }
            }
        )

        # Payload contains `kpi_asset_uid` and `has_kpi_hook` for two reasons:
        # - KC `XForm`'s `id_string` can be different than `Asset`'s `uid`, then
        #   we can't rely on it to find its related `Asset`.
        # - Removing, renaming `has_kpi_hook` will force PostgreSQL to rewrite
        #   every record of `logger_xform`. It can be also used to filter
        #   queries as it is faster to query a boolean than string.
        payload = {
            'downloadable': active,
            'has_kpi_hook': self.asset.has_active_hooks,
            'kpi_asset_uid': self.asset.uid
        }
        files = {'xls_file': ('{}.xls'.format(id_string), xls_io)}
        json_response = self._kobocat_request(
            'POST', url, data=payload, files=files)
        self.store_data({
            'backend': 'kobocat',
            'identifier': self.internal_to_external_url(identifier),
            'active': json_response['downloadable'],
            'backend_response': json_response,
            'version': self.asset.version_id,
        })

    @staticmethod
    def format_openrosa_datetime(dt: Optional[datetime] = None) -> str:
        """
        Format a given datetime object or generate a new timestamp matching the
        OpenRosa datetime formatting
        """
        if dt is None:
            dt = datetime.now(tz=pytz.UTC)

        # Awkward check, but it's prescribed by
        # https://docs.python.org/3/library/datetime.html#determining-if-an-object-is-aware-or-naive
        if dt.tzinfo is None or dt.tzinfo.utcoffset(None) is None:
            raise ValueError('An offset-aware datetime is required')
        return dt.isoformat('T', 'milliseconds')

    def delete(self):
        """
        WARNING! Deletes all submitted data!
        """
        url = self.external_to_internal_url(self.backend_response['url'])
        try:
            self._kobocat_request('DELETE', url)
        except KobocatDeploymentException as e:
            if (
                hasattr(e, 'response')
                and e.response.status_code == status.HTTP_404_NOT_FOUND
            ):
                # The KC project is already gone!
                pass
            else:
                raise
        super().delete()

    def delete_submission(self, submission_id: int, user: 'auth.User') -> dict:
        """
        Delete a submission through KoBoCAT proxy

        It returns a dictionary which can used as Response object arguments
        """

        submission_ids = self.validate_write_access_with_partial_perms(
            user=user,
            perm=PERM_DELETE_SUBMISSIONS,
            submission_ids=[submission_id]
        )

        # If `submission_ids` is not empty, user has partial permissions.
        # Otherwise, they have have full access.
        headers = {}
        if submission_ids:
            headers.update(KobocatOneTimeAuthRequest.get_token(user, 'POST'))

<<<<<<< HEAD
        kc_url = self.get_submission_detail_url(pk)
        kc_request = requests.Request(
            method='DELETE', url=kc_url, headers=headers
        )
=======
        kc_url = self.get_submission_detail_url(submission_id)
        kc_request = requests.Request(method='DELETE', url=kc_url)
>>>>>>> 3518d3b0
        kc_response = self.__kobocat_proxy_request(kc_request, user)

        return self.__prepare_as_drf_response_signature(kc_response)

    def delete_submissions(self, data: dict, user: 'auth.User') -> dict:
        """
        Bulk delete provided submissions through KoBoCAT proxy,
        authenticated by `user`'s API token.

        `data` should contains the submission ids or the query to get the subset
        of submissions to delete
        Example:
             {"submission_ids": [1, 2, 3]}
             or
             {"query": {"Question": "response"}
        """

        submission_ids = self.validate_write_access_with_partial_perms(
            user=user,
            perm=PERM_DELETE_SUBMISSIONS,
            submission_ids=data['submission_ids'],
            query=data['query'],
        )

        # If `submission_ids` is not empty, user has partial permissions.
        # Otherwise, they have have full access.
        headers = {}
        if submission_ids:
            data.pop('query', None)
            data['submission_ids'] = submission_ids
            headers.update(KobocatOneTimeAuthRequest.get_token(user, 'DELETE'))

        kc_url = self.submission_list_url
        kc_request = requests.Request(
            method='DELETE', url=kc_url, json=data, headers=headers
        )
        kc_response = self.__kobocat_proxy_request(kc_request, user)

        return self.__prepare_as_drf_response_signature(kc_response)

    def duplicate_submission(
        self, submission_id: int, user: 'auth.User'
    ) -> dict:
        """
        Duplicates a single submission proxied through KoBoCAT. The submission
        with the given `submission_id` is duplicated and the `start`, `end` and
        `instanceID` parameters of the submission are reset before being posted
        to KoBoCAT.

        Returns a dict with message response from KoBoCAT and uuid of created
        submission if successful

        """

        submission_ids = self.validate_write_access_with_partial_perms(
            user=user,
            perm=PERM_CHANGE_SUBMISSIONS,
            submission_ids=[submission_id],
        )

        # If `submission_ids` is not empty, user has partial permissions.
        # Otherwise, they have have full access.
        headers = {}
        if submission_ids:
            headers.update(KobocatOneTimeAuthRequest.get_token(user, 'POST'))

        submission = self.get_submission(
            submission_id,
            user=user,
            format_type=INSTANCE_FORMAT_TYPE_XML,
        )

        # parse XML string to ET object
        xml_parsed = ET.fromstring(submission)

        # attempt to update XML fields for duplicate submission. Note that
        # `start` and `end` are not guaranteed to be included in the XML object
        _uuid, uuid_formatted = self.generate_new_instance_id()
        date_formatted = self.format_openrosa_datetime()
        for date_field in ('start', 'end'):
            element = xml_parsed.find(date_field)
            # Even if the element is found, `bool(element)` is `False`. How
            # very un-Pythonic!
            if element is not None:
                element.text = date_formatted
        # Rely on `meta/instanceID` being present. If it's absent, something is
        # fishy enough to warrant raising an exception instead of continuing
        # silently
        xml_parsed.find('meta/instanceID').text = uuid_formatted

        file_tuple = (_uuid, io.BytesIO(ET.tostring(xml_parsed)))
        files = {'xml_submission_file': file_tuple}
        kc_request = requests.Request(
            method='POST', url=self.submission_url, files=files, headers=headers
        )
        kc_response = self.__kobocat_proxy_request(
            kc_request, user=self.asset.owner
        )

        if kc_response.status_code == status.HTTP_201_CREATED:
            return next(self.get_submissions(user, query={'_uuid': _uuid}))
        else:
            raise KobocatDuplicateSubmissionException

    @staticmethod
    def external_to_internal_url(url):
        """
        Replace the value of `settings.KOBOCAT_URL` with that of
        `settings.KOBOCAT_INTERNAL_URL` when it appears at the beginning of
        `url`
        """
        return re.sub(
            pattern='^{}'.format(re.escape(settings.KOBOCAT_URL)),
            repl=settings.KOBOCAT_INTERNAL_URL,
            string=url
        )

    @staticmethod
    def generate_new_instance_id() -> (str, str):
        """
        Returns:
            - Generated uuid
            - Formatted uuid for OpenRosa xml
        """
        _uuid = str(uuid.uuid4())
        return _uuid, f'uuid:{_uuid}'

    def get_data_download_links(self):
        exports_base_url = '/'.join((
            settings.KOBOCAT_URL.rstrip('/'),
            self.asset.owner.username,
            'exports',
            self.backend_response['id_string']
        ))
        reports_base_url = '/'.join((
            settings.KOBOCAT_URL.rstrip('/'),
            self.asset.owner.username,
            'reports',
            self.backend_response['id_string']
        ))
        forms_base_url = '/'.join((
            settings.KOBOCAT_URL.rstrip('/'),
            self.asset.owner.username,
            'forms',
            self.backend_response['id_string']
        ))
        links = {
            # To be displayed in iframes
            'xls_legacy': '/'.join((exports_base_url, 'xls/')),
            'csv_legacy': '/'.join((exports_base_url, 'csv/')),
            'zip_legacy': '/'.join((exports_base_url, 'zip/')),
            'kml_legacy': '/'.join((exports_base_url, 'kml/')),
            # For GET requests that return files directly
            'xls': '/'.join((reports_base_url, 'export.xlsx')),
            'csv': '/'.join((reports_base_url, 'export.csv')),
        }
        return links

    def get_enketo_survey_links(self):
        data = {
            'server_url': '{}/{}'.format(
                settings.KOBOCAT_URL.rstrip('/'),
                self.asset.owner.username
            ),
            'form_id': self.backend_response['id_string']
        }
        try:
            response = requests.post(
                '{}{}'.format(
                    settings.ENKETO_SERVER, settings.ENKETO_SURVEY_ENDPOINT),
                # bare tuple implies basic auth
                auth=(settings.ENKETO_API_TOKEN, ''),
                data=data
            )
            response.raise_for_status()
        except requests.exceptions.RequestException as e:
            # Don't 500 the entire asset view if Enketo is unreachable
            logging.error(
                'Failed to retrieve links from Enketo', exc_info=True)
            return {}
        try:
            links = response.json()
        except ValueError:
            logging.error('Received invalid JSON from Enketo', exc_info=True)
            return {}
        for discard in ('enketo_id', 'code', 'preview_iframe_url'):
            try:
                del links[discard]
            except KeyError:
                pass
        return links

    def get_submission_detail_url(self, submission_id: int) -> str:
        url = f'{self.submission_list_url}/{submission_id}'
        return url

    def get_submission_edit_url(
        self, submission_id: int, user: 'auth.User', params: dict = None
    ) -> dict:
        """
        Gets edit URL of the submission from KoBoCAT through proxy
        """
        url = '{detail_url}/enketo'.format(
            detail_url=self.get_submission_detail_url(submission_id))
        kc_request = requests.Request(method='GET', url=url, params=params)
        kc_response = self.__kobocat_proxy_request(kc_request, user)

        return self.__prepare_as_drf_response_signature(kc_response)

    def get_submission_validation_status_url(self, submission_id: int) -> str:
        url = '{detail_url}/validation_status'.format(
            detail_url=self.get_submission_detail_url(submission_id)
        )
        return url

    def get_submissions(
        self,
        user: 'auth.User',
        format_type: str = INSTANCE_FORMAT_TYPE_JSON,
        submission_ids: list = [],
        **kwargs
    ) -> Union[Generator[dict, None, None], list]:
        """
        Retrieves submissions which `user` is allowed to access
        The format `format_type` can be either:
        - 'json' (See `kpi.constants.INSTANCE_FORMAT_TYPE_JSON)
        - 'xml' (See `kpi.constants.INSTANCE_FORMAT_TYPE_XML)

        Results can be filtered on instance ids and/or MongoDB filters can be
        passed through `kwargs`
        """

        kwargs['submission_ids'] = submission_ids
        params = self.validate_submission_list_params(user,
                                                      format_type=format_type,
                                                      **kwargs)

        if format_type == INSTANCE_FORMAT_TYPE_JSON:
            submissions = self.__get_submissions_in_json(**params)
        elif format_type == INSTANCE_FORMAT_TYPE_XML:
            submissions = self.__get_submissions_in_xml(**params)
        else:
            raise BadFormatException(
                "The format {} is not supported".format(format_type)
            )
        return submissions

    def get_validation_status(
        self, submission_id, user: 'auth.User', params: dict
    ) -> dict:
        url = self.get_submission_validation_status_url(submission_id)
        kc_request = requests.Request(method='GET', url=url, data=params)
        kc_response = self.__kobocat_proxy_request(kc_request, user)

        return self.__prepare_as_drf_response_signature(kc_response)

    @staticmethod
    def internal_to_external_url(url):
        """
        Replace the value of `settings.KOBOCAT_INTERNAL_URL` with that of
        `settings.KOBOCAT_URL` when it appears at the beginning of
        `url`
        """
        return re.sub(
            pattern='^{}'.format(re.escape(settings.KOBOCAT_INTERNAL_URL)),
            repl=settings.KOBOCAT_URL,
            string=url
        )

    def is_paired_data(self, value: str) -> bool:
        pattern = (
            rf'{settings.KOBOFORM_URL}/api/v2/assets/'
            rf'{self.asset.uid}/paired-data/pd[^\/]+/external\.xml$'
        )
        return re.match(pattern, value)

    @staticmethod
    def make_identifier(username, id_string):
        """
        Uses `settings.KOBOCAT_URL` to construct an identifier from a
        username and id string, without the caller having to specify a server
        or know the full format of KC identifiers
        """
        # No need to use the internal URL here; it will be substituted in when
        # appropriate
        return '{}/{}/forms/{}'.format(
            settings.KOBOCAT_URL,
            username,
            id_string
        )

    @property
    def mongo_userform_id(self):
        return '{}_{}'.format(self.asset.owner.username, self.xform_id_string)

    def redeploy(self, active=None):
        """
        Replace (overwrite) the deployment, keeping the same identifier, and
        optionally changing whether the deployment is active
        """
        if active is None:
            active = self.active
        url = self.external_to_internal_url(self.backend_response['url'])
        id_string = self.backend_response['id_string']
        xls_io = self.asset.to_xls_io(
            versioned=True, append={
                'settings': {
                    'id_string': id_string,
                    'form_title': self.asset.name,
                }
            }
        )
        payload = {
            'downloadable': active,
            'title': self.asset.name,
            'has_kpi_hook': self.asset.has_active_hooks
        }
        files = {'xls_file': ('{}.xls'.format(id_string), xls_io)}
        try:
            json_response = self._kobocat_request(
                'PATCH', url, data=payload, files=files)
            self.store_data({
                'active': json_response['downloadable'],
                'backend_response': json_response,
                'version': self.asset.version_id,
            })
        except KobocatDeploymentException as e:
            if hasattr(e, 'response') and e.response.status_code == 404:
                # Whoops, the KC project we thought we were going to overwrite
                # is gone! Try a standard deployment instead
                return self.connect(self.identifier, active)
            raise

        self.set_asset_uid()

    def remove_from_kc_only_flag(self,
                                 specific_user: Union[int, 'User'] = None):
        """
        Removes `from_kc_only` flag for ALL USERS unless `specific_user` is
        provided

        Args:
            specific_user (int, User): User object or pk
        """
        # This flag lets us know that permission assignments in KPI exist
        # only because they were copied from KoBoCAT (by `sync_from_kobocat`).
        # As soon as permissions are assigned through KPI, this flag must be
        # removed
        #
        # This method is here instead of `ObjectPermissionMixin` because
        # it's specific to KoBoCat as backend.

        # TODO: Remove this method after kobotoolbox/kobocat#642

        filters = {
            'permission__codename': PERM_FROM_KC_ONLY,
            'asset_id': self.asset.id,
        }
        if specific_user is not None:
            try:
                user_id = specific_user.pk
            except AttributeError:
                user_id = specific_user
            filters['user_id'] = user_id

        ObjectPermission.objects.filter(**filters).delete()

    def set_active(self, active):
        """
        `PATCH` active boolean of the survey.
        Store results in deployment data
        """
        # self.store_data is an alias for
        # self.asset._deployment_data.update(...)
        url = self.external_to_internal_url(
            self.backend_response['url'])
        payload = {
            'downloadable': bool(active)
        }
        json_response = self._kobocat_request('PATCH', url, data=payload)
        assert json_response['downloadable'] == bool(active)

        self.save_to_db({
            'active': json_response['downloadable'],
            'backend_response': json_response,
        })

    def set_asset_uid(self, force: bool = False) -> bool:
        """
        Link KoBoCAT `XForm` back to its corresponding KPI `Asset` by
        populating the `kpi_asset_uid` field (use KoBoCAT proxy to PATCH XForm).
        Useful when a form is created from the legacy upload form.
        Store results in deployment data.

        It returns `True` only if `XForm.kpi_asset_uid` field is updated
        during this call, otherwise `False`.
        """
        is_synchronized = not (
            force or
            self.backend_response.get('kpi_asset_uid', None) is None
        )
        if is_synchronized:
            return False

        url = self.external_to_internal_url(self.backend_response['url'])
        payload = {
            'kpi_asset_uid': self.asset.uid
        }
        json_response = self._kobocat_request('PATCH', url, data=payload)
        is_set = json_response['kpi_asset_uid'] == self.asset.uid
        assert is_set
        self.store_data({
            'backend_response': json_response,
        })
        return True

    def set_has_kpi_hooks(self):
        """
        `PATCH` `has_kpi_hooks` boolean of related KoBoCAT XForm.
        It lets KoBoCAT know whether it needs to notify KPI
        each time a submission comes in.

        Store results in deployment data
        """
        has_active_hooks = self.asset.has_active_hooks
        url = self.external_to_internal_url(
            self.backend_response['url'])
        payload = {
            'has_kpi_hooks': has_active_hooks,
            'kpi_asset_uid': self.asset.uid
        }

        try:
            json_response = self._kobocat_request('PATCH', url, data=payload)
        except KobocatDeploymentException as e:
            if (
                has_active_hooks is False
                and hasattr(e, 'response')
                and e.response.status_code == status.HTTP_404_NOT_FOUND
            ):
                # It's okay if we're trying to unset the active hooks flag and
                # the KoBoCAT project is already gone. See #2497
                pass
            else:
                raise
        else:
            assert json_response['has_kpi_hooks'] == has_active_hooks
            self.store_data({
                'backend_response': json_response,
            })

    def set_validation_status(self,
                              submission_id: int,
                              user: 'auth.User',
                              data: dict,
                              method: str) -> dict:
        """
        Update validation status through KoBoCAT proxy,
        authenticated by `user`'s API token.
        If `method` is `DELETE`, the status is reset to `None`

        It returns a dictionary which can used as Response object arguments
        """

        submission_ids = self.validate_write_access_with_partial_perms(
            user=user,
            perm=PERM_VALIDATE_SUBMISSIONS,
            submission_ids=[submission_id],
        )

        # If `submission_ids` is not empty, user has partial permissions.
        # Otherwise, they have have full access.
        headers = {}
        if submission_ids:
            headers.update(KobocatOneTimeAuthRequest.get_token(user, 'PATCH'))

        kc_request_params = {
            'method': method,
            'url': self.get_submission_validation_status_url(submission_id),
            'headers': headers
        }

        if method == 'PATCH':
            kc_request_params.update({'json': data})

        kc_request = requests.Request(**kc_request_params)
        kc_response = self.__kobocat_proxy_request(kc_request, user)
        return self.__prepare_as_drf_response_signature(kc_response)

    def set_validation_statuses(self, user: 'auth.User', data: dict) -> dict:
        """
        Bulk update validation status for provided submissions through
        KoBoCAT proxy, authenticated by `user`'s API token.

        `data` should contains either the submission ids or the query to
        retrieve the subset of submissions chosen by then user.
        If none of them are provided, all the submissions are selected
        Examples:
            {"submission_ids": [1, 2, 3]}
            {"query":{"_validation_status.uid":"validation_status_not_approved"}
        """
        submission_ids = self.validate_write_access_with_partial_perms(
            user=user,
            perm=PERM_VALIDATE_SUBMISSIONS,
            submission_ids=data['submission_ids'],
            query=data['query'],
        )

        # If `submission_ids` is not empty, user has partial permissions.
        # Otherwise, they have have full access.
        headers = {}
        if submission_ids:
            data.pop('query', None)
            data['submission_ids'] = submission_ids
            headers.update(KobocatOneTimeAuthRequest.get_token(user, 'PATCH'))

        # `PATCH` KC even if KPI receives `DELETE`
        url = self.submission_list_url
        kc_request = requests.Request(
            method='PATCH', url=url, headers=headers, json=data
        )
        kc_response = self.__kobocat_proxy_request(kc_request, user)
        return self.__prepare_as_drf_response_signature(kc_response)

    @property
    def submission_list_url(self):
        url = '{kc_base}/api/v1/data/{formid}'.format(
            kc_base=settings.KOBOCAT_INTERNAL_URL,
            formid=self.backend_response['formid']
        )
        return url

    @property
    def submission_url(self) -> str:
        url = '{kc_base}/submission'.format(
            kc_base=settings.KOBOCAT_URL,
        )
        return url

    def sync_media_files(self, file_type: str = AssetFile.FORM_MEDIA):

        url = self.external_to_internal_url(self.backend_response['url'])
        response = self._kobocat_request('GET', url)
        kc_files = defaultdict(dict)

        # Build a list of KoBoCAT metadata to compare with KPI
        for metadata in response.get('metadata', []):
            is_paired_data = self.is_paired_data(metadata['data_value'])
            if (
                metadata['data_type'] == 'media'
                and (
                    file_type == AssetFile.FORM_MEDIA and not is_paired_data
                    or file_type == AssetFile.PAIRED_DATA and is_paired_data
                )
            ):
                kc_files[metadata['data_value']] = {
                    'url': metadata['url'],
                    'md5': metadata['file_hash'],
                    'from_kpi': metadata['from_kpi'],
                }

        kc_filenames = kc_files.keys()

        queryset = self._get_metadata_queryset(file_type=file_type)

        for obj in queryset:

            uniq = obj.backend_uniqid

            # File does not exist in KC
            if uniq not in kc_filenames:
                if obj.deleted_at is None:
                    # New file
                    self.__save_kc_metadata(obj)
                else:
                    # Orphan, delete it
                    obj.delete(force=True)
                continue

            # Existing file
            if uniq in kc_filenames:
                kc_file = kc_files[uniq]
                if obj.deleted_at is None:
                    # If md5 differs, we need to re-upload it.
                    if obj.hash != kc_file['md5']:
                        self.__delete_kc_metadata(kc_file)
                        self.__save_kc_metadata(obj)
                elif kc_file['from_kpi']:
                    self.__delete_kc_metadata(kc_file, obj)
                else:
                    # Remote file has been uploaded directly to KC. We
                    # cannot delete it, but we need to vacuum KPI.
                    obj.delete(force=True)
                    # Skip deletion of key corresponding to `uniq` in `kc_files`
                    # to avoid unique constraint failure in case user deleted
                    # and re-uploaded the same file in a row between
                    # two deployments
                    # Example:
                    # - User uploads file1.jpg (pk == 1)
                    # - User deletes file1.jpg (pk == 1)
                    # - User re-uploads file1.jpg (pk == 2)
                    # Next time, 'file1.jpg' is encountered in this loop,
                    # it would try to re-upload to KC if its hash differs
                    # from KC version and would fail because 'file1.jpg'
                    # already exists in KC db.
                    continue

                # Remove current filename from `kc_files`.
                # All files which will remain in this dict (after this loop)
                # will be considered obsolete and will be deleted
                del kc_files[uniq]

        # Remove KC orphan files previously uploaded through KPI
        for kc_file in kc_files.values():
            if kc_file['from_kpi']:
                self.__delete_kc_metadata(kc_file)

    @property
    def xform(self):
        if not hasattr(self, '_xform'):
            pk = self.backend_response['formid']
            xform = ReadOnlyKobocatXForm.objects.filter(pk=pk).only(
                'user__username', 'id_string').first()
            if not (xform.user.username == self.asset.owner.username and
                    xform.id_string == self.xform_id_string):
                raise Exception(
                    'Deployment links to an unexpected KoBoCAT XForm')
            setattr(self, '_xform', xform)

        return self._xform

    @property
    def xform_id(self):
        return self.xform.pk

    @property
    def xform_id_string(self):
        return self.get_data('backend_response.id_string')

    @property
    def timestamp(self):
        try:
            return self.backend_response['date_modified']
        except KeyError:
            return None

    def _kobocat_request(self, method, url, expect_formid=True, **kwargs):
        """
        Make a POST or PATCH request and return parsed JSON. Keyword arguments,
        e.g. `data` and `files`, are passed through to `requests.request()`.

        If `expect_formid` is False, it bypasses the presence of 'formid'
        property in KoBoCAT response and returns the KoBoCAT response whatever
        it is.

        `kwargs` contains arguments to be passed to KoBoCAT request.
        """

        expected_status_codes = {
            'GET': 200,
            'POST': 201,
            'PATCH': 200,
            'DELETE': 204,
        }

        try:
            expected_status_code = expected_status_codes[method]
        except KeyError:
            raise NotImplementedError(
                'This backend does not implement the {} method'.format(method)
            )

        # Make the request to KC
        try:
            kc_request = requests.Request(method=method, url=url, **kwargs)
            response = self.__kobocat_proxy_request(kc_request,
                                                    user=self.asset.owner)

        except requests.exceptions.RequestException as e:
            # Failed to access the KC API
            # TODO: clarify that the user cannot correct this
            raise KobocatDeploymentException(detail=str(e))

        # If it's a no-content success, return immediately
        if response.status_code == expected_status_code == 204:
            return {}

        # Parse the response
        try:
            json_response = response.json()
        except ValueError as e:
            # Unparseable KC API output
            # TODO: clarify that the user cannot correct this
            raise KobocatDeploymentException(
                detail=str(e), response=response)

        # Check for failure
        if (
            response.status_code != expected_status_code
            or json_response.get('type') == 'alert-error'
            or expect_formid and 'formid' not in json_response
        ):
            if 'text' in json_response:
                # KC API refused us for a specified reason, likely invalid
                # input Raise a 400 error that includes the reason
                e = KobocatDeploymentException(detail=json_response['text'])
                e.status_code = status.HTTP_400_BAD_REQUEST
                raise e
            else:
                # Unspecified failure; raise 500
                raise KobocatDeploymentException(
                    detail='Unexpected KoBoCAT error {}: {}'.format(
                        response.status_code, response.content),
                    response=response
                )

        return json_response

    def _last_submission_time(self):
        id_string = self.backend_response['id_string']
        return last_submission_time(
            xform_id_string=id_string, user_id=self.asset.owner.pk)

    def _submission_count(self):
        id_string = self.backend_response['id_string']
        # avoid migrations from being created for kc_access mocked models
        # there should be a better way to do this, right?
        return instance_count(
            xform_id_string=id_string,
            user_id=self.asset.owner.pk,
        )

    def __delete_kc_metadata(
        self, kc_file_: dict, file_: Union[AssetFile, PairedData] = None
    ):
        """
        A simple utility to delete metadata in KoBoCAT through proxy.
        If related KPI file is provided (i.e. `file_`), it is deleted too.
        """
        # Delete file in KC
        self._kobocat_request('DELETE',
                              url=kc_file_['url'],
                              expect_formid=False)

        if file_ is None:
            return

        # Delete file in KPI if requested
        file_.delete(force=True)

    def __get_submissions_in_json(self, **params):
        """
        Retrieve instances directly from Mongo.

        :param params: dict. Filter params
        :return: generator<JSON>
        """

        instances, total_count = MongoHelper.get_instances(
            self.mongo_userform_id, **params)

        # Python-only attribute used by `kpi.views.v2.data.DataViewSet.list()`
        self.current_submissions_count = total_count

        return (
            MongoHelper.to_readable_dict(instance)
            for instance in instances
        )

    def __get_submissions_in_xml(self, **params):
        """
        Retrieves instances directly from Postgres.

        :param params: dict. Filter params
        :return: list<XML>
        """

        mongo_filters = ['query', 'permission_filters']
        use_mongo = any(mongo_filter in mongo_filters for mongo_filter in params
                        if params.get(mongo_filter) is not None)

        if use_mongo:
            # We use Mongo to retrieve matching instances.
            params['fields'] = ['_id']
            # Force `sort` by `_id` for Mongo
            # See FIXME about sort in `BaseDeploymentBackend.validate_submission_list_params()`  # noqa
            params['sort'] = {'_id': 1}
            submissions, count = MongoHelper.get_instances(
                self.mongo_userform_id, **params
            )
            submission_ids = [
                submission.get('_id')
                for submission in submissions
            ]
            self.current_submissions_count = count

        queryset = ReadOnlyKobocatInstance.objects.filter(
            xform_id=self.xform_id,
            deleted_at=None
        )

        if len(submission_ids) > 0 or use_mongo:
            queryset = queryset.filter(id__in=submission_ids)

        # Python-only attribute used by `kpi.views.v2.data.DataViewSet.list()`
        if not use_mongo:
            self.current_submissions_count = queryset.count()

        # Force Sort by id
        # See FIXME about sort in `BaseDeploymentBackend.validate_submission_list_params()`  # noqa
        queryset = queryset.order_by('id')

        # When using Mongo, data is already paginated,
        # no need to do it with PostgreSQL too.
        if not use_mongo:
            offset = params.get('start')
            limit = offset + params.get('limit')
            queryset = queryset[offset:limit]

        return (lazy_instance.xml for lazy_instance in queryset)

    @staticmethod
    def __kobocat_proxy_request(kc_request, user=None):
        """
        Send `kc_request`, which must specify `method` and `url` at a minimum.
        If the incoming request to be proxied is authenticated,
        logged-in user's API token will be added to `kc_request.headers`

        :param kc_request: requests.models.Request
        :param user: User
        :return: requests.models.Response
        """
        if not user.is_anonymous and user.pk != settings.ANONYMOUS_USER_ID:
            token, created = Token.objects.get_or_create(user=user)
            kc_request.headers['Authorization'] = 'Token %s' % token.key
        session = requests.Session()
        return session.send(kc_request.prepare())

    @staticmethod
    def __parse_identifier(identifier: str) -> tuple:
        """
        Return a tuple of the KoBoCAT server and its path
        """
        parsed_identifier = urlparse(identifier)
        server = '{}://{}'.format(
            parsed_identifier.scheme, parsed_identifier.netloc)
        return server, parsed_identifier.path

    @staticmethod
    def __prepare_as_drf_response_signature(requests_response):
        """
        Prepares a dict from `Requests` response.
        Useful to get response from KoBoCAT and use it as a dict or pass it to
        DRF Response
        """

        prepared_drf_response = {}

        # `requests_response` may not have `headers` attribute
        content_type = requests_response.headers.get('Content-Type')
        content_language = requests_response.headers.get('Content-Language')
        if content_type:
            prepared_drf_response['content_type'] = content_type
        if content_language:
            prepared_drf_response['headers'] = {
                'Content-Language': content_language
            }

        prepared_drf_response['status'] = requests_response.status_code

        try:
            prepared_drf_response['data'] = json.loads(
                requests_response.content)
        except ValueError as e:
            if not requests_response.status_code == status.HTTP_204_NO_CONTENT:
                prepared_drf_response['data'] = {
                    'detail': _(
                        'KoBoCAT returned an unexpected response: {}'.format(
                            str(e))
                    )
                }

        return prepared_drf_response

    @classmethod
    def __prepare_bulk_update_data(cls, updates: dict) -> dict:
        """
        Preparing the request payload for bulk updating of submissions
        """
        # Sanitizing the payload of potentially destructive keys
        sanitized_updates = copy.deepcopy(updates)
        for key in updates:
            if (
                key in cls.PROTECTED_XML_FIELDS
                or '/' in key and key.split('/')[0] in cls.PROTECTED_XML_FIELDS
            ):
                sanitized_updates.pop(key)

        return sanitized_updates

    @staticmethod
    def __prepare_bulk_update_response(kc_responses: list) -> dict:
        """
        Formatting the response to allow for partial successes to be seen
        more explicitly.

        Args:
            kc_responses (list): A list containing dictionaries with keys of
            `_uuid` from the newly generated uuid and `response`, the response
            object received from KoBoCAT

        Returns:
            dict: formatted dict to be passed to a Response object and sent to
            the client
        """

        OPEN_ROSA_XML_MESSAGE = '{http://openrosa.org/http/response}message'

        # Unfortunately, the response message from OpenRosa is in XML format,
        # so it needs to be parsed before extracting the text
        results = []
        for response in kc_responses:
            try:
                message = _(
                    ET.fromstring(response['response'].content)
                    .find(OPEN_ROSA_XML_MESSAGE)
                    .text
                )
            except ET.ParseError:
                message = _('Something went wrong')

            results.append(
                {
                    'uuid': response['uuid'],
                    'status_code': response['response'].status_code,
                    'message': message,
                }
            )

        total_update_attempts = len(results)
        total_successes = [result['status_code'] for result in results].count(
            status.HTTP_201_CREATED
        )

        return {
            'status': status.HTTP_200_OK
            if total_successes > 0
            else status.HTTP_400_BAD_REQUEST,
            'data': {
                'count': total_update_attempts,
                'successes': total_successes,
                'failures': total_update_attempts - total_successes,
                'results': results,
            },
        }

    def __save_kc_metadata(self, file_: SyncBackendMediaInterface):
        """
        Prepares request and data corresponding to the kind of media file
        (i.e. FileStorage or remote URL) to `POST` to KC through proxy.
        """
        identifier = self.identifier
        server, path_ = self.__parse_identifier(identifier)
        metadata_url = self.external_to_internal_url(
            '{}/api/v1/metadata'.format(server)
        )

        kwargs = {
            'data': {
                'data_value': file_.backend_data_value,
                'xform': self.xform_id,
                'data_type': 'media',
                'from_kpi': True,
                'data_filename': file_.filename,
                'data_file_type': file_.mimetype,
                'file_hash': file_.hash,
            }
        }

        if not file_.is_remote_url:
            kwargs['files'] = {
                'data_file': (
                    file_.filename,
                    file_.content.file.read(),
                    file_.mimetype,
                )
            }

        self._kobocat_request('POST',
                              url=metadata_url,
                              expect_formid=False,
                              **kwargs)

    @staticmethod
    def __validate_bulk_update_submissions(submissions: list) -> list:
        if len(submissions) == 0:
            raise KobocatBulkUpdateSubmissionsClientException(
                detail=_('No submissions match the given `submission_ids`')
            )
        return submissions<|MERGE_RESOLUTION|>--- conflicted
+++ resolved
@@ -342,15 +342,10 @@
         if submission_ids:
             headers.update(KobocatOneTimeAuthRequest.get_token(user, 'POST'))
 
-<<<<<<< HEAD
-        kc_url = self.get_submission_detail_url(pk)
+        kc_url = self.get_submission_detail_url(submission_id)
         kc_request = requests.Request(
             method='DELETE', url=kc_url, headers=headers
         )
-=======
-        kc_url = self.get_submission_detail_url(submission_id)
-        kc_request = requests.Request(method='DELETE', url=kc_url)
->>>>>>> 3518d3b0
         kc_response = self.__kobocat_proxy_request(kc_request, user)
 
         return self.__prepare_as_drf_response_signature(kc_response)

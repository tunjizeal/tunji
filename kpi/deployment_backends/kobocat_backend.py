--- conflicted
+++ resolved
@@ -254,10 +254,6 @@
         # - Removing, renaming `has_kpi_hook` will force PostgreSQL to rewrite
         #   every record of `logger_xform`. It can be also used to filter
         #   queries as it is faster to query a boolean than string.
-<<<<<<< HEAD
-        # Don't forget to run Management Command `populate_kc_xform_kpi_asset_uid`
-=======
->>>>>>> 021b676e
         payload = {
             'downloadable': active,
             'has_kpi_hook': self.asset.has_active_hooks,
@@ -356,18 +352,10 @@
         with the given `instance_id` is duplicated and the `start`, `end` and
         `instanceID` parameters of the submission are reset before being posted
         to KoBoCAT.
-<<<<<<< HEAD
 
         Returns a dict with message response from KoBoCAT and uuid of created
         submission if successful
-=======
-        Args:
-            requesting_user_id (int)
-            instance_id (int)
-        Returns:
-            dict: message response from KoBoCAT and uuid of created submission
-            if successful
->>>>>>> 021b676e
+
         """
 
         self.validate_write_access_with_partial_perms(

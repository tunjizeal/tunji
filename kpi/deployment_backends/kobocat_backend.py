--- conflicted
+++ resolved
@@ -1,27 +1,19 @@
 # coding: utf-8
-<<<<<<< HEAD
-=======
 import copy
->>>>>>> a666abcf
 import io
 import json
 import posixpath
 import re
-import requests
-import tempfile
 import uuid
-from datetime import datetime
 from typing import Union
-import requests
-import tempfile
-import uuid
+
 from datetime import datetime
 from urllib.parse import urlparse
 from xml.etree import ElementTree as ET
 
 import pytz
+import requests
 from django.conf import settings
-from django.contrib.contenttypes.models import ContentType
 from django.core.exceptions import ImproperlyConfigured
 from django.utils.translation import ugettext_lazy as _
 from rest_framework import status
@@ -44,11 +36,7 @@
 )
 from ..exceptions import (
     BadFormatException,
-<<<<<<< HEAD
-=======
-    KobocatBulkUpdateSubmissionsException,
     KobocatBulkUpdateSubmissionsClientException,
->>>>>>> a666abcf
     KobocatDeploymentException,
     KobocatDuplicateSubmissionException,
 )
@@ -677,11 +665,7 @@
         return dt.isoformat('T', 'milliseconds')
 
     def duplicate_submission(
-<<<<<<< HEAD
-        self, requesting_user_id: int, instance_id: int, **kwargs: dict
-=======
         self, requesting_user_id: int, instance_id: int
->>>>>>> a666abcf
     ) -> dict:
         """
         Dupicates a single submission proxied through kobocat. The submission
@@ -692,10 +676,6 @@
         Args:
             requesting_user_id (int)
             instance_id (int)
-<<<<<<< HEAD
-            kwargs (dict): passed to validation
-=======
->>>>>>> a666abcf
 
         Returns:
             dict: message response from kobocat and uuid of created submission
@@ -717,11 +697,7 @@
         # updating xml fields for duplicate submission
         xml_parsed.find('start').text = date_formatted
         xml_parsed.find('end').text = date_formatted
-<<<<<<< HEAD
-        xml_parsed.find('./meta/instanceID').text = uuid_formatted
-=======
         xml_parsed.find('meta/instanceID').text = uuid_formatted
->>>>>>> a666abcf
 
         file_tuple = (_uuid, io.BytesIO(ET.tostring(xml_parsed)))
         files = {'xml_submission_file': file_tuple}
@@ -733,13 +709,8 @@
         )
 
         if kc_response.status_code == status.HTTP_201_CREATED:
-<<<<<<< HEAD
-            return self.__get_latest_duplicate_submission(
-                requesting_user_id, _uuid
-=======
             return next(
                 self.get_submissions(requesting_user_id, query={'_uuid': _uuid})
->>>>>>> a666abcf
             )
         else:
             raise KobocatDuplicateSubmissionException
@@ -906,20 +877,6 @@
                                                       **kwargs)
         return MongoHelper.get_count(self.mongo_userform_id, **params)
 
-    def __get_latest_duplicate_submission(
-        self, requesting_user_id: int, _uuid: str
-    ) -> dict:
-        """
-        Retrieves the most recent duplicated submission for an asset in JSON
-        format
-        """
-        kwargs = {'query': {'_uuid': _uuid}}
-        params = self.validate_submission_list_params(
-            requesting_user_id, **kwargs
-        )
-
-        return next(self.__get_submissions_in_json(**params))
-
     def __get_submissions_in_json(self, **params):
         """
         Retrieves instances directly from Mongo.

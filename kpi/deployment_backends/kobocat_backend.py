--- conflicted
+++ resolved
@@ -4,21 +4,15 @@
 import json
 import posixpath
 import re
-<<<<<<< HEAD
 import uuid
 from collections import defaultdict
-=======
-from typing import Union
-import requests
-import tempfile
-import uuid
->>>>>>> 94aa47ae
 from datetime import datetime
 from typing import Union
 from urllib.parse import urlparse
 from xml.etree import ElementTree as ET
 
 import pytz
+import requests
 from django.conf import settings
 from django.core.exceptions import ImproperlyConfigured
 from django.utils.translation import ugettext_lazy as _
@@ -35,7 +29,10 @@
 from kpi.utils.log import logging
 from kpi.utils.mongo_helper import MongoHelper
 from .base_backend import BaseDeploymentBackend
-from .kc_access.shadow_models import ReadOnlyKobocatInstance, ReadOnlyKobocatXForm
+from .kc_access.shadow_models import (
+    ReadOnlyKobocatInstance,
+    ReadOnlyKobocatXForm,
+)
 from .kc_access.utils import (
     assign_applicable_kc_permissions,
     instance_count,

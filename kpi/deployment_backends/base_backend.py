# coding: utf-8
import copy
import json
from typing import Union, Iterator

from bson import json_util
from django.db.models.query import QuerySet
from django.utils import timezone
from django.utils.translation import ugettext_lazy as _
from django.core.exceptions import PermissionDenied
from rest_framework import serializers
from rest_framework.pagination import _positive_int as positive_int
from shortuuid import ShortUUID

from kpi.constants import (
    INSTANCE_FORMAT_TYPE_XML,
    INSTANCE_FORMAT_TYPE_JSON,
    PERM_PARTIAL_SUBMISSIONS,
    PERM_VALIDATE_SUBMISSIONS,
    PERM_VIEW_SUBMISSIONS,
)
from kpi.exceptions import AbstractMethodError
from kpi.models.asset_file import AssetFile
from kpi.models.paired_data import PairedData
from kpi.utils.jsonbfield_helper import ReplaceValues
from kpi.utils.iterators import compare, to_int


class BaseDeploymentBackend:
    """
    Defines the interface for a deployment backend.
    """

    INSTANCE_ID_FIELDNAME = '_id'
    STATUS_SYNCED = 'synced'
    STATUS_NOT_SYNCED = 'not-synced'

    def __init__(self, asset):
        self.asset = asset
        # Python-only attribute used by `kpi.views.v2.data.DataViewSet.list()`
        self.current_submissions_count = 0
        self.__stored_data_key = None

    @property
    def active(self):
        return self.get_data('active', False)

    def connect(self, active=False):
        raise AbstractMethodError

    @property
    def backend(self):
        return self.get_data('backend')

    @property
    def backend_response(self):
        return self.get_data('backend_response', {})

    def bulk_assign_mapped_perms(self):
        raise AbstractMethodError

    def bulk_update_submissions(self):
        raise AbstractMethodError

    def calculated_submission_count(self, user: 'auth.User', **kwargs):
        raise AbstractMethodError

    def delete(self):
        self.asset._deployment_data.clear()  # noqa

    def get_data(
        self, dotted_path: str = None, default=None
    ) -> Union[None, int, str, dict]:
        """
        Access `self.asset._deployment_data` and return corresponding value of
        `dotted_path` if it exists. Otherwise, it returns `default`.
        If `dotted_path` is not provided, it returns the whole
        dictionary.
        """
        if not dotted_path:
            # We do not want to return the mutable object whose could be altered
            # later. `self.asset._deployment_data` should never be accessed
            # directly
            deployment_data_copy = copy.deepcopy(self.asset._deployment_data)  # noqa
            deployment_data_copy.pop('_stored_data_key', None)
            return deployment_data_copy
<
        value = None
        nested_path = dotted_path.split('.')
        nested_dict = self.asset._deployment_data  # noqa
        for key in nested_path:
            try:
                value = nested_dict[key]
            except KeyError:
                return default

            nested_dict = value

        return value

    def delete_submission(self, pk: int, user: 'auth.User') -> dict:
        raise AbstractMethodError

    def duplicate_submission(
            self, user: 'auth.User', instance_id: int, **kwargs: dict
    ) -> dict:
        raise AbstractMethodError

    def get_data_download_links(self):
        raise AbstractMethodError

    def get_enketo_survey_links(self):
        raise AbstractMethodError

    def get_submission(self,
                       pk: int,
                       user: 'auth.User',
                       format_type: str = INSTANCE_FORMAT_TYPE_JSON,
                       **kwargs: dict) -> Union[dict, str, None]:
        """
        Returns the corresponding submission whose id equals `pk` and which
        `user` is allowed to access.
        Otherwise, it returns `None`.
        The format `format_type` can be either:
        - 'json' (See `kpi.constants.INSTANCE_FORMAT_TYPE_JSON)
        - 'xml' (See `kpi.constants.INSTANCE_FORMAT_TYPE_XML)

        MongoDB filters can be passed through `kwargs` to narrow down the
        result.
        """

        submissions = list(self.get_submissions(user,
                                                format_type, [int(pk)],
                                                **kwargs))
        try:
            return submissions[0]
        except IndexError:
            pass
        return None

    def get_submission_detail_url(self, submission_pk):
        raise AbstractMethodError

    def get_submission_edit_url(self, submission_pk, user, params=None):
        raise AbstractMethodError

    def get_submission_validation_status_url(self, submission_pk):
        # This doesn't really need to be implemented.
        # We keep it to stay close to `KobocatDeploymentBackend`
        url = '{detail_url}validation_status/'.format(
            detail_url=self.get_submission_detail_url(submission_pk)
        )
        return url

    def get_submissions(self,
                        user: 'auth.User',
                        format_type: str = INSTANCE_FORMAT_TYPE_JSON,
                        instance_ids: list = [],
                        **kwargs: dict) -> [Iterator[dict], Iterator[str]]:
        raise AbstractMethodError

    def get_validation_status(self, submission_pk, params, user):
        submission = self.get_submission(
            submission_pk,
            user=user,
            format_type=INSTANCE_FORMAT_TYPE_JSON,
        )
        return {
            "data": submission.get("_validation_status")
        }

    @property
    def identifier(self):
        return self.get_data('identifier')

    @property
    def last_submission_time(self):
        return self._last_submission_time()

    @property
    def mongo_userform_id(self):
        return None

    def redeploy(self, active=None):
        raise AbstractMethodError

    def remove_from_kc_only_flag(self, *args, **kwargs):
        # TODO: This exists only to support KoBoCAT (see #1161) and should be
        # removed, along with all places where it is called, once we remove
        # KoBoCAT's ability to assign permissions (kobotoolbox/kobocat#642)

        # Do nothing, without complaint, so that callers don't have to worry
        # about whether the back end is KoBoCAT or something else
        pass

    def save_to_db(self, updates: dict):
        """
        Persist values from deployment data into the DB.
        `updates` is a dictionary of properties to update.
        E.g: `{"active": True, "status": "not-synced"}`
        """
        # Avoid circular imports
        # use `self.asset.__class__` instead of `from kpi.models import Asset`
        now = timezone.now()
        self.asset.__class__.objects.filter(id=self.asset.pk).update(
            _deployment_data=ReplaceValues(
                '_deployment_data',
                updates=updates,
            ),
            date_modified=now,
        )
        self.store_data(updates)
        self.asset.date_modified = now

    def set_active(self, active):
        raise AbstractMethodError

    def set_asset_uid(self, **kwargs) -> bool:
        raise AbstractMethodError

    def set_has_kpi_hooks(self):
        raise AbstractMethodError

    def set_status(self, status):
        self.save_to_db({'status': status})

    def set_validation_status(self,
                              submission_pk: int,
                              data: dict,
                              user: 'auth.User',
                              method: str) -> dict:
        raise AbstractMethodError

    def set_validation_statuses(self, data: dict, user: 'auth.User') -> dict:
        raise AbstractMethodError

    @property
    def status(self):
        return self.get_data('status')

    def store_data(self, values: dict):
        self.__stored_data_key = ShortUUID().random(24)
        values['_stored_data_key'] = self.__stored_data_key
        self.asset._deployment_data.update(values)  # noqa

    @property
    def stored_data_key(self):
        return self.__stored_data_key

    @property
    def submission_count(self):
        return self._submission_count()

    @property
    def submission_list_url(self):
        raise AbstractMethodError

    def sync_media_files(self, file_type: str = AssetFile.FORM_MEDIA):
        raise AbstractMethodError

    def validate_submission_list_params(
        self,
        user: 'auth.User',
        format_type: str = INSTANCE_FORMAT_TYPE_JSON,
        validate_count: bool = False,
        **kwargs: dict
    ) -> dict:
        """
        Validates parameters (`kwargs`) to be passed to Mongo.
        parameters can be:
            - start
            - limit
            - sort
            - fields
            - query
            - instance_ids
        If `validate_count` is True,`start`, `limit`, `fields` and `sort` are
        ignored.

        If `user` has partial permissions, conditions are
        applied to the query to narrow down results to what they are allowed
        to see.
        """

        if 'count' in kwargs:
            raise serializers.ValidationError(
                {
                    'count': _(
                        'This param is not implemented. Use `count` property '
                        'of the response instead.'
                    )
                }
            )

        if validate_count is False and format_type == INSTANCE_FORMAT_TYPE_XML:
            if 'sort' in kwargs:
                # FIXME. Use Mongo to sort data and ask PostgreSQL to follow the order  # noqa
                # See. https://stackoverflow.com/a/867578
                raise serializers.ValidationError({
                    'sort': _('This param is not supported in `XML` format')
                })

            if 'fields' in kwargs:
                raise serializers.ValidationError({
                    'fields': _('This is not supported in `XML` format')
                })

        start = kwargs.get('start', 0)
        limit = kwargs.get('limit')
        sort = kwargs.get('sort', {})
        fields = kwargs.get('fields', [])
        query = kwargs.get('query', {})
        instance_ids = kwargs.get('instance_ids', [])

        # TODO: Should this validation be in (or called directly by) the view
        # code? Does DRF have a validator for GET params?

        if isinstance(query, str):
            try:
                query = json.loads(query, object_hook=json_util.object_hook)
            except ValueError:
                raise serializers.ValidationError(
                    {'query': _('Value must be valid JSON.')}
                )

        if not isinstance(instance_ids, list):
            raise serializers.ValidationError(
                {'instance_ids': _('Value must be a list.')}
            )

        # This error should not be returned as `ValidationError` to user.
        # We want to return a 500.

        partial_perm = kwargs.pop('partial_perm', PERM_VIEW_SUBMISSIONS)
        try:
            permission_filters = self.asset.get_filters_for_partial_perm(
                user.pk, perm=partial_perm)
        except ValueError:
            raise ValueError(_('Invalid `user_id` param'))

        if validate_count:
            return {
                'query': query,
                'instance_ids': instance_ids,
                'permission_filters': permission_filters
            }

        if isinstance(sort, str):
            try:
                sort = json.loads(sort, object_hook=json_util.object_hook)
            except ValueError:
                raise serializers.ValidationError(
                    {'sort': _('Value must be valid JSON.')}
                )

        try:
            start = positive_int(start)
        except ValueError:
            raise serializers.ValidationError(
                {'start': _('A positive integer is required.')}
            )
        try:
            if limit is not None:
                limit = positive_int(limit, strict=True)
        except ValueError:
            raise serializers.ValidationError(
                {'limit': _('A positive integer is required.')}
            )

        if isinstance(fields, str):
            try:
                fields = json.loads(fields, object_hook=json_util.object_hook)
            except ValueError:
                raise serializers.ValidationError(
                    {'fields': _('Value must be valid JSON.')}
                )

        params = {
            'query': query,
            'start': start,
            'fields': fields,
            'sort': sort,
            'instance_ids': instance_ids,
            'permission_filters': permission_filters
        }

        if limit:
            params['limit'] = limit

        return params

    def validate_write_access_with_partial_perms(
        self,
        user: 'auth.User',
        perm: str,
        submission_ids: list = [],
        query: dict = {},
    ) -> list:
        """
        Validate whether `user` is allowed to perform write actions on
        submissions with the permission `perm`.
        It raises a `PermissionDenied` error if they cannot.

        Return a list of valid submission ids to pass to back end

        No validations are made whether `user` is granted with other permissions
        than 'partial_submission' permission.
        """
        if PERM_PARTIAL_SUBMISSIONS not in self.asset.get_perms(user):
            return

        allowed_submission_ids = []

        if not submission_ids:
            # if no submission ids are provided, the back end must rebuild the
            # query to retrieve the related submissions. Unfortunately, the
            # current back end (KoBoCAT) does not support row level permissions.
            # Thus, we need to fetch all the submissions the user is allowed to
            # see in order to to compare the requested subset of submissions to
            # all
            all_submissions = self.get_submissions(
                requesting_user_id=user.pk,
                partial_perm=perm,
                fields=[self.INSTANCE_ID_FIELDNAME],
            )
            allowed_submission_ids = [
                r[self.INSTANCE_ID_FIELDNAME] for r in all_submissions
            ]

            # User should see at least one submission to be allowed to do
            # something
            if not allowed_submission_ids:
                raise PermissionDenied

<<<<<<< HEAD
        results = self.get_submissions(
            user=user,
            format_type=INSTANCE_FORMAT_TYPE_JSON,
=======
            # if `query` is not provided, the action is performed on all
            # submissions. There are no needs to go further.
            if not query:
                return allowed_submission_ids

        submissions = self.get_submissions(
            requesting_user_id=user.pk,
>>>>>>> 56cdd8c3
            partial_perm=perm,
            fields=[self.INSTANCE_ID_FIELDNAME],
            instance_ids=submission_ids,
            query=query,
        )

        requested_submission_ids = [
            r[self.INSTANCE_ID_FIELDNAME] for r in submissions
        ]

        if not requested_submission_ids:
            raise PermissionDenied

        if (
            allowed_submission_ids
            and set(requested_submission_ids).issubset(allowed_submission_ids)
            or compare(
                sorted(requested_submission_ids), sorted(to_int(submission_ids))
            )
        ):
            # Users may try to access submissions they are not allowed to with
            # a query (e.g.: `{"query": {"_id": {"$in": [1, 2, ...]}`. AFAIK,
            # there is no way to know if the query is 100% legit, expect running
            # the same query with the owner and compare the results. To avoid an
            # extra query, we return only the allowed submission ids that the
            # back end should work with.
            return requested_submission_ids

        raise PermissionDenied

    @property
    def version(self):
        raise NotImplementedError('Use `asset.deployment.version_id`')

    @property
    def version_id(self):
        return self.get_data('version')

    def _get_metadata_queryset(self, file_type: str) -> Union[QuerySet, list]:
        """
        Returns a list of objects, or a QuerySet to pass to Celery to
        synchronize with the backend.
        Can be used inside the implementation of `sync_media_files()`
        """
        if file_type == AssetFile.FORM_MEDIA:
            # Order by `date_deleted` to process deleted files first in case
            # two entries contain the same file but one is flagged as deleted
            return self.asset.asset_files.filter(
                file_type=AssetFile.FORM_MEDIA
            ).order_by('date_deleted')
        else:
            queryset = PairedData.objects(self.asset).values()
            return queryset<|MERGE_RESOLUTION|>--- conflicted
+++ resolved
@@ -84,7 +84,7 @@
             deployment_data_copy = copy.deepcopy(self.asset._deployment_data)  # noqa
             deployment_data_copy.pop('_stored_data_key', None)
             return deployment_data_copy
-<
+
         value = None
         nested_path = dotted_path.split('.')
         nested_dict = self.asset._deployment_data  # noqa
@@ -157,6 +157,15 @@
                         format_type: str = INSTANCE_FORMAT_TYPE_JSON,
                         instance_ids: list = [],
                         **kwargs: dict) -> [Iterator[dict], Iterator[str]]:
+        """
+        Retrieves submissions whose `user` is allowed to access
+        The format `format_type` can be either:
+        - 'json' (See `kpi.constants.INSTANCE_FORMAT_TYPE_JSON)
+        - 'xml' (See `kpi.constants.INSTANCE_FORMAT_TYPE_XML)
+
+        Results can be filtered on instance ids. Moreover filters can be
+        passed through `kwargs` to narrow down results in the back end
+        """
         raise AbstractMethodError
 
     def get_validation_status(self, submission_pk, params, user):
@@ -432,19 +441,13 @@
             if not allowed_submission_ids:
                 raise PermissionDenied
 
-<<<<<<< HEAD
-        results = self.get_submissions(
-            user=user,
-            format_type=INSTANCE_FORMAT_TYPE_JSON,
-=======
             # if `query` is not provided, the action is performed on all
             # submissions. There are no needs to go further.
             if not query:
                 return allowed_submission_ids
 
         submissions = self.get_submissions(
-            requesting_user_id=user.pk,
->>>>>>> 56cdd8c3
+            user=user,
             partial_perm=perm,
             fields=[self.INSTANCE_ID_FIELDNAME],
             instance_ids=submission_ids,

# coding: utf-8
from django.conf import settings
from django.contrib import admin
from django.urls import include, path, re_path
from django.views.generic.base import RedirectView

from kobo.apps.service_health.views import service_health
from kobo.apps.subsequences.urls import patch_submission_extras


admin.autodiscover()

urlpatterns = [
    # https://github.com/stochastic-technologies/django-loginas
    re_path(r'^admin/', include('loginas.urls')),
<<<<<<< HEAD
    patch_submission_extras,
=======
    re_path(r'^admin/', admin.site.urls),
>>>>>>> d7bd868a
    re_path(r'^', include('kpi.urls')),
    re_path(r'^markdownx/', include('markdownx.urls')),
    re_path(r'^markitup/', include('markitup.urls')),
    re_path(r'^help/', include('kobo.apps.help.urls')),
    path('service_health/', service_health),
    re_path(r'kobocat/', RedirectView.as_view(url=settings.KOBOCAT_URL, permanent=True)),
]<|MERGE_RESOLUTION|>--- conflicted
+++ resolved
@@ -13,11 +13,8 @@
 urlpatterns = [
     # https://github.com/stochastic-technologies/django-loginas
     re_path(r'^admin/', include('loginas.urls')),
-<<<<<<< HEAD
+    re_path(r'^admin/', admin.site.urls),
     patch_submission_extras,
-=======
-    re_path(r'^admin/', admin.site.urls),
->>>>>>> d7bd868a
     re_path(r'^', include('kpi.urls')),
     re_path(r'^markdownx/', include('markdownx.urls')),
     re_path(r'^markitup/', include('markitup.urls')),

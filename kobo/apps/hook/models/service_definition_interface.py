--- conflicted
+++ resolved
@@ -32,15 +32,8 @@
         try:
             return self._hook.asset.deployment.get_submission(self._instance_id, self._hook.export_type)
         except Exception as e:
-<<<<<<< HEAD
             logging.error("service_json.ServiceDefinition._get_data - Hook #{} - Data #{} - {}".format(
-                self._hook.uid, self._uuid, str(e)), exc_info=True)
-=======
-            logger = logging.getLogger("console_logger")
-            logger.error("service_json.ServiceDefinition._get_data - Hook #{} - Data #{} - {}".format(
                 self._hook.uid, self._instance_id, str(e)), exc_info=True)
->>>>>>> 72c04d37
-
         return None
 
     @abstractmethod
@@ -104,14 +97,8 @@
                 self.save_log(status_code, text)
 
             except Exception as e:
-<<<<<<< HEAD
                 logging.error("service_json.ServiceDefinition.send - Hook #{} - Data #{} - {}".format(
-                    self._hook.uid, self._uuid, str(e)), exc_info=True)
-=======
-                logger = logging.getLogger("console_logger")
-                logger.error("service_json.ServiceDefinition.send - Hook #{} - Data #{} - {}".format(
                     self._hook.uid, self._instance_id, str(e)), exc_info=True)
->>>>>>> 72c04d37
                 self.save_log(
                     KOBO_INTERNAL_ERROR_STATUS_CODE,
                     "An error occurred when sending data to external endpoint")

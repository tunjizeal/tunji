--- conflicted
+++ resolved
@@ -5,11 +5,8 @@
 
 
 class ActivateMfaMethodSerializer(RequestMFAMethodActivationSerializer):
-<<<<<<< HEAD
+    
     def create(self, validated_data):
-=======
-     def create(self, validated_data):
->>>>>>> e0d72c45
         """
         When the client requests creation of a new MFA method, *always* create
         a new secret. The default django-trench behavior reuses old secrets,

--- conflicted
+++ resolved
@@ -696,13 +696,10 @@
 SESSION_ENGINE = "redis_sessions.session"
 SESSION_REDIS = RedisHelper.config(default="redis://redis_cache:6380/2")
 
-<<<<<<< HEAD
-TESTING = False
 ENV = None
-=======
+
 # The maximum size in bytes that a request body may be before a SuspiciousOperation (RequestDataTooBig) is raised
 DATA_UPLOAD_MAX_MEMORY_SIZE = 10485760
 
 # The maximum size (in bytes) that an upload will be before it gets streamed to the file system
-FILE_UPLOAD_MAX_MEMORY_SIZE = 10485760
->>>>>>> 28be63ca
+FILE_UPLOAD_MAX_MEMORY_SIZE = 10485760
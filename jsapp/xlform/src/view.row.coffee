--- conflicted
+++ resolved
@@ -141,18 +141,13 @@
       @defaultRowDetailParent = @cardSettingsWrap.find('.js-card-settings-row-options').eq(0)
       for [key, val] in @model.attributesArray() when key in ['label', 'hint', 'type']
         view = new $viewRowDetail.DetailView(model: val, rowView: @)
-<<<<<<< HEAD
-        if key == 'label' and
-           (@model.get('type').get('value') == 'calculate' or
-            @model.get('type').get('value') == 'xml-external')
-          if @model.get('type').get('value') == 'calculate'
+        if key is 'label' and
+           (@getRawType() is 'calculate' or
+            @getRawType() is 'xml-external')
+          if @getRawType() is 'calculate'
             view.model = @model.get('calculation')
-          else if @model.get('type').get('value') == 'xml-external'
+          else if @getRawType() is 'xml-external'
             view.model = @model.get('name')
-=======
-        if key == 'label' and @getRawType() == 'calculate'
-          view.model = @model.get('calculation')
->>>>>>> ba1f749d
           @model.finalize()
           val.set('value', '')
         view.render().insertInDOM(@)

_ = require 'underscore'
Backbone = require 'backbone'
$ = require 'jquery'
$skipLogicParser = require './model.skipLogicParser'

module.exports = do ->
  skipLogicHelpers = {}

  ###----------------------------------------------------------------------------------------------------------###
  #-- Factories.RowDetail.SkipLogic.coffee
  ###----------------------------------------------------------------------------------------------------------###

  class skipLogicHelpers.SkipLogicHelperFactory
    constructor: (@model_factory, @view_factory, @survey, @current_question, @serialized_criteria) ->
    create_presenter: (criterion_model, criterion_view) ->
      return new skipLogicHelpers.SkipLogicPresenter criterion_model, criterion_view, @current_question, @survey, @view_factory
    create_builder: () ->
      return new skipLogicHelpers.SkipLogicBuilder @model_factory, @view_factory, @survey, @current_question, @
    create_context: () ->
      return new skipLogicHelpers.SkipLogicHelperContext @model_factory, @view_factory, @, @serialized_criteria

  ###----------------------------------------------------------------------------------------------------------###
  #-- Facades.RowDetail.coffee
  ###----------------------------------------------------------------------------------------------------------###

  class skipLogicHelpers.SkipLogicPresentationFacade
    constructor: (@model_factory, @helper_factory, @view_factory) ->
    initialize: () ->
      @context ?= @helper_factory.create_context()
    serialize: () ->
      @context ?= @helper_factory.create_context()
      return @context.serialize()
    render: (target) ->
      @context ?= @helper_factory.create_context()
      @context.render target

  ###----------------------------------------------------------------------------------------------------------###
  #-- Presentation.RowDetail.SkipLogic.Presenter.coffee
  ###----------------------------------------------------------------------------------------------------------###

  class skipLogicHelpers.SkipLogicPresenter
    constructor: (@model, @view, @current_question, @survey, @view_factory) ->
      @view.presenter = @
      if @survey
        update_choice_list = (choicelist_cid) =>
          question = @model._get_question()

          if question && question._isSelectQuestion() && question.getList().cid == choicelist_cid

            current_response_value = @model.get('response_value').get('cid')

            if !question.getList().options.get current_response_value
              @dispatcher.trigger 'remove:presenter', @model.cid
            else
              options = _.map question.getList().options.models, (response) ->
                text: response.get('label')
                value: response.cid

              response_picker_model = @view.response_value_view.options

              response_picker_model.set 'options', options
              @view.response_value_view.val(current_response_value)
              @view.response_value_view.$el.trigger('change')
              @model.change_response current_response_value

        @survey.on 'choice-list-update', update_choice_list, @

        @survey.on 'remove-option', update_choice_list, @

        @survey.on 'row-detail-change', (row, key) =>
          if @destination
            if key == 'label'
              @render(@destination)
        , @
      else
        console.error "this.survey is not yet available"

    change_question: (question_name) ->
      @model.change_question question_name

      @question = @model._get_question()
      question_type = @question.get_type()
      @question.on 'remove', () =>
        @dispatcher.trigger 'remove:presenter', @model.cid

      @view.change_operator @view_factory.create_operator_picker question_type
      @view.operator_picker_view.val @model.get('operator').get_value()
      @view.attach_operator()

      @change_response_view question_type, @model.get('operator').get_type()

      @finish_changing()

    change_operator: (operator_id) ->
      @model.change_operator operator_id

      @change_response_view @model._get_question().get_type(), @model.get('operator').get_type()

      @finish_changing()

    change_response: (response_text) ->
      @model.change_response response_text
      @finish_changing()

    change_response_view: (question_type, operator_type) ->
      response_view = @view_factory.create_response_value_view @model._get_question(), question_type, operator_type
      response_view.model = @model.get 'response_value'

      @view.change_response response_view
      @view.attach_response()

      response_value = response_view.model.get('value')

      question = @model._get_question()
      if (question._isSelectQuestion())
        rV = _.find(question.getList().options.models, (option) ->
          option.get('name') == response_value)
        if (rV && rV.cid)
          response_value = rV.cid

      @view.response_value_view.val response_value
      response_view.$el.trigger('change')


    finish_changing: () ->
      @dispatcher.trigger 'changed:model', @

    is_valid: () ->
      if !@model._get_question()
        return false
      else if @model.get('operator').get_type().id == 1
        return true
      else if @model.get('response_value').get('value')  in ['', undefined] || @model.get('response_value').isValid() == false
        return false
      else
        return true

    render: (@destination) ->
      @view.question_picker_view.detach()
      @view.question_picker_view = @view_factory.create_question_picker @current_question
      @view.render()
      @view.question_picker_view.val @model.get('question_cid')
      @view.operator_picker_view.val @model.get('operator').get_value()
      response_value = @model.get('response_value')?.get('value')

      question = @model._get_question()
      if (question && question._isSelectQuestion())
        response_value = _.find(question.getList().options.models, (option) ->
          option.get('name') == response_value)?.cid
      @view.response_value_view.val response_value
      @view.attach_to @destination
      @dispatcher.trigger 'rendered', @

    serialize: () ->
      @model.serialize()

  class skipLogicHelpers.SkipLogicBuilder
    constructor: (@model_factory, @view_factory, @survey, @current_question, @helper_factory) -> return
    build_criterion_builder: (serialized_criteria) ->
      if serialized_criteria == ''
        return [[@build_empty_criterion()], 'and']

      try
        parsed = @_parse_skip_logic_criteria serialized_criteria

        criteria = _.filter(_.map(parsed.criteria, (criterion) =>
            @criterion = criterion
            @build_criterion()
          )
        , (item) -> !!item)
        if criteria.length == 0
          criteria.push @build_empty_criterion()

      catch e
        Raven?.captureException new Error('could not parse skip logic. falling back to hand-coded'), extra:
          criteria: serialized_criteria
        return false
      return [criteria, parsed.operator]

    _parse_skip_logic_criteria: (criteria) ->
      return $skipLogicParser criteria

    build_operator_logic: (question_type) =>
      return [
        @build_operator_model(question_type, @_operator_type().symbol[@criterion.operator]),
        @view_factory.create_operator_picker question_type
      ]

    build_operator_model: (question_type, symbol) ->
      operator_type = @_operator_type()
      return @model_factory.create_operator(
        (if operator_type.type == 'existence' then 'existence' else question_type.equality_operator_type),
        symbol,
        operator_type.id)

    _operator_type: () ->
      return _.find skipLogicHelpers.operator_types, (op_type) =>
          @criterion?.operator in op_type.parser_name

    build_criterion_logic: (operator_model, operator_picker_view, response_value_view) ->
      criterion_model = @model_factory.create_criterion_model()
      criterion_model.set('operator', operator_model)

      criterion_view = @view_factory.create_criterion_view(
        @view_factory.create_question_picker(@current_question),
        operator_picker_view,
        response_value_view
      )
      criterion_view.model = criterion_model
      return @helper_factory.create_presenter criterion_model, criterion_view

    build_criterion: () =>
      question = @_get_question()
      if !question
        return false

      if !(question in @questions())
        throw 'question is not selectable'

      question_type = question.get_type()

      [operator_model, operator_picker_view] = @build_operator_logic question_type

      response_value_view = @view_factory.create_response_value_view question, question_type, @_operator_type()

      presenter = @build_criterion_logic operator_model, operator_picker_view, response_value_view
      presenter.model.change_question question.cid

      response_value = if question._isSelectQuestion() then _.find(question.getList().options.models, (option) => return option.get('name') == @criterion.response_value)?.cid else @criterion.response_value
      presenter.model.change_response response_value || ''
      response_value_view.model = presenter.model.get 'response_value'
      response_value_view.val(response_value)

      return presenter
    _get_question: () ->
      @survey.findRowByName @criterion.name

    build_empty_criterion: () =>
      operator_picker_view = @view_factory.create_operator_picker null
      response_value_view = @view_factory.create_response_value_view null

      return @build_criterion_logic @model_factory.create_operator('empty'), operator_picker_view, response_value_view

    questions: () ->
      @selectable = @current_question.selectableRows() || @selectable
      return @selectable


  ###----------------------------------------------------------------------------------------------------------###
  #-- Presentation.RowDetail.SkipLogic.State.coffee
  ###----------------------------------------------------------------------------------------------------------###

  class skipLogicHelpers.SkipLogicHelperContext
    render: (@destination) ->
      if @destination?
        @destination.empty()
        @state.render @destination
      return
    serialize: () ->
      return @state.serialize()
    use_criterion_builder_helper: () ->
      @builder ?= @helper_factory.create_builder()
      presenters = @builder.build_criterion_builder(@state.serialize())

      if presenters == false
        @state = null
      else
        @state = new skipLogicHelpers.SkipLogicCriterionBuilderHelper(presenters[0], presenters[1], @builder, @view_factory, @)
        @render @destination
      return
    use_hand_code_helper: () ->
      @state = new skipLogicHelpers.SkipLogicHandCodeHelper(@state.serialize(), @builder, @view_factory, @)
      @render @destination
      return
    use_mode_selector_helper : () ->
      @helper_factory.survey.off null, null, @state
      @state = new skipLogicHelpers.SkipLogicModeSelectorHelper(@view_factory, @)
      @render @destination
      return
    constructor: (@model_factory, @view_factory, @helper_factory, serialized_criteria) ->
      @state = serialize: () -> return serialized_criteria
      if !serialized_criteria? || serialized_criteria == ''
        serialized_criteria = ''
        @use_mode_selector_helper()
      else
        @use_criterion_builder_helper()

      if !@state?
        @state = serialize: () -> return serialized_criteria
        @use_hand_code_helper()

  class skipLogicHelpers.SkipLogicCriterionBuilderHelper
    determine_criterion_delimiter_visibility: () ->
      if @presenters.length < 2
        @$criterion_delimiter.hide()
      else
        @$criterion_delimiter.show()
    render: (destination) ->
      @view.render().attach_to destination
      @$criterion_delimiter = @view.$(".skiplogic__delimselect")
      @$add_new_criterion_button = @view.$('.skiplogic__addcriterion')

      @determine_criterion_delimiter_visibility()

      @destination = @view.$('.skiplogic__criterialist')

      _.each @presenters, (presenter) =>
        presenter.render @destination

    serialize: () ->
      serialized = _.map @presenters, (presenter) ->
        presenter.serialize()
      _.filter(serialized, (crit) -> crit).join(' ' + @view.criterion_delimiter + ' ')
    add_empty: () ->
      presenter = @builder.build_empty_criterion()
      presenter.dispatcher = @dispatcher
      presenter.serialize_all = _.bind @serialize, @
      @presenters.push presenter
      presenter.render @destination
      @determine_criterion_delimiter_visibility()
    remove: (id) ->
      _.each @presenters, (presenter, index) =>
        if presenter? && presenter.model.cid == id
          presenter = @presenters.splice(index, 1)[0]
          presenter.view.$el.remove()
          @builder.survey.off null, null, presenter
          @determine_add_new_criterion_visibility()

      if @presenters.length == 0
        @context.use_mode_selector_helper()

    determine_add_new_criterion_visibility: () ->
      if @all_presenters_are_valid()
        action = 'show()'
        @$add_new_criterion_button?.show()
      else
        action = 'hide()'
        @$add_new_criterion_button?.hide()

      if !@$add_new_criterion_button
        Raven?.captureException("@$add_new_criterion_button is not defined. cannot call #{action} [inside of determine_add_new_criterion_visibility]")

    constructor: (@presenters, separator, @builder, @view_factory, @context) ->
      @view = @view_factory.create_criterion_builder_view()
      @view.criterion_delimiter = (separator || 'and').toLowerCase()
      @view.facade = @
      @dispatcher = _.clone Backbone.Events
      @dispatcher.on 'remove:presenter', (cid) =>
        @remove cid


      @dispatcher.on 'changed:model', (presenter) =>
        @determine_add_new_criterion_visibility()

      @dispatcher.on 'rendered', (presenter) =>
        @determine_add_new_criterion_visibility()

      removeInvalidPresenters = () =>
        questions = @builder.questions()
        presenters_to_be_removed = []
        _.each @presenters, (presenter) ->
          if presenter.model._get_question() && !(presenter.model._get_question() in questions)
            presenters_to_be_removed.push presenter.model.cid

        for presenter in presenters_to_be_removed
          @remove presenter

        if @presenters.length == 0
          @context.use_mode_selector_helper()

      @builder.survey.on 'sortablestop', removeInvalidPresenters, @

      removeInvalidPresenters()

      _.each @presenters, (presenter) =>
        presenter.dispatcher = @dispatcher
        presenter.serialize_all = _.bind @serialize, @

    all_presenters_are_valid: () ->
        return !_.find @presenters, (presenter) -> !presenter.is_valid()

    switch_editing_mode: () ->
      @builder.build_hand_code_criteria @serialize()

  class skipLogicHelpers.SkipLogicHandCodeHelper
    render: ($destination) ->
      $destination.append @$parent
      @textarea.render().attach_to @$parent
      @button.render().attach_to @$parent
      @button.bind_event 'click', () => @context.use_mode_selector_helper()
    serialize: () ->
      @textarea.$el.val() || @criteria
    constructor: (@criteria, @builder, @view_factory, @context) ->
      @$parent = $('<div>')
      @textarea = @view_factory.create_textarea @criteria, 'skiplogic__handcode-edit'
      @button = @view_factory.create_button '<i class="fa fa-trash-o"></i>', 'skiplogic-handcode__cancel'

  class skipLogicHelpers.SkipLogicModeSelectorHelper
    render: ($destination) ->
      $parent = $('<div>')
      $destination.append $parent
      @criterion_builder_button.render().attach_to $parent
      @handcode_button.render().attach_to $parent

      @criterion_builder_button.bind_event('click', () =>
        @context.view_factory.survey.trigger('change')
        @context.use_criterion_builder_helper()
      )
      @handcode_button.bind_event('click', () =>
        @context.view_factory.survey.trigger('change')
        @context.use_hand_code_helper()
      )

    serialize: () ->
      return ''
    constructor: (view_factory, @context) ->
<<<<<<< HEAD
      @criterion_builder_button = view_factory.create_button '<i class="fa fa-plus"></i> ' + t("Add a condition"), 'skiplogic__button skiplogic__select-builder'
      @handcode_button = view_factory.create_button '<i>${}</i> ' + t("Manually enter your skip logic in XLSForm code"), 'skiplogic__button skiplogic__select-handcode'
=======
      @criterion_builder_button = view_factory.create_button '<i class="fa fa-plus"></i> ' + _t("Add a condition"), 'kobo-button kobo-button--green'
      @handcode_button = view_factory.create_button '<i>${}</i> ' + _t("Manually enter your skip logic in XLSForm code"), 'kobo-button kobo-button--blue'
>>>>>>> 53b58906
      ###@view = @view_factory.create_skip_logic_picker_view(context)###
    switch_editing_mode: () -> return

  operators =
    EXISTENCE: 1
    EQUALITY: 2
    GREATER_THAN: 3
    GREATER_THAN_EQ: 4
  ops =
    EX: operators.EXISTENCE
    EQ: operators.EQUALITY
    GT: operators.GREATER_THAN
    GE: operators.GREATER_THAN_EQ

  skipLogicHelpers.question_types =
    default:
      operators: [
        ops.EX #1
        ops.EQ #2
      ]
      equality_operator_type: 'text'
      response_type: 'text'
      name: 'default'
    select_one:
      operators: [
        ops.EQ #2
        ops.EX #1
      ]
      equality_operator_type: 'text'
      response_type: 'dropdown'
      name: 'select_one'
    select_multiple:
      operators: [
        ops.EQ #2
        ops.EX #1
      ]
      equality_operator_type: 'select_multiple'
      response_type: 'dropdown'
      name: 'select_multiple'
    integer:
      operators: [
        ops.GT #3
        ops.EX #1
        ops.EQ #2
        ops.GE #4
      ]
      equality_operator_type: 'basic'
      response_type: 'integer'
      name: 'integer'

    # rank:
    #   operators: [
    #     ops.EX #1
    #     ops.EQ #2
    #   ]
    #   equality_operator_type: 'select_multiple'
    #   response_type: 'dropdown'
    #   name: 'rank'
    # rank__item:
    #   operators: [
    #     ops.EX #1
    #     ops.EQ #2
    #   ]
    #   equality_operator_type: 'select_multiple'
    #   response_type: 'dropdown'
    #   name: 'rank_item'

    # score:
    #   operators: [
    #     ops.EX #1
    #     ops.EQ #2
    #   ]
    #   equality_operator_type: 'select_multiple'
    #   response_type: 'dropdown'
    #   name: 'score'
    # score__row:
    #   operators: [
    #     ops.EX #1
    #     ops.EQ #2
    #   ]
    #   equality_operator_type: 'select_multiple'
    #   response_type: 'dropdown'
    #   name: 'score_row'

    barcode:
      operators: [
        ops.GT #3
        ops.EX #1
        ops.EQ #2
        ops.GE #4
      ]
      equality_operator_type: 'text'
      response_type: 'text'
      name: 'barcode'
    decimal:
      operators: [
        ops.EX #1
        ops.EQ #2
        ops.GT #3
        ops.GE #4
      ]
      equality_operator_type: 'basic'
      response_type: 'decimal'
      name: 'decimal'
    geopoint:
      operators: [
        ops.EX #1
      ]
      name: 'geopoint'
    geotrace:
      operators: [
        ops.EX #1
      ]
      name: 'geotrace'
    geoshape:
      operators: [
        ops.EX #1
      ]
      name: 'geoshape'
    image:
      operators: [
        ops.EX #1
      ]
      name: 'image'
    audio:
      operators: [
        ops.EX #1
      ]
      name: 'audio'
    video:
      operators: [
        ops.EX #1
      ]
      name: 'video'
    acknowledge:
      operators: [
        ops.EX #1
      ]
      name: 'acknowledge'
    date:
      operators: [
        ops.EQ #2
        ops.GT #3
        ops.GE #4
      ]
      equality_operator_type: 'date'
      response_type: 'text'
      name: 'date'


  skipLogicHelpers.operator_types = [
    {
      id: 1
      type: 'existence'
      label: t("Was Answered")
      negated_label: t("Was not Answered")
      abbreviated_label: t("Was Answered")
      abbreviated_negated_label: t("Was not Answered")
      parser_name: ['ans_notnull','ans_null']
      symbol: {
        ans_notnull: '!=',
        ans_null: '='
      }
      response_type: 'empty'
    }
    {
      id: 2
      type: 'equality'
      label: ''
      negated_label: t("not")
      abbreviated_label: '='
      abbreviated_negated_label: '!='
      parser_name: ['resp_equals', 'resp_notequals', 'multiplechoice_selected', 'multiplechoice_notselected']
      symbol: {
        resp_equals: '=',
        resp_notequals: '!=',
        multiplechoice_selected: '='
        multiplechoice_notselected: '!='
      }
    }
    {
      id: 3
      type: 'equality'
      label: t("Greater Than")
      negated_label: t("Less Than")
      abbreviated_label: '>'
      abbreviated_negated_label: '<'
      parser_name: ['resp_greater', 'resp_less']
      symbol: {
        resp_greater: '>'
        resp_less: '<'
      }
    }
    {
      id: 4
      type: 'equality'
      label: t("Greater Than or Equal to")
      negated_label: t("Less Than or Equal to")
      abbreviated_label: '>='
      abbreviated_negated_label: '<='
      parser_name: ['resp_greaterequals', 'resp_lessequals']
      symbol: {
        resp_greaterequals: '>=',
        resp_lessequals: '<='
      }
    }
  ]

  skipLogicHelpers<|MERGE_RESOLUTION|>--- conflicted
+++ resolved
@@ -414,13 +414,8 @@
     serialize: () ->
       return ''
     constructor: (view_factory, @context) ->
-<<<<<<< HEAD
-      @criterion_builder_button = view_factory.create_button '<i class="fa fa-plus"></i> ' + t("Add a condition"), 'skiplogic__button skiplogic__select-builder'
-      @handcode_button = view_factory.create_button '<i>${}</i> ' + t("Manually enter your skip logic in XLSForm code"), 'skiplogic__button skiplogic__select-handcode'
-=======
-      @criterion_builder_button = view_factory.create_button '<i class="fa fa-plus"></i> ' + _t("Add a condition"), 'kobo-button kobo-button--green'
-      @handcode_button = view_factory.create_button '<i>${}</i> ' + _t("Manually enter your skip logic in XLSForm code"), 'kobo-button kobo-button--blue'
->>>>>>> 53b58906
+      @criterion_builder_button = view_factory.create_button '<i class="fa fa-plus"></i> ' + t("Add a condition"), 'kobo-button kobo-button--green'
+      @handcode_button = view_factory.create_button '<i>${}</i> ' + t("Manually enter your skip logic in XLSForm code"), 'kobo-button kobo-button--blue'
       ###@view = @view_factory.create_skip_logic_picker_view(context)###
     switch_editing_mode: () -> return
 

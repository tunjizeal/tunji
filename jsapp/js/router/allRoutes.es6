import React, {Suspense} from 'react';
import autoBind from 'react-autobind';
import {
  IndexRoute,
  IndexRedirect,
  Route,
  hashHistory,
  Router,
} from 'react-router';
import App from 'js/app';
import {FormPage, LibraryAssetEditor} from 'js/components/formEditors';
import {actions} from 'js/actions';
import {stores} from 'js/stores';
import {envStore} from 'js/envStore'; // initializing it
import MyLibraryRoute from 'js/components/library/myLibraryRoute';
import PublicCollectionsRoute from 'js/components/library/publicCollectionsRoute';
import AssetRoute from 'js/components/library/assetRoute';
import AccountSettings from 'js/components/account/accountSettingsRoute';
import DataStorage from 'js/components/account/dataStorageRoute';
import Security from 'js/components/account/securityRoute';
import FormsSearchableList from 'js/lists/forms';
import SingleProcessing from 'js/components/processing/singleProcessing';
import {ROUTES} from 'js/router/routerConstants';
import permConfig from 'js/components/permissions/permConfig';
import LoadingSpinner from 'js/components/common/loadingSpinner';
import {isRootRoute, redirectToLogin} from 'js/router/routerUtils';
import AuthProtectedRoute from 'js/router/authProtectedRoute';
import PermProtectedRoute from 'js/router/permProtectedRoute';
import {PERMISSIONS_CODENAMES} from 'js/constants';

const Reports = React.lazy(() =>
  import(/* webpackPrefetch: true */ 'js/components/reports/reports')
);
const FormLanding = React.lazy(() =>
  import(/* webpackPrefetch: true */ 'js/components/formLanding')
);
const FormSummary = React.lazy(() =>
  import(/* webpackPrefetch: true */ 'js/components/formSummary')
);
const FormSubScreens = React.lazy(() =>
  import(/* webpackPrefetch: true */ 'js/components/formSubScreens')
);
const ChangePassword = React.lazy(() =>
  import(/* webpackPrefetch: true */ 'js/components/changePassword')
);
const FormXform = React.lazy(() =>
  import(/* webpackPrefetch: true */ 'js/components/formXform')
);
const FormJson = React.lazy(() =>
  import(/* webpackPrefetch: true */ 'js/components/formJson')
);
const SectionNotFound = React.lazy(() =>
  import(/* webpackPrefetch: true */ 'js/components/sectionNotFound')
);
const FormNotFound = React.lazy(() =>
  import(/* webpackPrefetch: true */ 'js/components/formNotFound')
);

export default class AllRoutes extends React.Component {
  constructor(props) {
    super(props);
    this.state = {
      isPermsConfigReady: permConfig.isReady(),
      isSessionReady: stores.session.isAuthStateKnown,
    };
    autoBind(this);
  }

  componentDidMount() {
    actions.permissions.getConfig.completed.listen(this.onGetConfigCompleted.bind(this));
    stores.session.listen(this.onSessionChange);
    actions.permissions.getConfig();
  }

  onGetConfigCompleted(response) {
    permConfig.setPermissions(response.results);
    this.setReady({isPermsConfigReady: permConfig.isReady()});
  }

  onSessionChange() {
    this.setReady({isSessionReady: stores.session.isAuthStateKnown});
  }

  /**
   * This convoluted function wants to check if redirect should be made before
   * setting the state - which would cause an unwanted rerender.
   *
   * @param {object} data
   * @param {boolean} [data.isPermsConfigReady]
   * @param {boolean} [data.isSessionReady]
   */
  setReady(data) {
    const newStateObj = {
      isPermsConfigReady: this.state.isPermsConfigReady,
      isSessionReady: this.state.isSessionReady,
    };

    if (typeof data.isPermsConfigReady !== 'undefined') {
      newStateObj.isPermsConfigReady = data.isPermsConfigReady;
    }

    if (typeof data.isSessionReady !== 'undefined') {
      newStateObj.isSessionReady = data.isSessionReady;
    }

    if (
      newStateObj.isPermsConfigReady &&
      newStateObj.isSessionReady &&
      !stores.session.isLoggedIn &&
      isRootRoute()
    ) {
      // If all necessary data is obtained, and user is not logged in, and on
      // the root route, redirect immediately to the login page outside
      // the React app, and skip setting the state (so no content blink).
      redirectToLogin();
    } else {
      this.setState(newStateObj);
    }
  }

  /**
   * NOTE: For a new route, follow this guideline:
   * - if route should be accessible to anyone, use `Route`
   * - if route should be accessible only to logged in users, use `AuthProtectedRoute`
   * - if route should be accessible only with given permission, use `PermProtectedRoute`
   * @returns {Node} nested routes
   */
  getRoutes() {
    return (
      <Suspense fallback={null}>
        <Route name='home' path={ROUTES.ROOT} component={App}>
          <IndexRedirect to={ROUTES.FORMS} />

          {/* MISC */}
          <Route path={ROUTES.SECURITY} component={Security} />
          <Route path={ROUTES.DATA_STORAGE} component={DataStorage} />
          <Route
            path={ROUTES.ACCOUNT_SETTINGS}
            component={AuthProtectedRoute}
            protectedComponent={AccountSettings}
          />
          <Suspense fallback={null}>
            <Route
              path={ROUTES.CHANGE_PASSWORD}
              component={AuthProtectedRoute}
              protectedComponent={ChangePassword}
            />
          </Suspense>

          {/* LIBRARY */}
          <Route path={ROUTES.LIBRARY}>
            <IndexRedirect to={ROUTES.MY_LIBRARY} />
            <Route
              path={ROUTES.MY_LIBRARY}
              component={AuthProtectedRoute}
              protectedComponent={MyLibraryRoute}
            />
            <Route
              path={ROUTES.PUBLIC_COLLECTIONS}
              component={AuthProtectedRoute}
              protectedComponent={PublicCollectionsRoute}
            />
            <Route
              path={ROUTES.NEW_LIBRARY_ITEM}
              component={AuthProtectedRoute}
              protectedComponent={LibraryAssetEditor}
            />
            <Route
              path={ROUTES.LIBRARY_ITEM}
              component={PermProtectedRoute}
              protectedComponent={AssetRoute}
              requiredPermission={PERMISSIONS_CODENAMES.view_asset}
            />
            <Route
              path={ROUTES.EDIT_LIBRARY_ITEM}
              component={PermProtectedRoute}
              protectedComponent={LibraryAssetEditor}
              requiredPermission={PERMISSIONS_CODENAMES.change_asset}
            />
            <Route
              path={ROUTES.NEW_LIBRARY_CHILD}
              component={PermProtectedRoute}
              protectedComponent={LibraryAssetEditor}
              requiredPermission={PERMISSIONS_CODENAMES.change_asset}
            />
            <Route
              path={ROUTES.LIBRARY_ITEM_JSON}
              component={PermProtectedRoute}
              protectedComponent={FormJson}
              requiredPermission={PERMISSIONS_CODENAMES.view_asset}
            />
            <Route
              path={ROUTES.LIBRARY_ITEM_XFORM}
              component={PermProtectedRoute}
              protectedComponent={FormXform}
              requiredPermission={PERMISSIONS_CODENAMES.view_asset}
            />
          </Route>

          {/* FORMS */}
          <Route path={ROUTES.FORMS}>
            <IndexRoute
              component={AuthProtectedRoute}
              protectedComponent={FormsSearchableList}
            />

            <Route path={ROUTES.FORM}>
              <IndexRedirect to={ROUTES.FORM_LANDING} />

              <Route
                path={ROUTES.FORM_SUMMARY}
                component={PermProtectedRoute}
                protectedComponent={FormSummary}
                requiredPermission={PERMISSIONS_CODENAMES.view_submissions}
              />
<<<<<<< HEAD
              <Route
                path={ROUTES.FORM_PROCESSING}
                component={PermProtectedRoute}
                protectedComponent={SingleProcessing}
                requiredPermission={PERMISSIONS_CODENAMES.view_submissions}
              />
            </Route>
=======
>>>>>>> 01cb6c9d

              <Route
                path={ROUTES.FORM_LANDING}
                component={PermProtectedRoute}
                protectedComponent={FormLanding}
                requiredPermission={PERMISSIONS_CODENAMES.view_asset}
              />

              <Route path={ROUTES.FORM_DATA}>
                <IndexRedirect to={ROUTES.FORM_TABLE} />
                <Route
                  path={ROUTES.FORM_REPORT}
                  component={PermProtectedRoute}
                  protectedComponent={Reports}
                  requiredPermission={PERMISSIONS_CODENAMES.view_submissions}
                />
                <Route
                  path={ROUTES.FORM_REPORT_OLD}
                  component={PermProtectedRoute}
                  protectedComponent={FormSubScreens}
                  requiredPermission={PERMISSIONS_CODENAMES.view_submissions}
                />
                <Route
                  path={ROUTES.FORM_TABLE}
                  component={PermProtectedRoute}
                  protectedComponent={FormSubScreens}
                  requiredPermission={PERMISSIONS_CODENAMES.view_submissions}
                />
                <Route
                  path={ROUTES.FORM_DOWNLOADS}
                  component={PermProtectedRoute}
                  protectedComponent={FormSubScreens}
                  requiredPermission={PERMISSIONS_CODENAMES.view_submissions}
                />
                <Route
                  path={ROUTES.FORM_GALLERY}
                  component={PermProtectedRoute}
                  protectedComponent={FormSubScreens}
                  requiredPermission={PERMISSIONS_CODENAMES.view_submissions}
                />
                <Route
                  path={ROUTES.FORM_MAP}
                  component={PermProtectedRoute}
                  protectedComponent={FormSubScreens}
                  requiredPermission={PERMISSIONS_CODENAMES.view_submissions}
                />
                <Route
                  path={ROUTES.FORM_MAP_BY}
                  component={PermProtectedRoute}
                  protectedComponent={FormSubScreens}
                  requiredPermission={PERMISSIONS_CODENAMES.view_submissions}
                />
              </Route>

              <Route path={ROUTES.FORM_SETTINGS}>
                <IndexRoute
                  component={PermProtectedRoute}
                  protectedComponent={FormSubScreens}
                  requiredPermission={PERMISSIONS_CODENAMES.manage_asset}
                />
                <Route
                  path={ROUTES.FORM_MEDIA}
                  component={PermProtectedRoute}
                  protectedComponent={FormSubScreens}
                  requiredPermission={PERMISSIONS_CODENAMES.manage_asset}
                />
                <Route
                  path={ROUTES.FORM_SHARING}
                  component={PermProtectedRoute}
                  protectedComponent={FormSubScreens}
                  requiredPermission={PERMISSIONS_CODENAMES.manage_asset}
                />
                <Route
                  path={ROUTES.FORM_RECORDS}
                  component={PermProtectedRoute}
                  protectedComponent={FormSubScreens}
                  requiredPermission={PERMISSIONS_CODENAMES.manage_asset}
                />
                <Route
                  path={ROUTES.FORM_REST}
                  component={PermProtectedRoute}
                  protectedComponent={FormSubScreens}
                  requiredPermission={PERMISSIONS_CODENAMES.manage_asset}
                />
                <Route
                  path={ROUTES.FORM_REST_HOOK}
                  component={PermProtectedRoute}
                  protectedComponent={FormSubScreens}
                  requiredPermission={PERMISSIONS_CODENAMES.manage_asset}
                />
                <Route
                  path={ROUTES.FORM_KOBOCAT}
                  component={PermProtectedRoute}
                  protectedComponent={FormSubScreens}
                  requiredPermission={PERMISSIONS_CODENAMES.manage_asset}
                />
              </Route>

              <Route
                path={ROUTES.FORM_JSON}
                component={PermProtectedRoute}
                protectedComponent={FormJson}
                requiredPermission={PERMISSIONS_CODENAMES.view_asset}
              />
              <Route
                path={ROUTES.FORM_XFORM}
                component={PermProtectedRoute}
                protectedComponent={FormXform}
                requiredPermission={PERMISSIONS_CODENAMES.view_asset}
              />
              <Route
                path={ROUTES.FORM_EDIT}
                component={PermProtectedRoute}
                protectedComponent={FormPage}
                requiredPermission={PERMISSIONS_CODENAMES.view_asset}
              />

              {/**
               * TODO change this HACKFIX to a better solution
               *
               * Used to force refresh form sub routes. It's some kine of a weird
               * way of introducing a loading screen during sub route refresh.
               **/}
              <Route
                path={ROUTES.FORM_RESET}
                component={PermProtectedRoute}
                protectedComponent={FormSubScreens}
                requiredPermission={PERMISSIONS_CODENAMES.view_submissions}
              />
            </Route>

            <Route path='*' component={FormNotFound} />
          </Route>

          <Route path='*' component={SectionNotFound} />
        </Route>
      </Suspense>
    );
  }

  render() {
    // This is the place that stops any app rendering until all necessary
    // backend calls are done.
    if (!this.state.isPermsConfigReady || !this.state.isSessionReady) {
      return <LoadingSpinner />;
    }

    return (
      <Router
        history={hashHistory}
        ref={(ref) => (this.router = ref)}
        routes={this.getRoutes()}
      />
    );
  }
}<|MERGE_RESOLUTION|>--- conflicted
+++ resolved
@@ -213,16 +213,6 @@
                 protectedComponent={FormSummary}
                 requiredPermission={PERMISSIONS_CODENAMES.view_submissions}
               />
-<<<<<<< HEAD
-              <Route
-                path={ROUTES.FORM_PROCESSING}
-                component={PermProtectedRoute}
-                protectedComponent={SingleProcessing}
-                requiredPermission={PERMISSIONS_CODENAMES.view_submissions}
-              />
-            </Route>
-=======
->>>>>>> 01cb6c9d
 
               <Route
                 path={ROUTES.FORM_LANDING}
@@ -273,6 +263,12 @@
                   path={ROUTES.FORM_MAP_BY}
                   component={PermProtectedRoute}
                   protectedComponent={FormSubScreens}
+                  requiredPermission={PERMISSIONS_CODENAMES.view_submissions}
+                />
+                <Route
+                  path={ROUTES.FORM_PROCESSING}
+                  component={PermProtectedRoute}
+                  protectedComponent={SingleProcessing}
                   requiredPermission={PERMISSIONS_CODENAMES.view_submissions}
                 />
               </Route>

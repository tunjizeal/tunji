--- conflicted
+++ resolved
@@ -50,12 +50,8 @@
   }
 
   componentDidMount() {
-<<<<<<< HEAD
-    actions.permissions.getConfig.completed.listen(this.onGetConfigCompleted.bind(this));
-=======
     actions.permissions.getConfig.completed.listen(this.onGetConfigCompleted);
     stores.session.listen(this.onSessionChange);
->>>>>>> 781acdb6
     actions.permissions.getConfig();
   }
 

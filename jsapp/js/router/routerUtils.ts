--- conflicted
+++ resolved
@@ -18,15 +18,11 @@
   window.location.replace(getLoginUrl());
 }
 
-<<<<<<< HEAD
+/**
+ * Returns login url with a `next` parameter - after logging in, the
+ * app will redirect to the next url
+ */
 export function getLoginUrl(): string {
-=======
-/**
- * @returns {string} login url with a `next` parameter - after logging in, the
- * app will redirect to the next url
- */
-export function getLoginUrl() {
->>>>>>> 781acdb6
   let url = PATHS.LOGIN;
   const currentLoc = hashHistory.getCurrentLocation();
   if (currentLoc?.pathname) {

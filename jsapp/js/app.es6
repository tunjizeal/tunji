--- conflicted
+++ resolved
@@ -63,21 +63,7 @@
       pageState: stores.pageState.state,
     });
   }
-<<<<<<< HEAD
-  componentDidMount () {
-=======
-  componentWillReceiveProps() {
-    // slide out drawer overlay on every page change (better mobile experience)
-    if (this.state.pageState.showFixedDrawer) {
-      stores.pageState.setState({showFixedDrawer: false});
-    }
-    // hide modal on every page change
-    if (this.state.pageState.modal) {
-      stores.pageState.hideModal();
-    }
-  }
   componentDidMount() {
->>>>>>> ba1f749d
     this.listenTo(actions.permissions.getConfig.completed, this.onGetConfigCompleted);
     this.listenTo(actions.permissions.getConfig.failed, this.onGetConfigFailed);
     actions.misc.getServerEnvironment();

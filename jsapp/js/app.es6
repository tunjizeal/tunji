--- conflicted
+++ resolved
@@ -1776,10 +1776,7 @@
     <Route name="forms" handler={Forms}>
       <Route name="new-form" path="new" handler={NewForm} />
 
-      <Route name="form-landing" path="/forms/:assetid">
-<<<<<<< HEAD
-        {formRouteChildren()}
-=======
+      <Route name="form-landing" path="/forms/:assetid"> 
         <Route name="form-download" path="download" handler={FormDownload} />
         <Route name="form-json" path="json" handler={FormJson} />
         <Route name="form-xform" path="xform" handler={FormXform} />
@@ -1787,7 +1784,6 @@
         <Route name="form-reports" path="reports" handler={Reports} />
         <Route name="form-preview-enketo" path="preview" handler={FormEnketoPreview} />
         <Route name='form-edit' path="edit" handler={FormPage} />
->>>>>>> 626d0a75
         <DefaultRoute handler={FormLanding} />
       </Route>
 

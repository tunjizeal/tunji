--- conflicted
+++ resolved
@@ -148,14 +148,10 @@
   }
 };
 
-<<<<<<< HEAD
 // TODO: collection will soon be an asset type - remove this when it's true
 console.warn('Is collection a type of asset?');
 
-const ASSET_KINDS = new Map();
-=======
 export const ASSET_KINDS = new Map();
->>>>>>> 9e8bf745
 new Set([
   'asset',
   'collection'

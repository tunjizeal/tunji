import {t} from './utils';

const HOOK_LOG_STATUSES = {
  SUCCESS: 2,
  PENDING: 1,
  FAILED: 0
}

const MODAL_TYPES = {
  SHARING: 'sharing',
  UPLOADING_XLS: 'uploading-xls',
  NEW_FORM: 'new-form',
  ENKETO_PREVIEW: 'enketo-preview',
  SUBMISSION: 'submission',
  REPLACE_PROJECT: 'replace-project',
  TABLE_COLUMNS: 'table-columns',
<<<<<<< HEAD
  REST_SERVICES: 'rest-services'
=======
  FORM_LANGUAGES: 'form-languages',
  FORM_TRANSLATIONS_TABLE: 'form-translation-table'
>>>>>>> 9fa75ebc
}

const PROJECT_SETTINGS_CONTEXTS = {
  NEW: 'newForm',
  EXISTING: 'existingForm',
  REPLACE: 'replaceProject',
  BUILDER: 'formBuilderAside'
};

const update_states = {
  UNSAVED_CHANGES: -1,
  UP_TO_DATE: true,
  PENDING_UPDATE: false,
  SAVE_FAILED: 'SAVE_FAILED',
};

const AVAILABLE_FORM_STYLES = [
  {value: '', label: t('Default - single page')},
  {value: 'theme-grid no-text-transform', label: t('Grid theme')},
  {value: 'theme-grid', label: t('Grid theme with headings in ALL CAPS')},
  {value: 'pages', label: t('Multiple pages')},
  {value: 'theme-grid pages no-text-transform', label: t('Grid theme + Multiple pages')},
  {value: 'theme-grid pages', label: t('Grid theme + Multiple pages + headings in ALL CAPS')},
];

const VALIDATION_STATUSES = [
  {
    value: 'validation_status_not_approved',
    label: t('Not Approved')
  },
  {
    value: 'validation_status_approved',
    label: t('Approved')
  },
  {
    value: 'validation_status_on_hold',
    label: t('On Hold')
  },
];

const ASSET_TYPES = {
  question: {
    id: 'question',
    label: t('question')
  },
  block: {
    id: 'block',
    label: t('block')
  },
  template: {
    id: 'template',
    label: t('template')
  },
  survey: {
    id: 'survey',
    label: t('project')
  }
}

export default {
  AVAILABLE_FORM_STYLES: AVAILABLE_FORM_STYLES,
  update_states: update_states,
  VALIDATION_STATUSES: VALIDATION_STATUSES,
  PROJECT_SETTINGS_CONTEXTS: PROJECT_SETTINGS_CONTEXTS,
  MODAL_TYPES: MODAL_TYPES,
  ASSET_TYPES: ASSET_TYPES,
  HOOK_LOG_STATUSES: HOOK_LOG_STATUSES
};<|MERGE_RESOLUTION|>--- conflicted
+++ resolved
@@ -14,12 +14,9 @@
   SUBMISSION: 'submission',
   REPLACE_PROJECT: 'replace-project',
   TABLE_COLUMNS: 'table-columns',
-<<<<<<< HEAD
-  REST_SERVICES: 'rest-services'
-=======
+  REST_SERVICES: 'rest-services',
   FORM_LANGUAGES: 'form-languages',
   FORM_TRANSLATIONS_TABLE: 'form-translation-table'
->>>>>>> 9fa75ebc
 }
 
 const PROJECT_SETTINGS_CONTEXTS = {

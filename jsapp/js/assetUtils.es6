import React from 'react';
import {stores} from 'js/stores';
import permConfig from 'js/components/permissions/permConfig';
import {buildUserUrl} from 'utils';
import {
  ASSET_TYPES,
  MODAL_TYPES,
  QUESTION_TYPES,
  GROUP_TYPES_BEGIN,
  GROUP_TYPES_END,
  SCORE_ROW_TYPE,
  RANK_LEVEL_TYPE,
  ANON_USERNAME,
  PERMISSIONS_CODENAMES,
  ACCESS_TYPES,
  ROOT_URL,
} from 'js/constants';

/**
 * Removes whitespace from tags.
 * NOTE: Behavior should match KpiTaggableManager.add()
 * @param {Array<string>} tags - list of tags.
 * @return {Array<string>} list of cleaned up tags.
 */
export function cleanupTags(tags) {
  return tags.map(function(tag) {
    return tag.trim().replace(/ /g, '-');
  });
}

/**
 * Returns nicer "me" label for your own assets.
 * @param {string} username
 * @returns {string} nice owner username.
 */
export function getAssetOwnerDisplayName(username) {
  if (
    stores.session.currentAccount &&
    stores.session.currentAccount.username &&
    stores.session.currentAccount.username === username
  ) {
    return t('me');
  } else {
    return username;
  }
}

/**
 * @param {Object} asset - BE asset data
 * @returns {string}
 */
export function getOrganizationDisplayString(asset) {
  if (asset.settings.organization) {
    return asset.settings.organization;
  } else {
    return '-';
  }
}

/**
 * @param {Object} asset - BE asset data
 * @returns {string}
 */
export function getLanguagesDisplayString(asset) {
  if (
    asset.summary &&
    asset.summary.languages &&
    asset.summary.languages.length >= 1
  ) {
    return asset.summary.languages.join(', ');
  } else {
    return '-';
  }
}

/**
 * @param {Object} asset - BE asset data
 * @returns {string}
 */
export function getSectorDisplayString(asset) {
  if (asset.settings.sector) {
    return asset.settings.sector.label;
  } else {
    return '-';
  }
}

/**
 * @param {Object} asset - BE asset data
 * @param {boolean} showLongName - shoul display long name
 * @returns {string}
 */
export function getCountryDisplayString(asset, showLongName = false) {
  if (asset.settings.country) {
    return showLongName ? asset.settings.country.label : asset.settings.country.value;
  } else {
    return '-';
  }
}

/**
 * @typedef DisplayNameObj
 * @prop {string} [original] - Name typed in by user.
 * @prop {string} [question] - First question name.
 * @prop {string} [empty] - Set when no other is available.
 * @prop {string} final - original, question or empty name - the one to be displayed.
 */

/**
 * Returns a name to be displayed for asset (especially unnamed ones).
 * @param {Object} asset - BE asset data
 * @returns {DisplayNameObj} object containing final name and all useful data.
 */
export function getAssetDisplayName(asset) {
  const output = {};
  if (asset.name) {
    output.original = asset.name;
  }
  if (asset.summary && asset.summary.labels && asset.summary.labels.length > 0) {
    // for unnamed assets, we try to display first question name
    output.question = asset.summary.labels[0];
  }
  if (!output.original && !output.question) {
    output.empty = t('untitled');
  }
  output.final = output.original || output.question || output.empty;
  return output;
}

/**
 * @param {Object} question - Part of BE asset data
 * @returns {string} usable name of the question when possible, "Unlabelled" otherwise.
 */
export function getQuestionDisplayName(question) {
  if (question.label) {
    return question.label[0];
  } else if (question.name) {
    return question.name;
  } else if (question.$autoname) {
    return question.$autoname;
  } else {
    t('Unlabelled');
  }
}

/**
 * @param {Object} asset - BE asset data
 * @returns {boolean}
 */
export function isLibraryAsset(assetType) {
  return (
    assetType === ASSET_TYPES.question.id ||
    assetType === ASSET_TYPES.block.id ||
    assetType === ASSET_TYPES.template.id ||
    assetType === ASSET_TYPES.collection.id
  );
}

/**
 * For getting the icon class name for given asset type.
 * @param {Object} asset - BE asset data
 * @returns {string} k-icon CSS class name
 */
export function getAssetIcon(asset) {
  if (asset.asset_type === ASSET_TYPES.template.id) {
    return 'k-icon-template';
  } else if (
    asset.asset_type === ASSET_TYPES.question.id ||
    asset.asset_type === ASSET_TYPES.block.id
  ) {
    return 'k-icon-question-block';
  } else if (asset.asset_type === ASSET_TYPES.survey.id) {
    if (asset.has_deployment) {
      return 'k-icon-deploy';
    } else {
      return 'k-icon-drafts';
    }
  } else if (asset.asset_type === ASSET_TYPES.collection.id) {
    if (asset.access_types && asset.access_types.includes(ACCESS_TYPES.subscribed)) {
      return 'k-icon-folder-subscribed';
    } else if (isAssetPublic(asset.permissions)) {
      return 'k-icon-folder-public';
    } else if (asset.access_types && asset.access_types.includes(ACCESS_TYPES.shared)) {
      return 'k-icon-folder-shared';
    } else {
      return 'k-icon-folder';
    }
  }
}

/**
 * Opens a modal for editing asset details.
 * @param {Object} asset - BE asset data
 */
export function modifyDetails(asset) {
  let modalType;
  if (asset.asset_type === ASSET_TYPES.template.id) {
    modalType = MODAL_TYPES.LIBRARY_TEMPLATE;
  } else if (asset.asset_type === ASSET_TYPES.collection.id) {
    modalType = MODAL_TYPES.LIBRARY_COLLECTION;
  }
  stores.pageState.showModal({
    type: modalType,
    asset: asset,
  });
}

/**
 * Opens a modal for sharing asset.
 * @param {Object} asset - BE asset data
 */
export function share(asset) {
  stores.pageState.showModal({
    type: MODAL_TYPES.SHARING,
    assetid: asset.uid,
  });
}

/**
 * Opens a modal for modifying asset languages and translation strings.
 * @param {Object} asset - BE asset data
 */
export function editLanguages(asset) {
  stores.pageState.showModal({
    type: MODAL_TYPES.FORM_LANGUAGES,
    asset: asset,
  });
}

/**
 * Opens a modal for modifying asset tags (also editable in Details Modal).
 * @param {Object} asset - BE asset data
 */
export function editTags(asset) {
  stores.pageState.showModal({
    type: MODAL_TYPES.ASSET_TAGS,
    asset: asset,
  });
}

/**
 * Opens a modal for replacing an asset using a file.
 * @param {Object} asset - BE asset data
 */
export function replaceForm(asset) {
  stores.pageState.showModal({
    type: MODAL_TYPES.REPLACE_PROJECT,
    asset: asset,
  });
}

/**
 * NOTE: this works based on a fact that all questions have unique names
 * @param {Array<object>} survey - from asset's `content.survey`
 * @param {boolean} [includeGroups] wheter to put groups into output
 * @returns {object} a pair of quesion names and their full paths
 */
export function getSurveyFlatPaths(survey, includeGroups = false) {
  const output = {};
  const openedGroups = [];

  survey.forEach((row) => {
    const rowName = getRowName(row);
    if (typeof GROUP_TYPES_BEGIN[row.type] !== 'undefined') {
      openedGroups.push(rowName);
      if (includeGroups) {
        output[rowName] = openedGroups.join('/');
      }
    } else if (typeof GROUP_TYPES_END[row.type] !== 'undefined') {
      openedGroups.pop();
    } else if (
      QUESTION_TYPES[row.type] ||
      row.type === SCORE_ROW_TYPE ||
      row.type === RANK_LEVEL_TYPE
    ) {
      let groupsPath = '';
      if (openedGroups.length >= 1) {
        groupsPath = openedGroups.join('/') + '/';
      }
      output[rowName] = `${groupsPath}${rowName}`;
    }
  });

  return output;
}

/**
 * @param {object} row
 * @returns {string}
 */
export function getRowName(row) {
  return row.name || row.$autoname || row.$kuid;
}

/**
 * @param {string} rowName - could be either a survey row name or choices row name
 * @param {Array<object>} data - should be either a survey or choices of asset
 * @param {number} translationIndex
 * @returns {string|null} null for not found
 */
export function getTranslatedRowLabel(rowName, data, translationIndex) {
  let foundRowIndex;
  let foundRow;

  data.forEach((row, rowIndex) => {
    if (getRowName(row) === rowName) {
      foundRow = row;
      foundRowIndex = rowIndex;
    }
  });

  if (Object.prototype.hasOwnProperty.call(foundRow, 'label')) {
    return getRowLabelAtIndex(foundRow, translationIndex);
  } else {
    // that mysterious row always comes as a next row
    let possibleRow = data[foundRowIndex + 1];
    if (isRowSpecialLabelHolder(foundRow, possibleRow)) {
      return getRowLabelAtIndex(possibleRow, translationIndex);
    }
  }

  return null;
}

/**
 * If a row doesn't have a label it is very possible that this is
 * a complex type of form item (e.g. ranking, matrix) that was constructed
 * as a group and a row by Backend. This function detects if this is the case.
 * @param {object} mainRow
 * @param {object} holderRow
 * @returns {boolean}
 */
export function isRowSpecialLabelHolder(mainRow, holderRow) {
  if (!mainRow || !holderRow || !Object.prototype.hasOwnProperty.call(holderRow, 'label')) {
    return false;
  } else {
    let mainRowName = getRowName(mainRow);
    let holderRowName = getRowName(holderRow);
    return (
      (
        // this handles ranking questions
        holderRowName === `${mainRowName}_label` &&
        holderRow.type === QUESTION_TYPES.note.id
      ) ||
      (
        // this handles matrix questions (partially)
        holderRowName === `${mainRowName}_note` &&
        holderRow.type === QUESTION_TYPES.note.id
      ) ||
      (
        // this handles rating questions
        holderRowName === `${mainRowName}_header` &&
        holderRow.type === QUESTION_TYPES.select_one.id // rating
      )
    );
  }
}

/**
 * An internal helper function for DRY code
 * @param {object} row
 * @param {number} index
 * @returns {string} label
 */
function getRowLabelAtIndex(row, index) {
  if (Array.isArray(row.label)) {
    return row.label[index];
  } else {
    return row.label;
  }
}

/**
 * @param {string} type - one of QUESTION_TYPES
 * @returns {Node}
 */
export function renderTypeIcon(type, additionalClassNames = []) {
  let typeDef;
  if (type === SCORE_ROW_TYPE) {
    typeDef = QUESTION_TYPES.score;
  } else if (type === RANK_LEVEL_TYPE) {
    typeDef = QUESTION_TYPES.rank;
  } else {
    typeDef = QUESTION_TYPES[type];
  }

  if (typeDef) {
    const classNames = additionalClassNames;
    classNames.push('fa');
    classNames.push(typeDef.faIcon);
    return (<i className={classNames.join(' ')} title={type}/>);
  } else {
    return <small><code>{type}</code></small>;
  }
}

/**
 * @param {Object} survey
 * @returns {Array<object>} a question object
 */
export function getFlatQuestionsList(survey) {
  const output = [];
  const openedGroups = [];
  let openedRepeatGroupsCount = 0;
  survey.forEach((row) => {
    if (row.type === 'begin_group' || row.type === 'begin_repeat') {
      openedGroups.push(getQuestionDisplayName(row));
    }
    if (row.type === 'end_group' || row.type === 'end_repeat') {
      openedGroups.pop();
    }

<<<<<<< HEAD
    if (row.type === 'begin_repeat') {
      openedRepeatGroupsCount++;
    } else if (row.type === 'end_repeat') {
      openedRepeatGroupsCount--;
    }

    if (QUESTION_TYPES.has(row.type)) {
=======
    if (QUESTION_TYPES[row.type]) {
>>>>>>> ec4d2571
      output.push({
        type: row.type,
        name: getRowName(row),
        isRequired: row.required,
        label: getQuestionDisplayName(row),
        parents: openedGroups.slice(0),
        hasRepatParent: openedRepeatGroupsCount >= 1,
      });
    }
  });

  return output;
}

/**
 * Validates asset data to see if ready to be made public.
 * NOTE: currently we assume the asset type is `collection`.
 *
 * @param {object} asset
 *
 * @returns {string[]} array of errors (empty array means no errors)
 */
export function isAssetPublicReady(asset) {
  const errors = [];

  if (asset.asset_type === ASSET_TYPES.collection.id) {
    if (!asset.name || !asset.settings.organization || !asset.settings.sector) {
      errors.push(t('Name, organization and sector are required to make collection public.'));
    }
    if (asset.children.count === 0) {
      errors.push(t('Empty collection is not allowed to be made public.'));
    }
  } else {
    errors.push(t('Only collections are allowed to be made public!'));
  }

  return errors;
}

/**
 * Checks whether the asset is public - i.e. visible and discoverable by anyone.
 * Note that `view_asset` is implied when you have `discover_asset`.
 *
 * @param {Object[]} permissions - Asset permissions.
 *
 * @returns {boolean} Is asset public.
 */
export function isAssetPublic(permissions) {
  let isDiscoverableByAnonymous = false;
  permissions.forEach((perm) => {
    if (
      perm.user === buildUserUrl(ANON_USERNAME) &&
      perm.permission === permConfig.getPermissionByCodename(PERMISSIONS_CODENAMES.discover_asset).url
    ) {
      isDiscoverableByAnonymous = true;
    }
  });
   return isDiscoverableByAnonymous;
}

/**
 * @param {Object} asset - BE asset data
 * @return {boolean}
 */
export function isSelfOwned(asset) {
  return (
    asset &&
    stores.session.currentAccount &&
    asset.owner__username === stores.session.currentAccount.username
  );
}

/**
 * @param {string} assetUid
 * @return {string} assetUrl
 */
export function buildAssetUrl(assetUid) {
  return `${ROOT_URL}/api/v2/assets/${assetUid}/`;
}

/*
* Inspired by https://gist.github.com/john-doherty/b9195065884cdbfd2017a4756e6409cc
* Remove everything forbidden by XML 1.0 specifications, plus the unicode replacement character U+FFFD
* @param {string} str
*/
export function removeInvalidChars(str) {
  var regex = /((?:[\0-\x08\x0B\f\x0E-\x1F\uFFFD\uFFFE\uFFFF]|[\uD800-\uDBFF](?![\uDC00-\uDFFF])|(?:[^\uD800-\uDBFF]|^)[\uDC00-\uDFFF]))/g;
  return str = String(str || '').replace(regex, '');
}

export default {
  buildAssetUrl,
  cleanupTags,
  editLanguages,
  editTags,
  getAssetDisplayName,
  getAssetIcon,
  getAssetOwnerDisplayName,
  getCountryDisplayString,
  getFlatQuestionsList,
  getLanguagesDisplayString,
  getOrganizationDisplayString,
  getQuestionDisplayName,
  getRowName,
  getSectorDisplayString,
  getSurveyFlatPaths,
  getTranslatedRowLabel,
  isAssetPublic,
  isAssetPublicReady,
  isLibraryAsset,
  isRowSpecialLabelHolder,
  isSelfOwned,
  modifyDetails,
  renderTypeIcon,
  replaceForm,
  share,
  removeInvalidChars,
};<|MERGE_RESOLUTION|>--- conflicted
+++ resolved
@@ -410,17 +410,13 @@
       openedGroups.pop();
     }
 
-<<<<<<< HEAD
     if (row.type === 'begin_repeat') {
       openedRepeatGroupsCount++;
     } else if (row.type === 'end_repeat') {
       openedRepeatGroupsCount--;
     }
 
-    if (QUESTION_TYPES.has(row.type)) {
-=======
     if (QUESTION_TYPES[row.type]) {
->>>>>>> ec4d2571
       output.push({
         type: row.type,
         name: getRowName(row),

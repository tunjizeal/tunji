/**
 * Reflux stores for keeping all the user data.
 *
 * Using it in multiple components helps with keeping whole application up to
 * date and avoids making unnecessary calls to Backend.
 *
 * It is tightly connected to actions and the most kosher way of handling data
 * would be to trigger Backend calls through actions but to observe the results
 * throught stores not actions callbacks (for applicable stores of course - not
 * every action is connected to a store).
 *
 * TODO: it would be best to split these to separate files within `jsapp/js/stores`
 * directory and probably import all of them here and keep this file as a single
 * source for all stores(?).
 */

import Reflux from 'reflux';
import {Cookies} from 'react-cookie';

import {parsed, parseTags} from './assetParserUtils';
import {actions} from './actions';
import {
  log,
  notify,
  assign,
  stateChanges,
} from './utils';
import {ANON_USERNAME} from 'js/constants';

const MAX_SEARCH_AGE = (5 * 60); // seconds
const cookies = new Cookies();
export var stores = {};

stores.tags = Reflux.createStore({
  init () {
    this.queries = {};
    this.listenTo(actions.resources.listTags.completed, this.listTagsCompleted);
  },
  listTagsCompleted (data) {
    this.trigger(data.results);
  }
});

stores.surveyState = Reflux.createStore({
  init () {
    this.state = {};
  },
  setState (state) {
    var chz = stateChanges(this.state, state);
    if (chz) {
      assign(this.state, state);
      this.trigger(chz);
    }
  },
});

stores.assetSearch = Reflux.createStore({
  init () {
    this.queries = {};
    this.listenTo(actions.search.assets.completed, this.onSearchAssetsCompleted);
  },
  getRecentSearch (queryString) {
    if (queryString in this.queries) {
      var age = new Date().getTime() - this.queries[queryString][1].getTime();
      if (age < MAX_SEARCH_AGE * 1000) {
        return this.queries[queryString][0];
      }
    }
    return false;
  },
  onSearchAssetsCompleted (searchData, response) {
    response.query = searchData.q;
    this.queries[searchData.q] = [response, new Date()];
    if(response.count > 0) {
      this.trigger(response);
    }
  }
});

stores.translations = Reflux.createStore({
  init() {
    this.state = {
      isTranslationTableUnsaved: false
    }
  },
  setState (change) {
    const changed = stateChanges(this.state, change);
    if (changed) {
      assign(this.state, changed);
      this.trigger(changed);
    }
  },
  setTranslationTableUnsaved (isUnsaved) {
    this.setState({
      isTranslationTableUnsaved: isUnsaved
    });
  },
});

stores.pageState = Reflux.createStore({
  init () {
    this.state = {
      assetNavExpanded: false,
      showFixedDrawer: false
    };
  },
  setState (chz) {
    var changed = stateChanges(this.state, chz);
    if (changed) {
      assign(this.state, changed);
      this.trigger(changed);
    }
  },
  toggleFixedDrawer () {
    var _changes = {};
    var newval = !this.state.showFixedDrawer;
    _changes.showFixedDrawer = newval;
    assign(this.state, _changes);
    this.trigger(_changes);
  },
  showModal (params) {
    this.setState({
      modal: params
    });
  },
  hideModal () {
    if (this._onHideModal) {
      this._onHideModal();
    }
    this.setState({
      modal: false
    });
  },
  // use it when you have one modal opened and want to display different one
  // because just calling showModal has weird outcome
  switchModal (params) {
    this.hideModal();
    // HACK switch to setState callback after updating to React 16+
    window.setTimeout(() => {
      this.showModal(params);
    }, 0);
  },
  switchToPreviousModal() {
    this.switchModal({
      type: this.state.modal.previousType
    });
  },
  hasPreviousModal() {
    return this.state.modal && this.state.modal.previousType;
  }
});

stores.snapshots = Reflux.createStore({
  init () {
    this.listenTo(actions.resources.createSnapshot.completed, this.snapshotCreated);
    this.listenTo(actions.resources.createSnapshot.failed, this.snapshotCreationFailed);
  },
  snapshotCreated (snapshot) {
    this.trigger(assign({success: true}, snapshot));
  },
  snapshotCreationFailed (jqxhr) {
    this.trigger(assign({success: false}, jqxhr.responseJSON));
  },
});

stores.session = Reflux.createStore({
  // start up with "fake" current account
  currentAccount: {
    username: ANON_USERNAME,
  },
  isAuthStateKnown: false,
  isLoggedIn: false,

  init() {
    actions.misc.updateProfile.completed.listen(this.onUpdateProfileCompleted);
    this.listenTo(actions.auth.verifyLogin.loggedin, this.onLoggedIn);
    this.listenTo(actions.auth.verifyLogin.anonymous, this.onNotLoggedIn);
    this.listenTo(actions.auth.verifyLogin.failed, this.onVerifyLoginFailed);
    actions.auth.verifyLogin();
  },

  onUpdateProfileCompleted(response) {
    this.currentAccount = response;
    this.trigger({currentAccount: this.currentAccount});
  },

  onLoggedIn(account) {
    this.isAuthStateKnown = true;
    this.isLoggedIn = true;
    this.currentAccount = account;
    this.trigger();
  },

  onNotLoggedIn(data) {
    log('login confirmed anonymous', data.message);
    this.isAuthStateKnown = true;
    this.trigger();
  },

  onVerifyLoginFailed(xhr) {
    log('login not verified', xhr.status, xhr.statusText);
  },
});

/**
 * NOTE: this is not a reliable source of complete assets (i.e. ones with
 * `content`) as `onListAssetsCompleted` will overwrite asset-with-content with
 * one without it.
 */
stores.allAssets = Reflux.createStore({
  init() {
    this.data = [];
    this.byUid = {};
    this._waitingOn = {};

    this.listenTo(actions.search.assets.completed, this.onListAssetsCompleted);
    this.listenTo(actions.search.assets.failed, this.onListAssetsFailed);
    this.listenTo(actions.resources.updateAsset.completed, this.onUpdateAssetCompleted);
    this.listenTo(actions.resources.deleteAsset.completed, this.onDeleteAssetCompleted);
    this.listenTo(actions.resources.cloneAsset.completed, this.onCloneAssetCompleted);
    this.listenTo(actions.resources.loadAsset.completed, this.onLoadAssetCompleted);
    this.listenTo(actions.permissions.removeAssetPermission.completed, this.onDeletePermissionCompleted);
  },
  /**
   * Either calls immediately if data already exists, or makes a call to get
   * asset and then calls.
   *
   * @param {string} uid
   * @param {function} cb
   */
  whenLoaded(uid, cb) {
    if (typeof uid !== 'string' || typeof cb !== 'function') {
      return;
    }

    if (this.byUid[uid] && this.byUid[uid].content) {
      cb.call(this, this.byUid[uid]);
    } else {
      if (!this._waitingOn[uid]) {
        this._waitingOn[uid] = [];
      }
      this._waitingOn[uid].push(cb);
      actions.resources.loadAsset({id: uid});
    }
  },

  /**
   * @param {string} assetUid
   * @returns {object|undefined}
   */
  getAsset(assetUid) {
    return this.byUid[assetUid];
  },

  onUpdateAssetCompleted (asset) {
    this.registerAsset(asset);
    this.data.forEach((dataAsset, index) => {
      if (dataAsset.uid === asset.uid) {
        this.data[index] = asset;
      }
    });
  },
  onLoadAssetCompleted (asset) {
    this.registerAsset(asset);
  },
  onCloneAssetCompleted (asset) {
    this.registerAsset(asset);
    this.byUid[asset.uid] = asset;
    this.data.unshift(asset);
    this.trigger(this.data);
  },
  onDeleteAssetCompleted (asset) {
    if (this.byUid[asset.uid]) {
      // We append `deleted: true` to the asset after the asset is removed in
      // the backend because the asset still exists in the frontend,
      // specifically in the search store's lists.
      // We do this so that the deleted asset doesn't show up in the asset list
      // during the same search store instance
      this.byUid[asset.uid].deleted = 'true';
      this.trigger(this.data);
      window.setTimeout(()=> {
        this.data = this.data.filter(function(item){
          return item.uid !== asset.uid;
        });
        this.trigger(this.data);
      }, 500);
    }
  },
  onDeletePermissionCompleted (assetUid, isNonOwner) {
    // When non owner self removes all his asset permissions, it's as if the
    // asset was deleted for them
    if (isNonOwner) {
      this.onDeleteAssetCompleted({uid: assetUid});
    }
  },
  registerAsset (asset) {
    const parsedObj = parseTags(asset);
    asset.tags = parsedObj.tags;
    this.byUid[asset.uid] = asset;
    if (asset.content) {
      this.callCallbacks(asset);
    }
  },
  callCallbacks (asset) {
    if (this._waitingOn[asset.uid]) {
      while (this._waitingOn[asset.uid].length > 0) {
        var cb = this._waitingOn[asset.uid].pop();
        cb.call(this, asset);
      }
    }
  },
  onListAssetsCompleted: function(searchData, response) {
    response.results.forEach(this.registerAsset);
    this.data = response.results;
    this.trigger(this.data);
  },
  onListAssetsFailed: function (searchData, response) {
    notify(response?.responseJSON?.detail || t('failed to list assets'));
  }
});

stores.selectedAsset = Reflux.createStore({
  init () {
    this.uid = cookies.get('selectedAssetUid');
    this.listenTo(actions.resources.cloneAsset.completed, this.onCloneAssetCompleted);
  },
  onCloneAssetCompleted (asset) {
    this.uid = asset.uid;
    this.asset = stores.allAssets.byUid[asset.uid];
    if (!this.asset) {
      console.error('selectedAssetStore error');
    }
    this.trigger(this.asset);
  },
  toggleSelect (uid, forceSelect=false) {
    if (forceSelect || this.uid !== uid) {
      this.uid = uid;
      this.asset = stores.allAssets.byUid[uid];
    } else {
      this.uid = false;
      this.asset = {};
    }
    cookies.set('selectedAssetUid', this.uid);
    this.trigger({
      selectedAssetUid: this.uid,
    });
    return this.uid !== false;
  }
});

stores.userExists = Reflux.createStore({
  init () {
    this.checked = {};
    this.listenTo(actions.misc.checkUsername.completed, this.usernameExists);
    this.listenTo(actions.misc.checkUsername.failed, this.usernameDoesntExist);
  },
  checkUsername (username) {
    if (username in this.checked) {
      return this.checked[username];
    }
  },
  usernameExists (username) {
    this.checked[username] = true;
    this.trigger(this.checked, username);
  },
  usernameDoesntExist (username) {
    this.checked[username] = false;
    this.trigger(this.checked, username);
  }
<<<<<<< HEAD
});

stores.serverEnvironment = Reflux.createStore({
  init() {
    this.state = {};
    this.listenTo(actions.misc.getServerEnvironment.completed,
                  this.updateEnvironment);
  },
  setState (state) {
    var chz = stateChanges(this.state, state);
    if (chz) {
      assign(this.state, state);
      this.trigger(chz);
    }
  },
  updateEnvironment(response) {
    this.setState(response);
  },
});

if (window.Intercom) {
  var IntercomStore = Reflux.createStore({
    init () {
      this.listenTo(actions.navigation.routeUpdate, this.routeUpdate);
      this.listenTo(actions.auth.verifyLogin.loggedin, this.loggedIn);
      this.listenTo(actions.auth.logout.completed, this.loggedOut);
    },
    routeUpdate (routes) {
      window.Intercom('update');
    },
    loggedIn (acct) {
      let name = acct.extra_details.name;
      let legacyName = [
        acct.first_name, acct.last_name].filter(val => val).join(' ');
      let userData = {
        'user_id': [acct.username, window.location.host].join('@'),
        'username': acct.username,
        'email': acct.email,
        'name': name ? name : legacyName ? legacyName : acct.username,
        'created_at': Math.floor(
          (new Date(acct.date_joined)).getTime() / 1000),
        'app_id': window.IntercomAppId
      }
      window.Intercom('boot', userData);
    },
    loggedOut () {
      window.Intercom('shutdown');
    }
  });
}
=======
});
>>>>>>> 760a4835
<|MERGE_RESOLUTION|>--- conflicted
+++ resolved
@@ -367,57 +367,4 @@
     this.checked[username] = false;
     this.trigger(this.checked, username);
   }
-<<<<<<< HEAD
-});
-
-stores.serverEnvironment = Reflux.createStore({
-  init() {
-    this.state = {};
-    this.listenTo(actions.misc.getServerEnvironment.completed,
-                  this.updateEnvironment);
-  },
-  setState (state) {
-    var chz = stateChanges(this.state, state);
-    if (chz) {
-      assign(this.state, state);
-      this.trigger(chz);
-    }
-  },
-  updateEnvironment(response) {
-    this.setState(response);
-  },
-});
-
-if (window.Intercom) {
-  var IntercomStore = Reflux.createStore({
-    init () {
-      this.listenTo(actions.navigation.routeUpdate, this.routeUpdate);
-      this.listenTo(actions.auth.verifyLogin.loggedin, this.loggedIn);
-      this.listenTo(actions.auth.logout.completed, this.loggedOut);
-    },
-    routeUpdate (routes) {
-      window.Intercom('update');
-    },
-    loggedIn (acct) {
-      let name = acct.extra_details.name;
-      let legacyName = [
-        acct.first_name, acct.last_name].filter(val => val).join(' ');
-      let userData = {
-        'user_id': [acct.username, window.location.host].join('@'),
-        'username': acct.username,
-        'email': acct.email,
-        'name': name ? name : legacyName ? legacyName : acct.username,
-        'created_at': Math.floor(
-          (new Date(acct.date_joined)).getTime() / 1000),
-        'app_id': window.IntercomAppId
-      }
-      window.Intercom('boot', userData);
-    },
-    loggedOut () {
-      window.Intercom('shutdown');
-    }
-  });
-}
-=======
-});
->>>>>>> 760a4835
+});
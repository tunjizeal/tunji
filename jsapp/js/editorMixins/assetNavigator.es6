--- conflicted
+++ resolved
@@ -4,11 +4,7 @@
 import autoBind from 'react-autobind';
 import Reflux from 'reflux';
 import {stores} from '../stores';
-<<<<<<< HEAD
-import bem from '../bem';
-=======
 import bem from 'js/bem';
->>>>>>> 4185d67e
 import {searches} from '../searches';
 import AssetName from 'js/components/common/assetName';
 import {

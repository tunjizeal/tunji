--- conflicted
+++ resolved
@@ -100,27 +100,16 @@
       refreshTableSubmissions: Function;
       getAssetFiles: Function;
     }
-<<<<<<< HEAD
     const hooks: object;
     const misc: object;
     const reports: object;
-    const table: object;
+    const table: {
+      updateSettings: (assetUid: string, newSettings: object) => void
+    }
     const map: object;
     const permissions: object;
     const help: object;
     const library: object;
-=======
-    const hooks: any
-    const misc: any
-    const reports: any
-    const table: {
-      updateSettings: (assetUid: string, newSettings: object) => void
-    }
-    const map: any
-    const permissions: any
-    const help: any
-    const library: any
->>>>>>> 3981c68a
     const submissions: {
       getSubmission: GetSubmissionDefinition;
       getSubmissionByUuid: GetSubmissionDefinition;

--- conflicted
+++ resolved
@@ -189,11 +189,7 @@
 
 /*
  * helper function for apply*ToAsset droppable mixin methods
-<<<<<<< HEAD
- * returns an interval-fueled promise
-=======
  * returns an interval-driven promise
->>>>>>> 99be58c1
  */
 const applyImport = (params) => {
   const applyPromise = new Promise((resolve, reject) => {
@@ -234,11 +230,7 @@
 
 mixins.droppable = {
   /*
-<<<<<<< HEAD
-   * returns an interval-fueled promise
-=======
    * returns an interval-driven promise
->>>>>>> 99be58c1
    */
   applyFileToAsset(file, asset) {
     const applyPromise = new Promise((resolve, reject) => {
@@ -264,11 +256,7 @@
   },
 
   /*
-<<<<<<< HEAD
-   * returns an interval-fueled promise
-=======
    * returns an interval-driven promise
->>>>>>> 99be58c1
    */
   applyUrlToAsset(url, asset) {
     const applyPromise = new Promise((resolve, reject) => {
@@ -684,11 +672,7 @@
     if (this.context.router.isActive('/library/new'))
       return true;
 
-<<<<<<< HEAD
     if (this.context.router.isActive('/library/new/template'))
-=======
-    if (this.context.router.isActive(`/library/new/template`))
->>>>>>> 99be58c1
       return true;
 
     if (this.context.router.params.assetid == undefined)
@@ -736,11 +720,7 @@
               case ASSET_TYPES.template.id:
               case ASSET_TYPES.block.id:
               case ASSET_TYPES.question.id:
-<<<<<<< HEAD
                 hashHistory.push('/library');
-=======
-                hashHistory.push(`/library`);
->>>>>>> 99be58c1
                 break;
             }
           },

--- conflicted
+++ resolved
@@ -339,30 +339,11 @@
  
     return (
       <bem.FormView__wrapper m={['data', this.state.activeSubTab]}>
-<<<<<<< HEAD
         <bem.FormView__cell m='iframe'>
           <iframe 
             src={iframeUrls[this.state.activeSubTab]}>
           </iframe>
- 
         </bem.FormView__cell>
-=======
-        {this.renderReportButtons()}
-        {
-          this.state.activeSubTab === 'Settings' ?
-            <ProjectSettingsEditor asset={this.state} />
-          : null
-        }
-        {
-          iframeUrls ?
-            <bem.FormView__cell m='iframe'>
-              <iframe
-                src={iframeUrls[this.state.activeSubTab]}>
-              </iframe>
-            </bem.FormView__cell>
-          : null
-        }
->>>>>>> 6173b9cc
       </bem.FormView__wrapper>
       );
   },

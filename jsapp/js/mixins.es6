--- conflicted
+++ resolved
@@ -851,13 +851,7 @@
           actions.resources.deleteAsset({uid: uid});
         }
       },
-<<<<<<< HEAD
       deploy: function(/*uid, evt*/){
-        var asset_url = stores.selectedAsset.asset.url;
-        // var form_id_string = prompt('form_id_string');
-        actions.resources.deployAsset(asset_url);
-=======
-      deploy: function(uid, evt){
         var asset = stores.selectedAsset.asset,
             asset_url = asset.url,
             defaultFormId = asset.settings && asset.settings.form_id;
@@ -875,7 +869,6 @@
           }
         };
         alertify.prompt(opts.title, opts.message, opts.value, opts.onok, opts.oncancel);
->>>>>>> ba393c0a
       },
     }
   },

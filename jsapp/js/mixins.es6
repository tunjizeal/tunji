/**
 * Mixins to be used via react-mixin plugin. These extend components with the
 * methods defined within the given mixin, using the component as `this`.
 *
 * NOTE: please try using mixins as less as possible - when needing a method
 * from here, move it out to separete file (utils?), import here to avoid
 * breaking the code and use the separete file instead of mixin.
 *
 * TODO: think about moving out of mixins, as they are deprecated in new React
 * versions and considered harmful (see
 * https://reactjs.org/blog/2016/07/13/mixins-considered-harmful.html).
 */

import _ from 'underscore';
import React from 'react';
import alertify from 'alertifyjs';
import {hashHistory} from 'react-router';
import assetUtils from 'js/assetUtils';
import {
  PROJECT_SETTINGS_CONTEXTS,
  MODAL_TYPES,
  ASSET_TYPES,
  ANON_USERNAME,
  PERMISSIONS_CODENAMES
} from './constants';
import {dataInterface} from './dataInterface';
import {stores} from './stores';
import {actions} from './actions';
import permConfig from 'js/components/permissions/permConfig';
import {
  log,
  assign,
  notify,
  escapeHtml,
  buildUserUrl,
  renderCheckbox
<<<<<<< HEAD
} from './utils';
import myLibraryStore from 'js/components/library/myLibraryStore';
=======
} from 'utils';
>>>>>>> 583605b0

const IMPORT_CHECK_INTERVAL = 1000;

var mixins = {};

mixins.dmix = {
  afterCopy() {
    notify(t('copied to clipboard'));
  },
  saveCloneAs (evt) {
    let version_id = evt.currentTarget.dataset.versionId;
    let name = `${t('Clone of')} ${this.state.name}`;

    let dialog = alertify.dialog('prompt');
    let opts = {
      title: `${t('Clone')} ${ASSET_TYPES.survey.label}`,
      message: t('Enter the name of the cloned ##ASSET_TYPE##.').replace('##ASSET_TYPE##', ASSET_TYPES.survey.label),
      value: name,
      labels: {ok: t('Ok'), cancel: t('Cancel')},
      onok: (evt, value) => {
        const uid = this.props.params.assetid || this.props.params.uid;
        actions.resources.cloneAsset({
          uid: uid,
          name: value,
          version_id: version_id,
        }, {
          onComplete: (asset) => {
            dialog.destroy();
            hashHistory.push(`/forms/${asset.uid}`);
          }
        });

        // keep the dialog open
        return false;
      },
      oncancel: () => {
        dialog.destroy();
      }
    };
    dialog.set(opts).show();
  },
  cloneAsTemplate: function(evt) {
    const sourceUid = evt.currentTarget.dataset.assetUid;
    const sourceName = evt.currentTarget.dataset.assetName;
    mixins.cloneAssetAsNewType.dialog({
      sourceUid: sourceUid,
      sourceName: sourceName,
      targetType: ASSET_TYPES.template.id,
      promptTitle: t('Create new template from this project'),
      promptMessage: t('Enter the name of the new template.')
    });
  },
  _deployAssetFirstTime (asset) {
    let deployment_alert = alertify.warning(t('deploying to kobocat...'), 60);
    actions.resources.deployAsset(asset, false, {
      onDone: () => {
        notify(t('deployed form'));
        actions.resources.loadAsset({id: asset.uid});
        hashHistory.push(`/forms/${asset.uid}`);
        if (deployment_alert && typeof deployment_alert.dismiss === 'function') {
          deployment_alert.dismiss();
        }
      },
      onFail: () => {
        if (deployment_alert && typeof deployment_alert.dismiss === 'function') {
          deployment_alert.dismiss();
        }
      }
    });
  },
  _redeployAsset (asset) {
    const dialog = alertify.dialog('confirm');
    let opts = {
      title: t('Overwrite existing deployment'),
      message: t(
        'This form has already been deployed. Are you sure you ' +
        'want overwrite the existing deployment? ' +
        '<br/><br/><strong>This action cannot be undone.</strong>'
      ),
      labels: {ok: t('Ok'), cancel: t('Cancel')},
      onok: (evt, val) => {
        let ok_button = dialog.elements.buttons.primary.firstChild;
        ok_button.disabled = true;
        ok_button.innerText = t('Deploying...');
        actions.resources.deployAsset(asset, true, {
          onDone: () => {
            notify(t('redeployed form'));
            actions.resources.loadAsset({id: asset.uid});
            if (dialog && typeof dialog.destroy === 'function') {
              dialog.destroy();
            }
          },
          onFail: () => {
            if (dialog && typeof dialog.destroy === 'function') {
              dialog.destroy();
            }
          }
        });
        // keep the dialog open
        return false;
      },
      oncancel: () => {
        dialog.destroy();
      }
    };
    dialog.set(opts).show();
  },
  deployAsset (asset) {
    if (!asset || asset.asset_type !== ASSET_TYPES.survey.id) {
        if (this.state && this.state.asset_type === ASSET_TYPES.survey.id) {
          asset = this.state;
        } else {
          console.error('Neither the arguments nor the state supplied an asset.');
          return;
        }
    }
    if (!asset.has_deployment) {
      this._deployAssetFirstTime(asset);
    } else {
      this._redeployAsset(asset);
    }
  },
  archiveAsset (uid, callback) {
    mixins.clickAssets.click.asset.archive(uid, callback);
  },
  unarchiveAsset (uid = null, callback) {
    if (uid === null) {
      mixins.clickAssets.click.asset.unarchive(this.state, callback);
    } else {
      mixins.clickAssets.click.asset.unarchive(uid, callback);
    }
  },
  deleteAsset(assetOrUid, name, callback) {
    mixins.clickAssets.click.asset.delete(assetOrUid, name, callback);
  },
  toggleDeploymentHistory () {
    this.setState({
      historyExpanded: !this.state.historyExpanded,
    });
  },
  summaryDetails () {
    return (
      <pre>
        <code>
          {this.state.asset_type}
          <br />
          {`[${Object.keys(this.state).join(', ')}]`}
          <br />
          {JSON.stringify(this.state.summary, null, 4)}
        </code>
      </pre>
      );
  },
  asJson(){
    return (
        <pre>
          <code>
            {JSON.stringify(this.state, null, 4)}
          </code>
        </pre>
      );
  },
  dmixAssetStoreChange (data) {
    const uid = this._getAssetUid();
    const asset = data[uid];
    if (asset) {
      this.setState(assign({}, data[uid]));
    }
  },
  _getAssetUid () {
    if (this.props.params) {
      return this.props.params.assetid || this.props.params.uid;
    } else if (this.props.formAsset) {
      return this.props.formAsset.uid;
    } else {
      return this.props.uid;
    }
  },
  componentDidMount () {
    this.listenTo(stores.asset, this.dmixAssetStoreChange);

    const uid = this._getAssetUid();

    if (this.props.randdelay && uid) {
      window.setTimeout(() => {
        actions.resources.loadAsset({id: uid});
      }, Math.random() * 3000);
    } else if (uid) {
      actions.resources.loadAsset({id: uid});
    }
  }
};

/*
 * helper function for apply*ToAsset droppable mixin methods
 * returns an interval-driven promise
 */
const applyImport = (params) => {
  const applyPromise = new Promise((resolve, reject) => {
    actions.resources.createImport(params, (data) => {
      const doneCheckInterval = setInterval(() => {
        dataInterface.getImportDetails({
          uid: data.uid,
        }).done((importData) => {
          switch (importData.status) {
            case 'complete': {
              const finalData = importData.messages.updated || importData.messages.created;
              if (finalData && finalData.length > 0 && finalData[0].uid) {
                clearInterval(doneCheckInterval);
                resolve(finalData[0]);
              } else {
                clearInterval(doneCheckInterval);
                reject(importData);
              }
              break;
            }
            case 'processing':
            case 'created': {
              // TODO: notify promise awaiter about delay (after multiple interval rounds)
              break;
            }
            case 'error':
            default: {
              clearInterval(doneCheckInterval);
              reject(importData);
            }
          }
        }).fail((failData) => {
          clearInterval(doneCheckInterval);
          reject(failData);
        });
      }, IMPORT_CHECK_INTERVAL);
    });
  });
  return applyPromise;
};

mixins.droppable = {
  /*
   * returns an interval-driven promise
   */
  applyFileToAsset(file, asset) {
    const applyPromise = new Promise((resolve, reject) => {
      const reader = new FileReader();
      reader.onload = (evt) => {
        const params = {
          destination: asset.url,
          assetUid: asset.uid,
          name: file.name,
          base64Encoded: evt.target.result,
          lastModified: file.lastModified,
          totalFiles: 1
        };

        applyImport(params).then(
          (data) => {resolve(data);},
          (data) => {reject(data);}
        );
      };
      reader.readAsDataURL(file);
    });
    return applyPromise;
  },

  /*
   * returns an interval-driven promise
   */
  applyUrlToAsset(url, asset) {
    const applyPromise = new Promise((resolve, reject) => {
      const params = {
        destination: asset.url,
        url: url,
        name: asset.name,
        assetUid: asset.uid
      };

      applyImport(params).then(
        (data) => {resolve(data);},
        (data) => {reject(data);}
      );
    });
    return applyPromise;
  },

  _forEachDroppedFile(params = {}) {
    let router = this.context.router;
    let isProjectReplaceInForm = (
      this.props.context === PROJECT_SETTINGS_CONTEXTS.REPLACE
      && router.isActive('forms')
      && router.params.assetid !== undefined
    );
    var isLibrary = router.isActive('library');
    var multipleFiles = params.totalFiles > 1 ? true : false;
    params = assign({library: isLibrary}, params);

    if (params.base64Encoded) {
      stores.pageState.showModal({
        type: MODAL_TYPES.UPLOADING_XLS,
        filename: multipleFiles ? t('## files').replace('##', params.totalFiles) : params.name
      });
    }

    delete params.totalFiles;

    if (!isLibrary && params.base64Encoded) {
      let destination = params.destination || this.state.url;
      if (destination) {
        params = assign({ destination: destination }, params);
      }
    }

    actions.resources.createImport(params, (data) => {
      // TODO get rid of this barbaric method of waiting a magic number of seconds
      // to check if import was done - possibly while doing
      // https://github.com/kobotoolbox/kpi/issues/476
      window.setTimeout(() => {
        dataInterface.getImportDetails({
          uid: data.uid,
        }).done((importData) => {
          if (importData.status === 'complete') {
            var assetData = importData.messages.updated || importData.messages.created;
            var assetUid = assetData && assetData.length > 0 && assetData[0].uid;
            if (!isLibrary && multipleFiles) {
              this.searchDefault();
              // No message shown for multiple files when successful, to avoid overloading screen
            } else if (!assetUid) {
              // TODO: use a more specific error message here
              alertify.error(t('XLSForm Import failed. Check that the XLSForm and/or the URL are valid, and try again using the "Replace form" icon.'));
              if (params.assetUid) {
                hashHistory.push(`/forms/${params.assetUid}`);
              }
            } else {
              if (isProjectReplaceInForm) {
                actions.resources.loadAsset({id: assetUid});
              } else if (!isLibrary) {
                hashHistory.push(`/forms/${assetUid}`);
              }
              notify(t('XLS Import completed'));
            }
          } else if (importData.status === 'processing') {
            // If the import task didn't complete immediately, inform the user accordingly.
            alertify.warning(t('Your upload is being processed. This may take a few moments.'));
          } else if (importData.status === 'created') {
            alertify.warning(t('Your upload is queued for processing. This may take a few moments.'));
          } else if (importData.status === 'error') {
            const errLines = [];
            errLines.push(t('Import Failed!'));
            if (params.name) {
              errLines.push(`<code>Name: ${params.name}</code>`);
            }
            if (importData.messages.error) {
              errLines.push(`<code>${importData.messages.error_type}: ${escapeHtml(importData.messages.error)}</code>`);
            }
            alertify.error(errLines.join('<br/>'));
          } else {
            alertify.error(t('Import Failed!'));
          }
        }).fail((failData) => {
          alertify.error(t('Import Failed!'));
          log('import failed', failData);
        });
        stores.pageState.hideModal();
      }, 2500);
    }, (jqxhr) => {
      log('Failed to create import: ', jqxhr);
      alertify.error(t('Failed to create import.'));
    });
  },

  dropFiles (files, rejectedFiles, evt, pms = {}) {
    files.map((file) => {
      var reader = new FileReader();
      reader.onload = (e) => {
        let params = assign({
          base64Encoded: e.target.result,
          name: file.name,
          lastModified: file.lastModified,
          totalFiles: files.length
        }, pms);

        this._forEachDroppedFile(params);
      };
      reader.readAsDataURL(file);
    });

    for (var i = 0; i < rejectedFiles.length; i++) {
      if (rejectedFiles[i].type && rejectedFiles[i].name) {
        var errMsg = t('Upload error: could not recognize Excel file.');
        errMsg += ` (${t('Uploaded file name: ')} ${rejectedFiles[i].name})`;
        alertify.error(errMsg);
      } else {
        alertify.error(t('Could not recognize the dropped item(s).'));
        break;
      }
    }
  }
};

mixins.clickAssets = {
  onActionButtonClick (action, uid, name) {
    this.click.asset[action].call(this, uid, name);
  },
  click: {
    asset: {
      clone: function(assetOrUid) {
        let asset;
        if (typeof assetOrUid === 'object') {
          asset = assetOrUid;
        } else {
          asset = stores.selectedAsset.asset || stores.allAssets.byUid[assetOrUid];
        }
        let assetTypeLabel = ASSET_TYPES[asset.asset_type].label;

        let newName;
        const displayName = assetUtils.getAssetDisplayName(asset);
        // propose new name only if source asset name is not empty
        if (displayName.original) {
          newName = `${t('Clone of')} ${displayName.original}`;
        }

        let dialog = alertify.dialog('prompt');
        let ok_button = dialog.elements.buttons.primary.firstChild;
        let opts = {
          title: `${t('Clone')} ${assetTypeLabel}`,
          message: t('Enter the name of the cloned ##ASSET_TYPE##.').replace('##ASSET_TYPE##', assetTypeLabel),
          value: newName,
          labels: {ok: t('Ok'), cancel: t('Cancel')},
          onok: (evt, value) => {
            ok_button.disabled = true;
            ok_button.innerText = t('Cloning...');

            let canAddToParent = false;
            if (asset.parent) {
              const foundParentAsset = myLibraryStore.findAssetByUrl(asset.parent);
              canAddToParent = mixins.permissions.userCan(PERMISSIONS_CODENAMES.get('change_asset'), foundParentAsset);
            }

            actions.resources.cloneAsset({
              uid: asset.uid,
              name: value,
              parent: canAddToParent ? asset.parent : undefined
            }, {
            onComplete: (asset) => {
              ok_button.disabled = false;
              dialog.destroy();

              // TODO when on collection landing page and user clones this
              // collection's child asset, instead of navigating to cloned asset
              // landing page, it would be better to stay here and refresh data
              // (if the clone will keep the parent asset)
              let goToUrl;
              if (asset.asset_type === ASSET_TYPES.survey.id) {
                goToUrl = `/forms/${asset.uid}/landing`;
              } else {
                goToUrl = `/library/asset/${asset.uid}`;
              }

              hashHistory.push(goToUrl);
              notify(t('cloned ##ASSET_TYPE## created').replace('##ASSET_TYPE##', assetTypeLabel));
            }
            });
            // keep the dialog open
            return false;
          },
          oncancel: () => {
            dialog.destroy();
          }
        };
        dialog.set(opts).show();
      },
      cloneAsTemplate: function(sourceUid, sourceName) {
        mixins.cloneAssetAsNewType.dialog({
          sourceUid: sourceUid,
          sourceName: sourceName,
          targetType: ASSET_TYPES.template.id,
          promptTitle: t('Create new template from this project'),
          promptMessage: t('Enter the name of the new template.')
        });
      },
      cloneAsSurvey: function(sourceUid, sourceName) {
        mixins.cloneAssetAsNewType.dialog({
          sourceUid: sourceUid,
          sourceName: sourceName,
          targetType: ASSET_TYPES.survey.id,
          promptTitle: t('Create new project from this template'),
          promptMessage: t('Enter the name of the new project.')
        });
      },
      edit: function (uid) {
        if (this.context.router.isActive('library')) {
          hashHistory.push(`/library/asset/${uid}/edit`);
        } else {
          hashHistory.push(`/forms/${uid}/edit`);
        }
      },
      delete: function(assetOrUid, name, callback) {
        let asset;
        if (typeof assetOrUid === 'object') {
          asset = assetOrUid;
        } else {
          asset = stores.selectedAsset.asset || stores.allAssets.byUid[assetOrUid];
        }
        let assetTypeLabel = ASSET_TYPES[asset.asset_type].label;

        const safeName = _.escape(name);

        let dialog = alertify.dialog('confirm');
        let deployed = asset.has_deployment;
        let msg, onshow;
        let onok = (evt, val) => {
          actions.resources.deleteAsset({uid: asset.uid, assetType: asset.asset_type}, {
            onComplete: ()=> {
              notify(t('##ASSET_TYPE## deleted permanently').replace('##ASSET_TYPE##', assetTypeLabel));
              if (typeof callback === 'function') {
                callback();
              }
            }
          });
        };

        if (!deployed) {
          if (asset.asset_type !== ASSET_TYPES.survey.id) {
            msg = t('You are about to permanently delete this item from your library.');
          } else {
            msg = t('You are about to permanently delete this draft.');
          }
        } else {
          msg = `${t('You are about to permanently delete this form.')}`;
          if (asset.deployment__submission_count !== 0) {
            msg += `${renderCheckbox('dt1', t('All data gathered for this form will be deleted.'))}`;
          }
          msg += `${renderCheckbox('dt2', t('The form associated with this project will be deleted.'))}
            ${renderCheckbox('dt3', t('I understand that if I delete this project I will not be able to recover it.'), true)}
          `;
          onshow = (evt) => {
            let ok_button = dialog.elements.buttons.primary.firstChild;
            let $els = $('.alertify-toggle input');

            ok_button.disabled = true;
            $els.each(function () {$(this).prop('checked', false);});

            $els.change(function () {
              ok_button.disabled = false;
              $els.each(function () {
                if (!$(this).prop('checked')) {
                  ok_button.disabled = true;
                }
              });
            });
          };
        }
        let opts = {
          title: `${t('Delete')} ${assetTypeLabel} "${safeName}"`,
          message: msg,
          labels: {
            ok: t('Delete'),
            cancel: t('Cancel')
          },
          onshow: onshow,
          onok: onok,
          oncancel: () => {
            dialog.destroy();
            $('.alertify-toggle input').prop('checked', false);
          }
        };
        dialog.set(opts).show();
      },
      deploy: function(uid){
        let asset = stores.selectedAsset.asset;
        mixins.dmix.deployAsset(asset);
      },
      archive: function(assetOrUid, callback) {
        let asset;
        if (typeof assetOrUid === 'object') {
          asset = assetOrUid;
        } else {
          asset = stores.selectedAsset.asset || stores.allAssets.byUid[assetOrUid];
        }
        let dialog = alertify.dialog('confirm');
        let opts = {
          title: t('Archive Project'),
          message: `${t('Are you sure you want to archive this project?')} <br/><br/>
            <strong>${t('Your form will not accept submissions while it is archived.')}</strong>`,
          labels: {ok: t('Archive'), cancel: t('Cancel')},
          onok: (evt, val) => {
            actions.resources.setDeploymentActive({
              asset: asset,
              active: false
            });
            if (typeof callback === 'function') {
              callback();
            }
          },
          oncancel: () => {
            dialog.destroy();
          }
        };
        dialog.set(opts).show();
      },
      unarchive: function(assetOrUid, callback) {
        let asset;
        if (typeof assetOrUid === 'object') {
          asset = assetOrUid;
        } else {
          asset = stores.selectedAsset.asset || stores.allAssets.byUid[assetOrUid];
        }
        let dialog = alertify.dialog('confirm');
        let opts = {
          title: t('Unarchive Project'),
          message: `${t('Are you sure you want to unarchive this project?')}`,
          labels: {ok: t('Unarchive'), cancel: t('Cancel')},
          onok: (evt, val) => {
            actions.resources.setDeploymentActive({
              asset: asset,
              active: true
            });
            if (typeof callback === 'function') {
              callback();
            }
          },
          oncancel: () => {
            dialog.destroy();
          }
        };
        dialog.set(opts).show();
      },
      sharing: function(uid){
        stores.pageState.showModal({
          type: MODAL_TYPES.SHARING,
          assetid: uid
        });
      },
      refresh: function(uid) {
        stores.pageState.showModal({
          type: MODAL_TYPES.REPLACE_PROJECT,
          asset: stores.selectedAsset.asset
        });
      },
      translations: function(uid) {
        stores.pageState.showModal({
          type: MODAL_TYPES.FORM_LANGUAGES,
          assetUid: uid
        });
      },
      encryption: function(uid) {
        stores.pageState.showModal({
          type: MODAL_TYPES.ENCRYPT_FORM,
          assetUid: uid
        });
      }

    }
  },
};

mixins.permissions = {
  userCan (permName, asset) {
    if (!asset.permissions) {
      return false;
    }

    if (!stores.session.currentAccount) {
      return false;
    }

    const currentUsername = stores.session.currentAccount.username;
    if (asset.owner__username === currentUsername) {
      return true;
    }

    // if permission is granted publicly, then grant it to current user
    const anonAccess = asset.permissions.some((perm) => {
      return (
        perm.user === buildUserUrl(ANON_USERNAME) &&
        perm.permission === permConfig.getPermissionByCodename(permName).url
      );
    });
    if (anonAccess) {
      return true;
    }

    return asset.permissions.some((perm) => {
      return (
        perm.user === buildUserUrl(currentUsername) &&
        perm.permission === permConfig.getPermissionByCodename(permName).url
      );
    });
  }
};

mixins.contextRouter = {
  isFormList() {
    return this.context.router.isActive('forms') && this.currentAssetID() === undefined;
  },
  isLibrary() {
    return this.context.router.isActive('library');
  },
  isMyLibrary() {
    return this.context.router.isActive('library/my-library');
  },
  isPublicCollections() {
    return this.context.router.isActive('library/public-collections');
  },
  isLibraryList() {
    return this.context.router.isActive('library') && this.currentAssetID() === undefined;
  },
  isLibrarySingle() {
    return this.context.router.isActive('library') && this.currentAssetID() !== undefined;
  },
  isFormSingle() {
    return this.context.router.isActive('forms') && this.currentAssetID() !== undefined;
  },
  currentAssetID() {
    return this.context.router.params.assetid || this.context.router.params.uid;
  },
  currentAsset() {
    return stores.asset.data[this.currentAssetID()];
  },
  isActiveRoute(path, indexOnly = false) {
    return this.context.router.isActive(path, indexOnly);
  },
  isFormBuilder() {
    if (this.context.router.isActive('/library/asset/new')) {
      return true;
    }

    const uid = this.currentAssetID();
    return (
      uid !== undefined &&
      this.context.router.isActive(`/library/asset/${uid}/edit`) ||
      this.context.router.isActive(`/library/asset/${uid}/new`) ||
      this.context.router.isActive(`/forms/${uid}/edit`)
    );
  }
};

/*
 * generates dialog when cloning an asset as new type
 */
mixins.cloneAssetAsNewType = {
  dialog(params) {
    const dialog = alertify.dialog('prompt');
    const opts = {
      title: params.promptTitle,
      message: params.promptMessage,
      value: _.escape(params.sourceName),
      labels: {ok: t('Create'), cancel: t('Cancel')},
      onok: (evt, value) => {
        // disable buttons
        dialog.elements.buttons.primary.children[0].setAttribute('disabled', true);
        dialog.elements.buttons.primary.children[0].innerText = t('Please wait…');
        dialog.elements.buttons.primary.children[1].setAttribute('disabled', true);

        actions.resources.cloneAsset({
          uid: params.sourceUid,
          name: value,
          new_asset_type: params.targetType
        }, {
          onComplete: (asset) => {
            dialog.destroy();

            switch (asset.asset_type) {
              case ASSET_TYPES.survey.id:
                hashHistory.push(`/forms/${asset.uid}/landing`);
                break;
              case ASSET_TYPES.template.id:
              case ASSET_TYPES.block.id:
              case ASSET_TYPES.question.id:
                hashHistory.push('/library');
                break;
            }
          },
          onFailed: (asset) => {
            dialog.destroy();
            alertify.error(t('Failed to create new asset!'));
          }
        });

        // keep the dialog open
        return false;
      },
      oncancel: (evt, value) => {
        dialog.destroy();
      }
    };
    dialog.set(opts).show();
  }
};

export default mixins;<|MERGE_RESOLUTION|>--- conflicted
+++ resolved
@@ -34,12 +34,8 @@
   escapeHtml,
   buildUserUrl,
   renderCheckbox
-<<<<<<< HEAD
-} from './utils';
+} from 'utils';
 import myLibraryStore from 'js/components/library/myLibraryStore';
-=======
-} from 'utils';
->>>>>>> 583605b0
 
 const IMPORT_CHECK_INTERVAL = 1000;
 

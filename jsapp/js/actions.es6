--- conflicted
+++ resolved
@@ -17,11 +17,8 @@
 import {helpActions} from './actions/help';
 import libraryActions from './actions/library';
 import submissionsActions from './actions/submissions';
-<<<<<<< HEAD
 import formMediaActions from './actions/media';
-=======
 import exportsActions from './actions/exportsActions';
->>>>>>> 7b1a18dd
 import {
   notify,
   replaceSupportEmail,
@@ -35,11 +32,8 @@
   help: helpActions,
   library: libraryActions,
   submissions: submissionsActions,
-<<<<<<< HEAD
   media: formMediaActions,
-=======
   exports: exportsActions,
->>>>>>> 7b1a18dd
 };
 
 actions.navigation = Reflux.createActions([

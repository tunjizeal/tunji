import alertify from 'alertifyjs';
import {dataInterface} from './dataInterface';
import {
  log,
  t,
  notify,
  replaceSupportEmail,
} from './utils';

var Reflux = require('reflux');
import RefluxPromise from "./libs/reflux-promise";
Reflux.use(RefluxPromise(window.Promise));

var actions = {};


actions.navigation = Reflux.createActions([
    'transitionStart',
    'transitionEnd',
    'historyPush',
    'routeUpdate',

    'documentTitleUpdate'
  ]);

actions.auth = Reflux.createActions({
  login: {
    children: [
      'loggedin',
      'passwordfail',
      'anonymous',
      'failed'
    ]
  },
  verifyLogin: {
    children: [
      'loggedin',
      'anonymous',
      'failed'
    ]
  },
  logout: {
    children: [
      'completed',
      'failed'
    ]
  },
  changePassword: {
    children: [
      'completed',
      'failed'
    ]
  },
});

actions.survey = Reflux.createActions({
  addItemAtPosition: {
    children: [
      'completed',
      'failed'
    ],
  }
});

actions.search = Reflux.createActions({
  assets: {
    children: [
      'completed',
      'failed'
    ]
  },
  assetsWithTags: {
    children: [
      'completed',
      'failed'
    ]
  },
  tags: {
    children: [
      'completed',
      'failed'
    ]
  },
  libraryDefaultQuery: {
    children: [
      'completed',
      'failed'
    ]
  },
  collections: {
    children: [
      'completed',
      'failed'
    ]
  }
});

actions.resources = Reflux.createActions({
  listAssets: {
    children: [
      'completed',
      'failed'
    ]
  },
  listSurveys: {
    children: [
      'completed',
      'failed'
    ]
  },
  listCollections: {
    children: [
      'completed',
      'failed'
    ]
  },
  listQuestionsAndBlocks: {
    children: [
      'completed',
      'failed'
    ]
  },
  createAsset: {
    children: [
      'completed',
      'failed'
    ]
  },
  createImport: {
    children: [
      'completed',
      'failed'
    ]
  },
  loadAsset: {
    children: [
      'completed',
      'failed'
    ]
  },
  deployAsset: {
    children: [
      'completed',
      'failed'
    ]
  },
  setDeploymentActive: {
    children: [
      'completed',
      'failed'
    ]
  },
  createSnapshot: {
    children: [
      'completed',
      'failed'
    ]
  },
  cloneAsset: {
    children: [
      'completed',
      'failed'
    ]
  },
  deleteAsset: {
    children: [
      'completed',
      'failed'
    ]
  },
  listTags: {
    children: [
      'completed',
      'failed'
    ]
  },
  createCollection: {
    children: [
      'completed',
      'failed'
    ]
  },
  readCollection: {
    children: [
      'completed',
      'failed'
    ]
  },
  updateCollection: {
    asyncResult: true
  },
  deleteCollection: {
    children: [
      'completed',
      'failed'
    ]
  },
  loadAssetSubResource: {
    children: [
      'completed',
      'failed'
    ]
  },
  loadAssetContent: {
    children: [
      'completed',
      'failed'
    ]
  },
  loadResource: {
    children: [
      'completed',
      'failed'
    ],
  },
  createResource: {
    asyncResult: true
  },
  updateAsset: {
    asyncResult: true
  },
  notFound: {}
});

actions.permissions = Reflux.createActions({
  assignPerm: {
    children: [
      'completed',
      'failed'
    ]
  },
  removePerm: {
    children: [
      'completed',
      'failed'
    ]
  },
  assignPublicPerm: {
    children: [
      'completed',
      'failed'
    ]
  },
  setCollectionDiscoverability: {
    children: [
      'completed',
      'failed'
    ]
  },
});

actions.misc = Reflux.createActions({
  checkUsername: {
    asyncResult: true,
    children: [
      'completed',
      'failed_'
    ]
  },
  updateProfile: {
    children: [
      'completed',
      'failed'
    ]
  }
});


actions.misc.checkUsername.listen(function(username){
  dataInterface.queryUserExistence(username)
    .done(actions.misc.checkUsername.completed)
    .fail(actions.misc.checkUsername.failed_);
});

actions.misc.updateProfile.listen(function(data){
  dataInterface.patchProfile(data)
    .done(actions.misc.updateProfile.completed)
    .fail(actions.misc.updateProfile.failed);
});
actions.misc.updateProfile.completed.listen(function(){
  notify(t('updated profile successfully'));
});
actions.misc.updateProfile.failed.listen(function(){
  notify(t('failed to update profile'), 'error');
});

actions.resources.createImport.listen(function(contents){
  if (contents.base64Encoded) {
    dataInterface.postCreateBase64EncodedImport(contents)
      .done(actions.resources.createImport.completed)
      .fail(actions.resources.createImport.failed);
  } else if (contents.content) {
    dataInterface.createResource(contents);
  }
});

actions.resources.createImport.completed.listen(function(contents){
  if (contents.status) {
    if(contents.status === 'processing') {
      notify(t('successfully uploaded file; processing may take a few minutes'));
      log('processing import ' + contents.uid, contents);
    } else {
      notify(`unexpected import status ${contents.status}`, 'error');
    }
  } else {
    notify(t('Error: import.status not available'));
  }
});

actions.resources.createAsset.listen(function(){
  console.error(`use actions.resources.createImport
                  or actions.resources.createResource.`);
});

actions.resources.createResource.failed.listen(function(){
  log('createResourceFailed');
});

actions.resources.createSnapshot.listen(function(details){
  dataInterface.createAssetSnapshot(details)
    .done(actions.resources.createSnapshot.completed)
    .fail(actions.resources.createSnapshot.failed);
});

actions.resources.listTags.listen(function(data){
  dataInterface.listTags(data)
    .done(actions.resources.listTags.completed)
    .fail(actions.resources.listTags.failed);
});

actions.resources.listTags.completed.listen(function(results){
  if (results.next) {
    if (window.trackJs) {
      window.trackJs.track('MAX_TAGS_EXCEEDED: Too many tags');
    }
  }
});

actions.resources.updateAsset.listen(function(uid, values){
  dataInterface.patchAsset(uid, values)
    .done(function(asset){
      actions.resources.updateAsset.completed(asset);
      notify(t('successfully updated'));
    })
<<<<<<< HEAD
    .fail(function(...args){
      actions.resources.updateAsset.failed(...args);
=======
    .fail(function(resp){
      actions.resources.updateAsset.failed(resp);
>>>>>>> f7cdd46f
    });
});

actions.resources.deployAsset.listen(
  function(asset, redeployment, dialog_or_alert, params={}){
    var onComplete;
    if (params && params.onComplete) {
      onComplete = params.onComplete;
    }
    dataInterface.deployAsset(asset, redeployment)
      .done((data) => {
        actions.resources.deployAsset.completed(data, dialog_or_alert);
        if (onComplete) {
          onComplete(asset);
        }
      })
      .fail((data) => {
        actions.resources.deployAsset.failed(data, dialog_or_alert);
      });
  }
);

actions.resources.deployAsset.completed.listen(function(data, dialog_or_alert){
  // close the dialog/alert.
  // (this was sometimes failing. possibly dialog already destroyed?)
  if (dialog_or_alert) {
    if (typeof dialog_or_alert.destroy === 'function') {
        dialog_or_alert.destroy();
    } else if (typeof dialog_or_alert.dismiss === 'function') {
        dialog_or_alert.dismiss();
    }
  }
});

actions.resources.deployAsset.failed.listen(function(data, dialog_or_alert){
  // close the dialog/alert.
  // (this was sometimes failing. possibly dialog already destroyed?)
  if (dialog_or_alert) {
    if (typeof dialog_or_alert.destroy === 'function') {
        dialog_or_alert.destroy();
    } else if (typeof dialog_or_alert.dismiss === 'function') {
        dialog_or_alert.dismiss();
    }
  }
  // report the problem to the user
  let failure_message = null;

  if(!data.responseJSON || (!data.responseJSON.xform_id_string &&
                            !data.responseJSON.detail)) {
    // failed to retrieve a valid response from the server
    // setContent() removes the input box, but the value is retained
    var msg;
    if (data.status == 500 && data.responseJSON && data.responseJSON.error) {
      msg = `<pre>${data.responseJSON.error}</pre>`;
    } else if (data.status == 500 && data.responseText) {
      msg = `<pre>${data.responseText}</pre>`;
    } else {
      msg = t('please check your connection and try again.');
    }
    failure_message = `
      <p>${replaceSupportEmail(t('if this problem persists, contact support@kobotoolbox.org'))}</p>
      <p>${msg}</p>
    `;
  } else if(!!data.responseJSON.xform_id_string){
    // TODO: now that the id_string is automatically generated, this failure
    // mode probably doesn't need special handling
    failure_message = `
      <p>${t('your form id was not valid:')}</p>
      <p><pre>${data.responseJSON.xform_id_string}</pre></p>
      <p>${replaceSupportEmail(t('if this problem persists, contact support@kobotoolbox.org'))}</p>
    `;
  } else if(!!data.responseJSON.detail) {
    failure_message = `
      <p>${t('your form cannot be deployed because it contains errors:')}</p>
      <p><pre>${data.responseJSON.detail}</pre></p>
    `;
  }
  alertify.alert(t('unable to deploy'), failure_message);
});

actions.resources.setDeploymentActive.listen(
  function(details, params={}) {
    var onComplete;
    if (params && params.onComplete) {
      onComplete = params.onComplete;
    }
    dataInterface.setDeploymentActive(details)
      .done(function(/*result*/){
        actions.resources.setDeploymentActive.completed(details);
        if (onComplete) {
          onComplete(details);
        }
      })
      .fail(actions.resources.setDeploymentActive.failed);
  }
);

actions.reports = Reflux.createActions({
  setStyle: {
    children: [
      'completed',
      'failed',
    ]
  }
});

actions.reports.setStyle.listen(function(assetId, details){
  dataInterface.patchAsset(assetId, {
    report_styles: JSON.stringify(details),
  }).done(actions.reports.setStyle.completed)
    .fail(actions.reports.setStyle.failed);
});

actions.resources.createResource.listen(function(details){
  dataInterface.createResource(details)
    .done(function(asset){
      actions.resources.createResource.completed(asset);
    })
    .fail(function(...args){
      actions.resources.createResource.failed(...args)
    });
});

actions.resources.deleteAsset.listen(function(details, params={}){
  var onComplete;
  if (params && params.onComplete) {
    onComplete = params.onComplete;
  }
  dataInterface.deleteAsset(details)
    .done(function(/*result*/){
      actions.resources.deleteAsset.completed(details);
      if (onComplete) {
        onComplete(details);
      }
    })
    .fail(actions.resources.deleteAsset.failed);
});

actions.resources.readCollection.listen(function(details){
  dataInterface.readCollection(details)
      .done(actions.resources.readCollection.completed)
      .fail(function(req, err, message){
        actions.resources.readCollection.failed(details, req, err, message);
      });
});

actions.resources.deleteCollection.listen(function(details){
  dataInterface.deleteCollection(details)
    .done(function(result){
      actions.resources.deleteCollection.completed(details, result);
    })
    .fail(actions.resources.deleteCollection.failed);
});

actions.resources.updateCollection.listen(function(uid, values){
  dataInterface.patchCollection(uid, values)
    .done(function(asset){
      actions.resources.updateCollection.completed(asset);
      notify(t('successfully updated'));
    })
    .fail(function(...args){
      actions.resources.updateCollection.failed(...args);
    });
});

actions.resources.cloneAsset.listen(function(details, opts={}){
  dataInterface.cloneAsset(details)
    .done(function(...args){
      actions.resources.createAsset.completed(...args);
      actions.resources.cloneAsset.completed(...args);
      if (opts.onComplete) {
        opts.onComplete(...args);
      }
    })
    .fail(actions.resources.cloneAsset.failed);
});

actions.search.assets.listen(function(queryString){
  dataInterface.searchAssets(queryString)
    .done(function(...args){
      actions.search.assets.completed.apply(this, [queryString, ...args]);
    })
    .fail(function(...args){
      actions.search.assets.failed.apply(this, [queryString, ...args]);
    });
});

actions.search.libraryDefaultQuery.listen(function(){
  dataInterface.libraryDefaultSearch()
    .done(actions.search.libraryDefaultQuery.completed)
    .fail(actions.search.libraryDefaultQuery.failed);
});

actions.search.assetsWithTags.listen(function(queryString){
  dataInterface.assetSearch(queryString)
    .done(actions.search.assetsWithTags.completed)
    .fail(actions.search.assetsWithTags.failed);
});

actions.search.tags.listen(function(queryString){
  dataInterface.searchTags(queryString)
    .done(actions.search.searchTags.completed)
    .fail(actions.search.searchTags.failed);
});

actions.permissions.assignPerm.listen(function(creds){
  dataInterface.assignPerm(creds)
    .done(actions.permissions.assignPerm.completed)
    .fail(actions.permissions.assignPerm.failed);
});
actions.permissions.assignPerm.completed.listen(function(val){
  actions.resources.loadAsset({url: val.content_object});
});

actions.permissions.removePerm.listen(function(details){
  if (!details.content_object_uid) {
    throw new Error('removePerm needs a content_object_uid parameter to be set');
  }
  dataInterface.removePerm(details.permission_url)
    .done(function(resp){
      actions.permissions.removePerm.completed(details.content_object_uid, resp);
    })
    .fail(actions.permissions.removePerm.failed);
});

actions.permissions.removePerm.completed.listen(function(uid){
  actions.resources.loadAsset({id: uid});
});

actions.permissions.setCollectionDiscoverability.listen(function(uid, discoverable){
  dataInterface.patchCollection(uid, {discoverable_when_public: discoverable})
    .done(actions.permissions.setCollectionDiscoverability.completed)
    .fail(actions.permissions.setCollectionDiscoverability.failed);
});
actions.permissions.setCollectionDiscoverability.completed.listen(function(val){
  actions.resources.loadAsset({url: val.url});
});

actions.auth.login.listen(function(creds){
  dataInterface.login(creds).done(function(resp1){
    dataInterface.selfProfile().done(function(data){
        if(data.username) {
          actions.auth.login.loggedin(data);
        } else {
          actions.auth.login.passwordfail(resp1);
        }
      }).fail(actions.auth.login.failed);
  })
    .fail(actions.auth.login.failed);
});

// reload so a new csrf token is issued
actions.auth.logout.completed.listen(function(){
  window.setTimeout(function(){
    window.location.replace('', '');
  }, 1);
});

actions.auth.logout.listen(function(){
  dataInterface.logout().done(actions.auth.logout.completed).fail(function(){
    console.error('logout failed for some reason. what should happen now?');
  });
});
actions.auth.verifyLogin.listen(function(){
    dataInterface.selfProfile()
        .done((data/*, msg, req*/)=>{
          if (data.username) {
            actions.auth.verifyLogin.loggedin(data);
          } else {
            actions.auth.verifyLogin.anonymous(data);
          }
        })
        .fail(actions.auth.verifyLogin.failed);
});

actions.auth.changePassword.listen((currentPassword, newPassword) => {
  dataInterface.patchProfile({
    current_password: currentPassword,
    new_password: newPassword
  })
  .done(actions.auth.changePassword.completed)
  .fail(actions.auth.changePassword.failed);
});
actions.auth.changePassword.completed.listen(() => {
  notify(t('changed password successfully'));
});
actions.auth.changePassword.failed.listen(() => {
  notify(t('failed to change password'), 'error');
});

actions.resources.loadAsset.listen(function(params){
  var dispatchMethodName;
  if (params.url) {
    dispatchMethodName = params.url.indexOf('collections') === -1 ?
        'getAsset' : 'getCollection';
  } else {
    dispatchMethodName = {
      c: 'getCollection',
      a: 'getAsset'
    }[params.id[0]];
  }

  dataInterface[dispatchMethodName](params)
      .done(actions.resources.loadAsset.completed)
      .fail(actions.resources.loadAsset.failed);
});

actions.resources.loadAsset.completed.listen(function(asset){
  actions.navigation.historyPush(asset);
});

actions.resources.loadAssetContent.listen(function(params){
  dataInterface.getAssetContent(params)
      .done(function(data, ...args) {
        // data.sheeted = new Sheeted([['survey', 'choices', 'settings'], data.data])
        actions.resources.loadAssetContent.completed(data, ...args);
      })
      .fail(actions.resources.loadAssetContent.failed);
});

actions.resources.listAssets.listen(function(){
  dataInterface.listAllAssets()
      .done(actions.resources.listAssets.completed)
      .fail(actions.resources.listAssets.failed);
});

actions.resources.listSurveys.listen(function(){
  dataInterface.listSurveys()
      .done(actions.resources.listAssets.completed)
      .fail(actions.resources.listAssets.failed);
});

actions.resources.listCollections.listen(function(){
  dataInterface.listCollections()
      .done(actions.resources.listCollections.completed)
      .fail(actions.resources.listCollections.failed);
});

actions.resources.listQuestionsAndBlocks.listen(function(){
  dataInterface.listQuestionsAndBlocks()
      .done(actions.resources.listAssets.completed)
      .fail(actions.resources.listAssets.failed);
});

module.exports = actions;<|MERGE_RESOLUTION|>--- conflicted
+++ resolved
@@ -342,13 +342,8 @@
       actions.resources.updateAsset.completed(asset);
       notify(t('successfully updated'));
     })
-<<<<<<< HEAD
-    .fail(function(...args){
-      actions.resources.updateAsset.failed(...args);
-=======
     .fail(function(resp){
       actions.resources.updateAsset.failed(resp);
->>>>>>> f7cdd46f
     });
 });
 

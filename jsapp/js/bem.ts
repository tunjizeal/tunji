import React from 'react';

/**
 * USAGE:
 *
 * There are two exports here:
 * - bem - an object that holds all defined components (default export)
 * - makeBem - for creating the block or element component
 */

interface bemInstances {
  [bemName: string]: BemInstance
}

/**
 * Container for holding all BEM definitions.
 */
const bem: bemInstances = {}

export default bem;

type BemModifiersObject = {
  [modifierName: string]: boolean
}

interface BemComponentProps extends React.ComponentProps<any> {
<<<<<<< HEAD
  m?: string | string[] | BemModifiersObject
=======
  /**
   * Pass a string, or array of strings. Pass `null` for nothing. For complex
   * modifiers, pass an object:
   * {
   *   'modifier-name': <boolean value whether the modifier should be applied>,
   *   'another-modifier': <boolean>,
   * }
   */
  m?: null | string | string[] | BemModifiersObject
>>>>>>> 93715a28
}

interface BemInstance extends React.ComponentClass<BemComponentProps, {}> {
  blockName: string
}

/**
 * Creates a BEM class for block or element.
 * For first parameter pass `null` to create a Block component,
 * or pass existing Block component to create Element component (a child).
 * Please no angle brackets for `htmlTagName`.
 */
export function makeBem(
  parent: BemInstance | null,
  name: string,
  htmlTagName: string = 'div'
): BemInstance {
  class BemComponent extends React.Component<BemComponentProps, {}> {
    static blockName: string = parent ? parent.blockName : name

    constructor(props: BemComponentProps) {
      super(props);
    }

    render() {
      let classNames: string[] = [];

      // Keep existing className attribute if given (either string or array)
      if (typeof this.props.className === 'string') {
        classNames.push(this.props.className);
      } else if (Array.isArray(this.props.className)) {
        classNames.push(this.props.className.join(' '));
      }

      // wholeName includes parent, e.g. `parent-block__child-element`
      const wholeName = parent ? `${parent.blockName}__${name}` : name
      classNames.push(wholeName);

      // modifiers could be a single string or array of strings or object with booleans
      if (typeof this.props.m === 'string' && this.props.m.length >= 1) {
        // Case 1: string
        classNames.push(`${wholeName}--${this.props.m}`);
      } else if (Array.isArray(this.props.m)) {
        // Case 2: array
        this.props.m.forEach((modifier) => {
          if (typeof modifier === 'string' && modifier.length >= 1) {
            classNames.push(`${wholeName}--${modifier}`);
          }
        });
<<<<<<< HEAD
      } else if (typeof this.props.m === 'object') {
=======
      } else if (typeof this.props.m === 'object' && this.props.m !== null) {
>>>>>>> 93715a28
        // Case 3: object
        Object.entries(this.props.m).forEach((entry) => {
          if (entry[1] === true) {
            classNames.push(`${wholeName}--${entry[0]}`);
          }
        });
      }

      const newProps: {[propName: string]: any} = {
        className: classNames.join(' ')
      }

      // Keep all the original props expect for modifiers (don't need it) and
      // className (we use our own).
      Object.entries(this.props).forEach((propEntry) => {
        if (propEntry[0] !== 'm' && propEntry[0] !== 'className') {
          newProps[propEntry[0]] = propEntry[1];
        }
      });

      return React.createElement(htmlTagName, newProps);
    }
  }

  return BemComponent
}<|MERGE_RESOLUTION|>--- conflicted
+++ resolved
@@ -24,9 +24,6 @@
 }
 
 interface BemComponentProps extends React.ComponentProps<any> {
-<<<<<<< HEAD
-  m?: string | string[] | BemModifiersObject
-=======
   /**
    * Pass a string, or array of strings. Pass `null` for nothing. For complex
    * modifiers, pass an object:
@@ -36,7 +33,6 @@
    * }
    */
   m?: null | string | string[] | BemModifiersObject
->>>>>>> 93715a28
 }
 
 interface BemInstance extends React.ComponentClass<BemComponentProps, {}> {
@@ -86,11 +82,7 @@
             classNames.push(`${wholeName}--${modifier}`);
           }
         });
-<<<<<<< HEAD
-      } else if (typeof this.props.m === 'object') {
-=======
       } else if (typeof this.props.m === 'object' && this.props.m !== null) {
->>>>>>> 93715a28
         // Case 3: object
         Object.entries(this.props.m).forEach((entry) => {
           if (entry[1] === true) {

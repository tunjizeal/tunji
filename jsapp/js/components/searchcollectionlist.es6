--- conflicted
+++ resolved
@@ -106,22 +106,14 @@
         </bem.List__heading>
       ),
       (
-<<<<<<< HEAD
-        <bem.AssetListSorts className="mdl-grid" key='2'>
-          <bem.AssetListSorts__item m={'name'} className="mdl-cell mdl-cell--6-col mdl-cell--3-col-tablet mdl-cell--1-col-phone">
+        <bem.AssetListSorts className='mdl-grid' key='2'>
+          <bem.AssetListSorts__item m={'name'} className='mdl-cell mdl-cell--6-col mdl-cell--3-col-tablet mdl-cell--1-col-phone'>
             {t('Name')}
           </bem.AssetListSorts__item>
-          <bem.AssetListSorts__item m={'type'} className="mdl-cell mdl-cell--2-col mdl-cell--1-col-tablet mdl-cell--1-col-phone">
+          <bem.AssetListSorts__item m={'type'} className='mdl-cell mdl-cell--2-col mdl-cell--1-col-tablet mdl-cell--1-col-phone'>
             {t('Type')}
           </bem.AssetListSorts__item>
-          <bem.AssetListSorts__item m={'owner'} className="mdl-cell mdl-cell--2-col mdl-cell--2-col-tablet mdl-cell--1-col-phone">
-=======
-        <bem.AssetListSorts className='mdl-grid' key='2'>
-          <bem.AssetListSorts__item m={'name'} className='mdl-cell mdl-cell--8-col mdl-cell--4-col-tablet mdl-cell--2-col-phone'>
-            {t('Name')}
-          </bem.AssetListSorts__item>
           <bem.AssetListSorts__item m={'owner'} className='mdl-cell mdl-cell--2-col mdl-cell--2-col-tablet mdl-cell--1-col-phone'>
->>>>>>> cb954f22
             {t('Owner')}
           </bem.AssetListSorts__item>
           <bem.AssetListSorts__item m={'modified'} className='mdl-cell mdl-cell--2-col mdl-cell--2-col-tablet mdl-cell--1-col-phone'>
@@ -145,13 +137,8 @@
           <bem.AssetListSorts__item m={'modified'} className='mdl-cell mdl-cell--2-col mdl-cell--2-col-tablet mdl-cell--1-col-phone'>
             {t('Last Modified')}
           </bem.AssetListSorts__item>
-<<<<<<< HEAD
-          <bem.AssetListSorts__item m={'submissions'} className="mdl-cell mdl-cell--1-col mdl-cell--1-col-tablet mdl-cell--1-col-phone" >
+          <bem.AssetListSorts__item m={'submissions'} className='mdl-cell mdl-cell--1-col mdl-cell--1-col-tablet mdl-cell--1-col-phone' >
             {t('Submissions')}
-=======
-          <bem.AssetListSorts__item m={'submissions'} className='mdl-cell mdl-cell--1-col mdl-cell--1-col-tablet mdl-cell--1-col-phone' >
-              {t('Submissions')}
->>>>>>> cb954f22
           </bem.AssetListSorts__item>
         </bem.AssetListSorts>
       );

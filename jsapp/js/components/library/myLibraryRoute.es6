--- conflicted
+++ resolved
@@ -8,15 +8,10 @@
 import mixins from 'js/mixins';
 import {bem} from 'js/bem';
 import {stores} from 'js/stores';
-<<<<<<< HEAD
-import {NotLoggedInMessage} from 'js/ui';
-import {validFileTypes} from 'utils';
-=======
 import {
   getLoginUrl,
   validFileTypes
 } from 'utils';
->>>>>>> b7a48caf
 import myLibraryStore from './myLibraryStore';
 import AssetsTable from './assetsTable';
 import {
@@ -74,14 +69,9 @@
   }
 
   render() {
-<<<<<<< HEAD
-    if (!stores.session.isLoggedIn) {
-      return (<NotLoggedInMessage/>);
-=======
     if (!stores.session.isLoggedIn && stores.session.isAuthStateKnown) {
       window.location.replace(getLoginUrl());
       return null;
->>>>>>> b7a48caf
     }
 
     let contextualEmptyMessage = t('Your search returned no results.');

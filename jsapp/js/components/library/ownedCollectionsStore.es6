import _ from 'underscore';
import Reflux from 'reflux';
import {hashHistory} from 'react-router';
import {stores} from 'js/stores';
import {actions} from 'js/actions';
import {isAnyLibraryRoute} from 'js/routerUtils';
import {ASSET_TYPES} from 'js/constants';

const ownedCollectionsStore = Reflux.createStore({
  isInitialised: false,

  data: {
    isFetchingData: false,
    collections: []
  },

  init() {
    hashHistory.listen(this.startupStore);
    stores.session.listen(this.startupStore);
    actions.library.getCollections.completed.listen(this.onGetCollectionsCompleted);
    actions.library.getCollections.failed.listen(this.onGetCollectionsFailed);
    // NOTE: this could update the list of collections, but currently nothing is using
    // these parts of data that will be updated by this, thus it is commented out:
    // // actions.library.moveToCollection.completed.listen(this.onMoveToCollectionCompleted);
    actions.resources.loadAsset.completed.listen(this.onAssetChangedOrCreated);
    actions.resources.updateAsset.completed.listen(this.onAssetChangedOrCreated);
    actions.resources.cloneAsset.completed.listen(this.onAssetChangedOrCreated);
    actions.resources.createResource.completed.listen(this.onAssetChangedOrCreated);
    actions.resources.deleteAsset.completed.listen(this.onDeleteAssetCompleted);

    this.startupStore();
  },

  startupStore() {
    if (
<<<<<<< HEAD
      this.isVirgin &&
      isAnyLibraryRoute() &&
=======
      !this.isInitialised &&
      isOnLibraryRoute() &&
>>>>>>> cb64396d
      stores.session.currentAccount !== undefined &&
      !this.data.isFetchingData
    ) {
      this.fetchData();
    }
  },

  // methods for handling actions

  onGetCollectionsCompleted(response) {
    this.data.collections = response.results;
    this.data.isFetchingData = false;
    this.isInitialised = true;
    this.trigger(this.data);
  },

  onGetCollectionsFailed() {
    this.data.isFetchingData = false;
    this.trigger(this.data);
  },

  onAssetChangedOrCreated(asset) {
    if (
      asset.asset_type === ASSET_TYPES.collection.id &&
      asset.owner__username === stores.session.currentAccount.username
    ) {
      let wasUpdated = false;
      for (let i = 0; i < this.data.collections.length; i++) {
        if (this.data.collections[i].uid === asset.uid) {
          this.data.collections[i] = asset;
          wasUpdated = true;
          break;
        }
      }
      if (!wasUpdated) {
        this.data.collections.push(asset);
      }
      this.trigger(this.data);
    }
  },

  onDeleteAssetCompleted({uid, assetType}) {
    if (assetType === ASSET_TYPES.collection.id) {
      const index = _.findIndex(this.data.collections, {uid: uid});
      if (index !== -1) {
        this.data.collections.splice(index, 1);
        this.trigger(this.data);
      }
    }
  },

  // the method for fetching new data

  fetchData() {
    this.data.isFetchingData = true;
    this.trigger(this.data);

    actions.library.getCollections({
      owner: stores.session.currentAccount.username,
      pageSize: 0 // zero gives all results with no limit
    });
  },

  find(uid) {
    return this.data.collections.find((asset) => {return asset.uid === uid;});
  }
});

export default ownedCollectionsStore;<|MERGE_RESOLUTION|>--- conflicted
+++ resolved
@@ -33,13 +33,8 @@
 
   startupStore() {
     if (
-<<<<<<< HEAD
-      this.isVirgin &&
+      !this.isInitialised &&
       isAnyLibraryRoute() &&
-=======
-      !this.isInitialised &&
-      isOnLibraryRoute() &&
->>>>>>> cb64396d
       stores.session.currentAccount !== undefined &&
       !this.data.isFetchingData
     ) {

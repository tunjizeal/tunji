--- conflicted
+++ resolved
@@ -9,14 +9,8 @@
 import {ASSET_TYPES} from 'js/constants';
 import {
   notify,
-<<<<<<< HEAD
-  formatTime
-} from 'js/utils';
-=======
   formatTime,
-  formatDate
 } from 'utils';
->>>>>>> 583605b0
 
 /**
  * @prop asset

--- conflicted
+++ resolved
@@ -398,13 +398,17 @@
               );
           })}
 
+          <bem.PopoverMenu__link href="#pdf" className="is-edge">
+            <i className="k-icon-pdf"/>
+            {t('Download PDF')}
+          </bem.PopoverMenu__link>
+
           {userCanEdit &&
             <bem.PopoverMenu__link onClick={this.sharingModal}>
               <i className="k-icon-share"/>
               {t('Share this project')}
             </bem.PopoverMenu__link>
           }
-<<<<<<< HEAD
 
           <bem.PopoverMenu__link onClick={this.saveCloneAs}>
             <i className="k-icon-clone"/>
@@ -422,40 +426,6 @@
         </ui.PopoverMenu>
       </bem.FormView__group>
     );
-=======
-          <ui.PopoverMenu type='formLanding-menu'
-                      triggerLabel={<i className="k-icon-more" />}
-                      triggerTip={t('More Actions')}>
-              {downloads.map((dl)=>{
-                return (
-                    <bem.PopoverMenu__link m={`dl-${dl.format}`} href={dl.url}
-                        key={`dl-${dl.format}`}>
-                      <i className={`k-icon-${dl.format}-file`}/>
-                      {t('Download')}&nbsp;
-                      {dl.format.toString().toUpperCase()}
-                    </bem.PopoverMenu__link>
-                  );
-              })}
-
-              <bem.PopoverMenu__link href="#pdf" className="is-edge">
-                <i className="k-icon-pdf"/>
-                {t('Download PDF')}
-              </bem.PopoverMenu__link>
-
-              {userCanEdit &&
-                <bem.PopoverMenu__link onClick={this.sharingModal}>
-                  <i className="k-icon-share"/>
-                  {t('Share this project')}
-                </bem.PopoverMenu__link>
-              }
-              <bem.PopoverMenu__link onClick={this.saveCloneAs}>
-                <i className="k-icon-clone"/>
-                {t('Clone this project')}
-              </bem.PopoverMenu__link>
-          </ui.PopoverMenu>
-        </bem.FormView__group>
-      );
->>>>>>> fbfa1964
   }
   render () {
     var docTitle = this.state.name || t('Untitled');

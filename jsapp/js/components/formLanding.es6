--- conflicted
+++ resolved
@@ -441,11 +441,7 @@
           <Link to={`/forms/${this.state.uid}/edit`}
                 className='form-view__link form-view__link--edit'
                 data-tip={t('Edit in Form Builder')}>
-<<<<<<< HEAD
-            <Icon name='edit'  size='l'/>
-=======
-            <i className='k-icon k-icon-edit' data-cy='edit'/>
->>>>>>> d06e4fe6
+            <Icon name='edit'  size='l' data-cy='edit'/>
           </Link>
         :
           <bem.FormView__link m={['edit', 'disabled']}

import React from 'react';
import PropTypes from 'prop-types';
import reactMixin from 'react-mixin';
import autoBind from 'react-autobind';
import Reflux from 'reflux';
import Dropzone from 'react-dropzone';
import Map from 'es6-map';
import _ from 'underscore';
import { Link } from 'react-router';
import actions from '../actions';
import bem from '../bem';
import stores from '../stores';
import Select from 'react-select';
import ui from '../ui';
import mixins from '../mixins';
import DocumentTitle from 'react-document-title';
import CopyToClipboard from 'react-copy-to-clipboard';
import $ from 'jquery';

import {
  formatTime,
  currentLang,
  assign,
  t,
  log,
  notify,
  validFileTypes
} from '../utils';

export class FormLanding extends React.Component {
  constructor(props){
    super(props);
    this.state = {
      questionLanguageIndex: 0,
      selectedCollectMethod: 'offline_url'
    };
    autoBind(this);
  }
  componentWillReceiveProps() {
    this.setState({
        questionLanguageIndex: 0
      }
    );
  }
  enketoPreviewModal (evt) {
    evt.preventDefault();
    stores.pageState.showModal({
      type: 'enketo-preview',
      assetid: this.state.uid
    });
  }
  renderFormInfo () {
    const userCanEdit = this.userCan('change_asset', this.state);

    var dvcount = this.state.deployed_versions.count;
    var undeployedVersion = undefined;

    if (this.state.deployed_version_id !== this.state.version_id && this.state.deployment__active) {
      undeployedVersion = `(${t('undeployed')})`;
      dvcount = dvcount + 1;
    }
    return (
        <bem.FormView__cell m={['columns', 'padding']}>
          <bem.FormView__cell>
            <bem.FormView__cell m='version'>
              {dvcount > 0 ? `v${dvcount}` : ''}
            </bem.FormView__cell>
<<<<<<< HEAD
            {undeployedVersion && userCanEdit &&
=======
            {undeployedVersion &&
>>>>>>> e5485c23
              <bem.FormView__cell m='undeployed'>
                &nbsp;{undeployedVersion}
              </bem.FormView__cell>
            }
            <bem.FormView__cell m='date'>
              {t('Last Modified')}&nbsp;:&nbsp;
              {formatTime(this.state.date_modified)}&nbsp;-&nbsp;
              <span className="question-count">
                {this.state.summary.row_count || '0'}&nbsp;
                {t('questions')}
                </span>
            </bem.FormView__cell>
          </bem.FormView__cell>
          <bem.FormView__cell m='buttons'>
            {userCanEdit && this.state.has_deployment && this.state.deployment__active &&
              <a
                className="mdl-button mdl-button--raised mdl-button--colored"
                onClick={this.deployAsset}>
                  {t('redeploy')}
              </a>
            }
            {userCanEdit && !this.state.has_deployment && !this.state.deployment__active &&
              <a
                className="mdl-button mdl-button--raised mdl-button--colored"
                onClick={this.deployAsset}>
                  {t('deploy')}
              </a>
            }
            {userCanEdit && this.state.has_deployment && !this.state.deployment__active &&
              <a
                className="mdl-button mdl-button--raised mdl-button--colored"
                onClick={this.unarchiveAsset}>
                  {t('unarchive')}
              </a>
            }
          </bem.FormView__cell>
        </bem.FormView__cell>
      );
  }
  // renderFormLanguages () {
  //   return (
  //     <bem.FormView__cell m={['padding', 'bordertop', 'languages']}>
  //       {t('Languages')}
  //       {this.state.summary.languages.map((l, i)=>{
  //         return (
  //             <bem.FormView__cell key={`lang-${i}`} m='langButton'
  //               className={this.state.questionLanguageIndex == i ? 'active' : ''}
  //               onClick={this.updateQuestionListLanguage}
  //               data-index={i}>
  //               {l}
  //             </bem.FormView__cell>
  //           );
  //       })}

  //     </bem.FormView__cell>
  //   );
  // }
  updateQuestionListLanguage (evt) {
    let i = evt.currentTarget.dataset.index;
    this.setState({
        questionLanguageIndex: i
      }
    );
  }
  sharingModal (evt) {
    evt.preventDefault();
    stores.pageState.showModal({
      type: 'sharing',
      assetid: this.state.uid
    });
  }
  renderHistory () {
    var dvcount = this.state.deployed_versions.count;
    return (
      <bem.FormView__row className={this.state.historyExpanded ? 'historyExpanded' : 'historyHidden'}>
        <bem.FormView__cell m={['columns', 'history-label']}>
          <bem.FormView__cell m='label'>
            {t('Form history')}
          </bem.FormView__cell>
        </bem.FormView__cell>
        <bem.FormView__cell m={['box', 'history-table']}>
          <bem.FormView__group m="deployments">
            <bem.FormView__group m={['items', 'headings']}>
              <bem.FormView__label m='version'>{t('Version')}</bem.FormView__label>
              <bem.FormView__label m='date'>{t('Last Modified')}</bem.FormView__label>
              <bem.FormView__label m='clone'>{t('Clone')}</bem.FormView__label>
            </bem.FormView__group>
            {this.state.deployed_versions.results.map((item, n) => {
              return (
                <bem.FormView__group m="items" key={n} >
                  <bem.FormView__label m='version'>
                    {`v${dvcount-n}`}
                    {item.uid === this.state.deployed_version_id && this.state.deployment__active &&
                      <bem.FormView__cell m='deployed'>
                        {t('Deployed')}
                      </bem.FormView__cell>
                    }
                  </bem.FormView__label>
                  <bem.FormView__label m='date'>
                    {formatTime(item.date_deployed)}
                  </bem.FormView__label>
                  <bem.FormView__label m='clone' className="right-tooltip">
                      <bem.FormView__link m='clone'
                          data-version-id={item.uid}
                          data-tip={t('Clone this version as a new project')}
                          onClick={this.saveCloneAs}>
                        <i className="k-icon-clone" />
                      </bem.FormView__link>
                  </bem.FormView__label>
                </bem.FormView__group>
              );
            })}
          </bem.FormView__group>
        </bem.FormView__cell>
        {this.state.deployed_versions.count > 1 &&
          <bem.FormView__cell m={['centered']}>
            <button className="mdl-button mdl-button--colored" onClick={this.toggleDeploymentHistory}>
              {this.state.historyExpanded ? t('Hide full history') : t('Show full history')}
            </button>
          </bem.FormView__cell>
        }
      </bem.FormView__row>
      );
  }
  renderCollectData () {
    var deployment__links = this.state.deployment__links;

    var available_links = new Map([
        ['offline_url', {
          label: t('Online-Offline (multiple submission)'),
          desc: t('This allows online and offline submissions and is the best option for collecting data in the field. ')
        }],
        ['url', {
          label: t('Online-Only (multiple submissions)'),
          desc: t('This is the best option when entering many records at once on a computer, e.g. for transcribing paper records.')
        }],
        ['single_url', {
          label: t('Online-Only (single submission)'),
          desc: t('This allows a single submission, and can be paired with the "returnURL" parameter to redirect the user to a URL of your choice after the form has been submitted.')
        }],
        ['iframe_url', {
          label: t('Embeddable web form code'),
          desc: t('Use this html5 code snippet to integrate your form on your own website using smaller margins. ')
        }],
        ['preview_url', {
          label: t('View only'),
          desc: t('Use this version for testing, getting feedback. Does not allow submitting data. ')
        }],
        ['android', {
          label: t('Android application'),
          desc: t('Use this option to collect data in the field with your Android device.')
        }],
    ]);

    var deployment__links_list = [];
    available_links.forEach(function (value, key) {
      deployment__links_list.push(
        {
          key: key,
          label: value.label,
          desc: value.desc,
        }
      );
    });

    var chosenMethod = this.state.selectedCollectMethod;

    var kc_server = document.createElement('a');
    kc_server.href = this.state.deployment__identifier;
    var kobocollect_url = kc_server.origin;

    return (
      <bem.FormView__row>
        <bem.FormView__cell m='columns'>
          <bem.FormView__cell m='label'>
              {t('Collect data')}
          </bem.FormView__cell>
        </bem.FormView__cell>
        <bem.FormView__cell m='box'>
          <bem.FormView__cell m={['columns', 'padding']}>
            <bem.FormView__cell>
              <ui.PopoverMenu type='collectData-menu' triggerLabel={available_links.get(chosenMethod).label}>
                {deployment__links_list.map((c)=>{
                  return (
                      <bem.PopoverMenu__link m={['collect-row']}
                        key={`c-${c.key}`}
                        data-method={c.key}
                        onClick={this.setCollectMethod}>
                        <div className="collect-data-label">{c.label}</div>
                        <div className="collect-data-desc">{c.desc}</div>
                        <div className="collect-data-desc">{c.value}</div>
                      </bem.PopoverMenu__link>
                    );
                })}
              </ui.PopoverMenu>
            </bem.FormView__cell>
            <bem.FormView__cell>
              {chosenMethod != 'iframe_url' && chosenMethod != 'android' && this.state.deployment__links[chosenMethod] &&
                <CopyToClipboard text={this.state.deployment__links[chosenMethod]} onCopy={() => notify('copied to clipboard')}>
                  <button className="copy mdl-button mdl-button--colored">{t('Copy')}</button>
                </CopyToClipboard>
              }
              {chosenMethod != 'iframe_url' && chosenMethod != 'android' &&
                <a className="collect-link mdl-button mdl-button--colored"
                  target="_blank"
                  href={this.state.deployment__links[chosenMethod]}>
                  {t('Open')}
                </a>
              }
              { chosenMethod == 'android' &&
                <a className="collect-link mdl-button mdl-button--colored"
                  target="_blank"
                  href='https://play.google.com/store/apps/details?id=org.koboc.collect.android&hl=en'>
                  {t('Download KoboCollect')}
                </a>
              }
              {chosenMethod == 'iframe_url' &&
                <CopyToClipboard
                  text={`<iframe src=${this.state.deployment__links[chosenMethod]} width="800" height="600"></iframe>`}
                  onCopy={() => notify('copied to clipboard')}>
                  <button className="copy mdl-button mdl-button--colored">{t('Copy')}</button>
                </CopyToClipboard>
              }
            </bem.FormView__cell>
          </bem.FormView__cell>
          <bem.FormView__cell m={['padding', 'bordertop', 'collect-meta']}>
            {chosenMethod != 'android' &&
              available_links.get(chosenMethod).desc
            }

            {chosenMethod == 'iframe_url' &&
              <pre>
                {`<iframe src=${this.state.deployment__links[chosenMethod]} width="800" height="600"></iframe>`}
              </pre>
            }

            {chosenMethod == 'android' &&
              <ol>
                <li>
                  {t('Install')}
                  &nbsp;
                  <a href="https://play.google.com/store/apps/details?id=org.koboc.collect.android&hl=en" target="_blank">KoboCollect</a>
                  &nbsp;
                  {t('on your Android device.')}
                </li>
                <li>{t('Click on')} <i className="fa fa-ellipsis-v"></i> {t('to open settings.')}</li>
                <li>
                  {t('Enter the server URL')}&nbsp;
                  <code>{kobocollect_url}</code>&nbsp;
                  {t('and your username and password')}
                </li>
                <li>{t('Open "Get Blank Form" and select this project. ')}</li>
                <li>{t('Open "Enter Data."')}</li>
              </ol>
            }

          </bem.FormView__cell>
        </bem.FormView__cell>
      </bem.FormView__row>
    );
  }
  setCollectMethod(evt) {
    var method = $(evt.target).parents('.popover-menu__link').data('method');
    this.setState({
        selectedCollectMethod: method
      }
    );
  }
  renderButtons () {
    const userCanEdit = this.userCan('change_asset', this.state);
    var downloadable = false;
    var downloads = [];
    if (this.state.downloads) {
      downloadable = !!this.state.downloads[0];
      downloads = this.state.downloads;
    }

    return (
        <bem.FormView__group m='buttons'>
          {userCanEdit ?
            <Link to={`/forms/${this.state.uid}/edit`}
                  className="form-view__link form-view__link--edit"
                  data-tip={t('edit')}>
              <i className="k-icon-edit" />
            </Link>
          :
            <bem.FormView__link m={['edit', 'disabled']}
              className="right-tooltip"
              data-tip={t('Editing capabilities not granted, you can only view this form')}>
              <i className="k-icon-edit" />
            </bem.FormView__link>
          }
          <bem.FormView__link m='preview'
            onClick={this.enketoPreviewModal}
            data-tip={t('Preview')}>
            <i className="k-icon-view" />
          </bem.FormView__link>
          {userCanEdit &&
            <Dropzone onDrop={this.dropFiles}
                          multiple={false}
                          className='dropzone'
                          accept={validFileTypes()}>
              <bem.FormView__link m='upload' data-tip={t('Replace with XLS')}>
                <i className="k-icon-replace" />
              </bem.FormView__link>
            </Dropzone>
          }

          <ui.PopoverMenu type='formLanding-menu'
                      triggerLabel={<i className="k-icon-more" />}
                      triggerTip={t('More Actions')}>
              {downloads.map((dl)=>{
                return (
                    <bem.PopoverMenu__link m={`dl-${dl.format}`} href={dl.url}
                        key={`dl-${dl.format}`}>
                      <i className={`k-icon-${dl.format}-file`}/>
                      {t('Download')}&nbsp;
                      {dl.format.toString().toUpperCase()}
                    </bem.PopoverMenu__link>
                  );
              })}
              {userCanEdit &&
                <bem.PopoverMenu__link onClick={this.sharingModal}>
                  <i className="k-icon-share"/>
                  {t('Share this project')}
                </bem.PopoverMenu__link>
              }
              <bem.PopoverMenu__link onClick={this.saveCloneAs}>
                <i className="k-icon-clone"/>
                {t('Clone this project')}
              </bem.PopoverMenu__link>
          </ui.PopoverMenu>
        </bem.FormView__group>
      );
  }
  render () {
    var docTitle = this.state.name || t('Untitled');

    if (this.state.uid == undefined) {
      return (
        <ui.Panel>
          <bem.Loading>
            <bem.Loading__inner>
              <i />
              {t('loading...')}
            </bem.Loading__inner>
          </bem.Loading>
        </ui.Panel>
      );
    }

    return (
      <DocumentTitle title={`${docTitle} | KoboToolbox`}>
        <bem.FormView m='form'>
          <bem.FormView__row>
            <bem.FormView__cell m={['columns', 'first']}>
              <bem.FormView__cell m='label'>
                {this.state.deployment__active ? t('Current version') :
                  this.state.has_deployment ? t('Archived version') :
                    t('Draft version')}
              </bem.FormView__cell>
              <bem.FormView__cell>
                {this.renderButtons()}
              </bem.FormView__cell>
            </bem.FormView__cell>
            <bem.FormView__cell m='box'>
<<<<<<< HEAD
              {this.userCan('change_asset', this.state) && this.state.deployed_versions.count > 0 &&
                this.state.deployed_version_id != this.state.version_id && this.state.deployment__active && 
=======
              {this.state.deployed_versions.count > 0 &&
                this.state.deployed_version_id != this.state.version_id && this.state.deployment__active &&
>>>>>>> e5485c23
                <bem.FormView__cell m='warning'>
                  <i className="k-icon-alert" />
                  {t('If you want to make these changes public, you must deploy this form.')}
                </bem.FormView__cell>
              }
              {this.renderFormInfo()}
              {/*this.state.summary && this.state.summary.languages && this.state.summary.languages[0] != null &&
                this.renderFormLanguages() */
              }
            </bem.FormView__cell>
          </bem.FormView__row>
          {this.state.deployed_versions.count > 0 &&
            this.renderHistory()
          }
          {this.state.deployed_versions.count > 0 && this.state.deployment__active &&
            this.renderCollectData()
          }
        </bem.FormView>
      </DocumentTitle>
      );
  }

};

reactMixin(FormLanding.prototype, mixins.droppable);
reactMixin(FormLanding.prototype, mixins.permissions);
reactMixin(FormLanding.prototype, mixins.dmix);
reactMixin(FormLanding.prototype, Reflux.ListenerMixin);

FormLanding.contextTypes = {
  router: PropTypes.object
};

export default FormLanding;<|MERGE_RESOLUTION|>--- conflicted
+++ resolved
@@ -65,11 +65,7 @@
             <bem.FormView__cell m='version'>
               {dvcount > 0 ? `v${dvcount}` : ''}
             </bem.FormView__cell>
-<<<<<<< HEAD
             {undeployedVersion && userCanEdit &&
-=======
-            {undeployedVersion &&
->>>>>>> e5485c23
               <bem.FormView__cell m='undeployed'>
                 &nbsp;{undeployedVersion}
               </bem.FormView__cell>
@@ -436,13 +432,8 @@
               </bem.FormView__cell>
             </bem.FormView__cell>
             <bem.FormView__cell m='box'>
-<<<<<<< HEAD
               {this.userCan('change_asset', this.state) && this.state.deployed_versions.count > 0 &&
-                this.state.deployed_version_id != this.state.version_id && this.state.deployment__active && 
-=======
-              {this.state.deployed_versions.count > 0 &&
                 this.state.deployed_version_id != this.state.version_id && this.state.deployment__active &&
->>>>>>> e5485c23
                 <bem.FormView__cell m='warning'>
                   <i className="k-icon-alert" />
                   {t('If you want to make these changes public, you must deploy this form.')}

import React from 'react';
import ReactDOM from 'react-dom';
import reactMixin from 'react-mixin';
import autoBind from 'react-autobind';
import Reflux from 'reflux';
import { Link } from 'react-router';
import {dataInterface} from '../dataInterface';
import {stores} from '../stores';
import mixins from '../mixins';
import bem from 'js/bem';
import LoadingSpinner from 'js/components/common/loadingSpinner';
import Icon from 'js/components/common/icon';
import DocumentTitle from 'react-document-title';
import Icon from 'js/components/common/icon';
import moment from 'moment';
import Chart from 'chart.js';
import {getFormDataTabs} from './formViewTabs';
import assetUtils from 'js/assetUtils';
import {
  formatTime,
  formatDate,
  stringToColor,
  getUsernameFromUrl,
} from 'utils';
import {
  MODAL_TYPES,
  ANON_USERNAME,
} from 'js/constants';
import './formSummary.scss';

class FormSummary extends React.Component {
  constructor(props) {
    super(props);
    this.state = {
      subsCurrentPeriod: '',
      subsPreviousPeriod: '',
      lastSubmission: false,
      chartVisible: false,
      chart: {},
      chartPeriod: 'week'
    };
    this.submissionsChart = false;
    autoBind(this);
  }
  componentDidUpdate(prevProps, prevState) {
    if(!this.submissionsChart) {
      this.createChart();
    }
    if ((prevState.chartPeriod != this.state.chartPeriod) || (this.props.params != prevProps.params)) {
      if (this.state.permissions && this.userCan('view_submissions', this.state)) {
        this.prep();
      }
    }
  }
  prep() {
    const uid = this.props.params.assetid || this.props.params.uid;
    this.getLatestSubmissionTime(uid);
    this.prepSubmissions(uid);
  }
  createChart() {
    Chart.defaults.global.elements.rectangle.backgroundColor = 'rgba(61, 194, 212, 0.6)';
    var opts = {
      type: 'bar',
      options: {
        maintainAspectRatio: false,
        responsive: true,
        events: [''],
        legend: {
          display: false
        },
        scales: {
          yAxes: [{
            ticks: {
              beginAtZero: true,
              userCallback: function(label, index, labels) {
                if (Math.floor(label) === label) {return label;}
              },
            }
          }],
        },
      }
    };

    const canvas = ReactDOM.findDOMNode(this.refs.canvas);
    if (canvas) {
      this.submissionsChart = new Chart(canvas, opts);
      this.prep();
    }
  }
  prepSubmissions(assetid) {
    var wkStart = this.state.chartPeriod == 'week' ? moment().startOf('days').subtract(6, 'days') : moment().startOf('days').subtract(30, 'days');
    var lastWeekStart = this.state.chartPeriod == 'week' ? moment().startOf('days').subtract(13, 'days') : moment().startOf('days').subtract(60, 'days');

    const query = `query={"_submission_time": {"$gte":"${wkStart.toISOString()}"}}&fields=["_id","_submission_time"]`;
    dataInterface.getSubmissionsQuery(assetid, query).done((thisWeekSubs) => {
      var subsCurrentPeriod = thisWeekSubs.results.length;

      const q2 = `query={"_submission_time": {"$gte":"${lastWeekStart.toISOString()}"}}&fields=["_id"]`;
      dataInterface.getSubmissionsQuery(assetid, q2).done((d) => {
        if (subsCurrentPeriod > 0) {
          let subsPerDay;
          if (this.state.chartPeriod == 'week')
            subsPerDay = [0,0,0,0,0,0,0];
          else
            subsPerDay = [0,0,0,0,0,0,0,0,0,0,0,0,0,0,0,0,0,0,0,0,0,0,0,0,0,0,0,0,0,0,0];

          thisWeekSubs.results.forEach(function(s, i) {
            // As submission times are in UTC,
            // this will get the computer timezone difference with UTC
            // and adapt the submission date to reflect that in the chart.
            var d = new Date(s._submission_time);
            var timezoneToday = moment(d.valueOf() - (d.getTimezoneOffset() * 60 * 1000));
            var diff = timezoneToday.diff(wkStart, 'days');
            subsPerDay[diff] += 1;
          });

          var dayLabels = [];
          var day = wkStart;
          var today = moment();

          while (day <= today) {
            dayLabels.push(day.format('DD MMM'));
            day = day.clone().add(1, 'd');
          }

          if (this.submissionsChart.data) {
            this.submissionsChart.data.labels = dayLabels;
            this.submissionsChart.data.datasets = [{data: subsPerDay}];
            this.submissionsChart.update();
          }
        }

        this.setState({
          subsPreviousPeriod: d.results.length - subsCurrentPeriod,
          subsCurrentPeriod: subsCurrentPeriod,
          chartVisible: subsCurrentPeriod ? true : false
        });
      });
    });

  }
  getLatestSubmissionTime(assetid) {
    const fq = ['_id', 'end'];
    const sort = [{id: '_id', desc: true}];
    dataInterface.getSubmissions(assetid, 1, 0, sort, fq).done((data) => {
      let results = data.results;
      if (data.count)
        this.setState({lastSubmission: results[0]['end']});
      else
        this.setState({lastSubmission: false});
    });
  }
  renderSubmissionsGraph() {
    return (
      <bem.FormView__row m='summary-submissions'>
        <bem.FormView__cell m={['label', 'first']}>
          {t('Submissions')}
        </bem.FormView__cell>
        <bem.FormView__cell m={['box']}>
          <bem.FormView__cell m='subs-graph'>
            <bem.FormView__cell m='subs-graph-toggle'>
              <a onClick={this.showGraphWeek} className={this.state.chartPeriod=='week' ? 'active' : ''}>
                {t('Past 7 days')}
              </a>
              <a onClick={this.showGraphMonth} className={this.state.chartPeriod=='month' ? 'active' : ''}>
                {t('Past 31 days')}
              </a>
            </bem.FormView__cell>
            <bem.FormView__cell m={'summary-chart'} className={this.state.subsCurrentPeriod ? 'active' : 'inactive'}>
              <canvas ref='canvas' className={this.state.chartVisible ? 'visible' : ''}/>
            </bem.FormView__cell>
            <bem.FormView__cell m={'chart-no-data'}>
              <span>{t('No chart data available for current period.')}</span>
            </bem.FormView__cell>
          </bem.FormView__cell>
          <bem.FormView__group m={['submission-stats']}>
            <bem.FormView__cell>
              <span className='subs-graph-number'>{this.state.subsCurrentPeriod}</span>
              <bem.FormView__label>
                {this.state.chartPeriod=='week' &&
                  `${formatDate(moment().subtract(6, 'days'))} - ${formatDate(moment())}`
                }
                {this.state.chartPeriod!='week' &&
                  `${formatDate(moment().subtract(30, 'days'))} - ${formatDate(moment())}`
                }
              </bem.FormView__label>
            </bem.FormView__cell>
            <bem.FormView__cell>
              <span className='subs-graph-number'>{this.state.subsPreviousPeriod}</span>
              <bem.FormView__label>
                {this.state.chartPeriod=='week' &&
                  `${formatDate(moment().subtract(13, 'days'))} - ${formatDate(moment().subtract(7, 'days'))}`
                }
                {this.state.chartPeriod!='week' &&
                  `${formatDate(moment().subtract(60, 'days'))} - ${formatDate(moment().subtract(31, 'days'))}`
                }
              </bem.FormView__label>
            </bem.FormView__cell>
            <bem.FormView__cell>
              <span className='subs-graph-number'>{this.state.deployment__submission_count}</span>
              <bem.FormView__label>{t('Total')}</bem.FormView__label>
            </bem.FormView__cell>
          </bem.FormView__group>
        </bem.FormView__cell>
      </bem.FormView__row>
    );
  }
  showGraphWeek() {
    this.setState({chartPeriod: 'week'});
  }
  showGraphMonth() {
    this.setState({chartPeriod: 'month'});
  }
  renderQuickLinks() {
    return (
      <bem.FormView__cell m='data-tabs'>
        <Link
          to={`/forms/${this.state.uid}/landing`}
          key='landing'
          data-path={`/forms/${this.state.uid}/landing`}
<<<<<<< HEAD
          onClick={this.triggerRefresh}>
            <Icon name='projects' size='l'/>
=======
          onClick={this.triggerRefresh}
        >
            <i className='k-icon k-icon-projects' />
>>>>>>> da0663c9
            {t('Collect data')}
            <Icon name='angle-right' size='s'/>
        </Link>

        {this.userCan('change_asset', this.state) &&
          <button onClick={this.sharingModal}>
            <Icon name='user-share' size='l'/>
            {t('Share project')}
            <Icon name='angle-right' size='s'/>
          </button>
        }

        {this.userCan('change_asset', this.state) &&
          <Link
            to={`/forms/${this.state.uid}/edit`}
            key='edit'
            data-path={`/forms/${this.state.uid}/edit`}
            onClick={this.triggerRefresh}
          >
            <Icon name='edit' size='l'/>
            {t('Edit form')}
            <Icon name='angle-right' size='s'/>
          </Link>
        }

        <button onClick={this.enketoPreviewModal}>
          <Icon name='view' size='l'/>
          {t('Preview form')}
          <Icon name='angle-right' size='s'/>
        </button>
      </bem.FormView__cell>
    );
  }
  renderDataTabs() {
    const sideTabs = getFormDataTabs(this.state.uid);

    return (
      <bem.FormView__cell m='data-tabs'>
        { sideTabs.map((item, ind) =>
          <Link
            to={item.path}
            key={ind}
            activeClassName='active'
            onlyActiveOnIndex
            data-path={item.path}
            onClick={this.triggerRefresh}
          >
            <i className={`k-icon ${item.icon}`} />
            {item.label}
            <Icon name='angle-right' size='s'/>
          </Link>
        )}
      </bem.FormView__cell>
    );
  }
  sharingModal (evt) {
    evt.preventDefault();
    stores.pageState.showModal({
      type: MODAL_TYPES.SHARING,
      assetid: this.state.uid
    });
  }
  enketoPreviewModal (evt) {
    evt.preventDefault();
    stores.pageState.showModal({
      type: MODAL_TYPES.ENKETO_PREVIEW,
      assetid: this.state.uid
    });
  }

  renderTeam() {
    const team = [];
    this.state.permissions.forEach((perm) => {
      let username = null;
      if (perm.user) {
        username = getUsernameFromUrl(perm.user);
      }

      if (username && !team.includes(username) && username !== ANON_USERNAME) {
        team.push(username);
      }
    });

    if (team.length < 2) {
      return false;
    }

    return (
      <bem.FormView__row m='team'>
        <bem.FormView__cell m={['label', 'first']}>
          {t('Team members')}
        </bem.FormView__cell>
        {this.userCan('change_asset', this.state) &&
          <a onClick={this.sharingModal} className='team-sharing-button'>
            <i className='k-icon k-icon-user-share' />
          </a>
        }
        <bem.FormView__cell m={['box', 'padding']}>
          { team.map((username, ind) =>
            <bem.UserRow key={ind}>
              <bem.UserRow__avatar data-tip={username}>
                <bem.AccountBox__initials style={{background: `#${stringToColor(username)}`}}>
                  {username.charAt(0)}
                </bem.AccountBox__initials>
              </bem.UserRow__avatar>
            </bem.UserRow>
          )}
        </bem.FormView__cell>
      </bem.FormView__row>
    );
  }
  render () {
    let docTitle = this.state.name || t('Untitled');
    let hasCountry = (
      this.state.settings?.country &&
      (
        !Array.isArray(this.state.settings?.country) ||
        !!this.state.settings?.country.length
      )
    );
    let hasProjectInfo = (
      this.state.settings &&
      (
        hasCountry ||
        this.state.settings.sector ||
        this.state.settings.operational_purpose ||
        this.state.settings.collects_pii
      )
    );

    if (!this.state.permissions) {
      return (<LoadingSpinner/>);
    }

    return (
      <DocumentTitle title={`${docTitle} | KoboToolbox`}>
        <bem.FormView m='summary'>
          <bem.FormView__column m='left'>
            {hasProjectInfo &&
              <bem.FormView__row m='summary-description'>
                <bem.FormView__cell m={['label', 'first']}>
                  {t('Project information')}
                </bem.FormView__cell>
                <bem.FormView__cell m={['box', 'padding']}>
                  {(hasCountry || this.state.settings.sector) &&
                    <bem.FormView__group m={['items', 'description-cols']}>
                      {hasCountry &&
                        <bem.FormView__cell m='padding'>
                          <bem.FormView__label m='country'>{t('Country')}</bem.FormView__label>
                          {assetUtils.getCountryDisplayString(this.state)}
                        </bem.FormView__cell>
                      }
                      {this.state.settings.sector &&
                        <bem.FormView__cell m='padding'>
                          <bem.FormView__label m='sector'>{t('Sector')}</bem.FormView__label>
                          {assetUtils.getSectorDisplayString(this.state)}
                        </bem.FormView__cell>
                      }
                    </bem.FormView__group>
                  }
                  {(this.state.settings.operational_purpose || this.state.settings.collects_pii) &&
                    <bem.FormView__group m={['items', 'description-cols']}>
                      {this.state.settings.operational_purpose &&
                        <bem.FormView__cell m='padding'>
                          <bem.FormView__label m='operational-purpose'>{t('Operational purpose of data')}</bem.FormView__label>
                          {this.state.settings.operational_purpose.label}
                        </bem.FormView__cell>
                      }
                      {this.state.settings.collects_pii &&
                        <bem.FormView__cell m='padding'>
                          <bem.FormView__label m='collects-pii'>{t('Collects personally identifiable information')}</bem.FormView__label>
                          {this.state.settings.collects_pii.label}
                        </bem.FormView__cell>
                      }
                    </bem.FormView__group>
                  }
                  {this.state.settings.description &&
                    <bem.FormView__group m='items'>
                      <bem.FormView__cell m={['padding', 'description']}>
                        <bem.FormView__label m='description'>{t('Description')}</bem.FormView__label>
                        {this.state.settings.description}
                      </bem.FormView__cell>
                    </bem.FormView__group>
                  }
                </bem.FormView__cell>
              </bem.FormView__row>
            }
            {this.renderSubmissionsGraph()}
            <bem.FormView__row m='summary-details'>
              <bem.FormView__cell m={['label', 'first']}>
                {t('Form details')}
              </bem.FormView__cell>
              <bem.FormView__cell m={['box']}>
                <bem.FormView__group m='summary-details-cols'>
                  <bem.FormView__cell>
                    <bem.FormView__label>{t('Last modified')}</bem.FormView__label>
                    {formatTime(this.state.date_modified)}
                  </bem.FormView__cell>
                  {this.state.lastSubmission &&
                    <bem.FormView__cell>
                      <bem.FormView__label>{t('Latest submission')}</bem.FormView__label>
                      {formatTime(this.state.lastSubmission)}
                    </bem.FormView__cell>
                  }
                  {this.state.summary &&
                    <bem.FormView__cell>
                      <bem.FormView__label>{t('Questions')}</bem.FormView__label>
                      {this.state.summary.row_count}
                    </bem.FormView__cell>
                  }

                  {this.state.summary && this.state.summary.languages && this.state.summary.languages.length > 1 &&
                    <bem.FormView__cell>
                      <bem.FormView__label>{t('Languages')}</bem.FormView__label>
                      {this.state.summary.languages.map((l, i)=>{
                        return (
                          <bem.FormView__cell key={`lang-${i}`} data-index={i}>
                            {l}
                          </bem.FormView__cell>
                        );
                      })}
                    </bem.FormView__cell>
                  }
                </bem.FormView__group>
              </bem.FormView__cell>
            </bem.FormView__row>
          </bem.FormView__column>

          <bem.FormView__column m='right'>
            <bem.FormView__row m='quick-links'>
              <bem.FormView__cell m={['label', 'first']}>
                {t('Quick Links')}
              </bem.FormView__cell>
              <bem.FormView__cell m='box'>
                {this.renderQuickLinks()}
              </bem.FormView__cell>
            </bem.FormView__row>

            {this.state.deployment__submission_count > 0 &&
              <bem.FormView__row m='data-links'>
                <bem.FormView__cell m={['label', 'first']}>
                  {t('Data')}
                </bem.FormView__cell>
                <bem.FormView__cell m='box'>
                  {this.renderDataTabs()}
                </bem.FormView__cell>
              </bem.FormView__row>
            }
            {this.renderTeam()}

          </bem.FormView__column>
        </bem.FormView>
      </DocumentTitle>
      );
  }

}

reactMixin(FormSummary.prototype, mixins.dmix);
reactMixin(FormSummary.prototype, mixins.permissions);
reactMixin(FormSummary.prototype, Reflux.ListenerMixin);

export default FormSummary;<|MERGE_RESOLUTION|>--- conflicted
+++ resolved
@@ -218,14 +218,8 @@
           to={`/forms/${this.state.uid}/landing`}
           key='landing'
           data-path={`/forms/${this.state.uid}/landing`}
-<<<<<<< HEAD
           onClick={this.triggerRefresh}>
             <Icon name='projects' size='l'/>
-=======
-          onClick={this.triggerRefresh}
-        >
-            <i className='k-icon k-icon-projects' />
->>>>>>> da0663c9
             {t('Collect data')}
             <Icon name='angle-right' size='s'/>
         </Link>

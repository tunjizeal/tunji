--- conflicted
+++ resolved
@@ -249,7 +249,6 @@
 
     return (
       <bem.FormView__cell m='data-tabs'>
-<<<<<<< HEAD
         { sideTabs.map((item, ind) =>
           <Link
             to={item.path}
@@ -258,31 +257,13 @@
             onlyActiveOnIndex
             className='form-view__tab'
             data-path={item.path}
-            onClick={this.triggerRefresh}>
-              <i className={`k-icon ${item.icon}`} />
-              {item.label}
-              <i className='k-icon k-icon-next' />
+            onClick={this.triggerRefresh}
+          >
+            <i className={`k-icon ${item.icon}`} />
+            {item.label}
+            <i className='k-icon k-icon-next' />
           </Link>
         )}
-=======
-        { sideTabs.map((item, ind) => {
-          return (
-            <Link
-              to={item.path}
-              key={ind}
-              activeClassName='active'
-              onlyActiveOnIndex
-              className='form-view__tab'
-              data-path={item.path}
-              onClick={this.triggerRefresh}
-            >
-              <i className={`k-icon ${item.icon}`}/>
-              {item.label}
-              <i className='k-icon k-icon-next'/>
-            </Link>
-          );
-        })}
->>>>>>> 35f1c697
       </bem.FormView__cell>
     );
   }

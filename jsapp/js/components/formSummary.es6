--- conflicted
+++ resolved
@@ -18,10 +18,6 @@
   formatDate,
   stringToColor,
 } from 'utils';
-<<<<<<< HEAD
-=======
-
->>>>>>> b7a48caf
 import {MODAL_TYPES} from 'js/constants';
 
 class FormSummary extends React.Component {
@@ -252,25 +248,6 @@
 
     return (
       <bem.FormView__cell m='data-tabs'>
-<<<<<<< HEAD
-        { sideTabs.map((item, ind) => {
-          return (
-            <Link
-              to={item.path}
-              key={ind}
-              activeClassName='active'
-              onlyActiveOnIndex
-              className='form-view__tab'
-              data-path={item.path}
-              onClick={this.triggerRefresh}
-            >
-              <i className={`k-icon ${item.icon}`}/>
-              {item.label}
-              <i className='k-icon k-icon-next'/>
-            </Link>
-          );
-        })}
-=======
         { sideTabs.map((item, ind) =>
           <Link
             to={item.path}
@@ -286,7 +263,6 @@
             <i className='k-icon k-icon-next' />
           </Link>
         )}
->>>>>>> b7a48caf
       </bem.FormView__cell>
     );
   }

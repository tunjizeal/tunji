import $ from 'jquery';
import React from 'react';
import PropTypes from 'prop-types';
import reactMixin from 'react-mixin';
import autoBind from 'react-autobind';
import Reflux from 'reflux';
import alertify from 'alertifyjs';
import editableFormMixin from '../editorMixins/editableForm';
import Select from 'react-select';
import Dropzone from 'react-dropzone';
import moment from 'moment';
import ui from '../ui';
import bem from '../bem';
import DocumentTitle from 'react-document-title';
import TextareaAutosize from 'react-autosize-textarea';
import stores from '../stores';
import {hashHistory} from 'react-router';
import {DebounceInput} from 'react-debounce-input';

import {session} from '../stores';
import mixins from '../mixins';

let newFormMixins = [
    Reflux.ListenerMixin,
    editableFormMixin
];
import actions from '../actions';
import {dataInterface} from '../dataInterface';
import {
  t,
  redirectTo,
  assign,
  formatTime,
  validFileTypes,
  isAValidUrl
} from '../utils';

import {
  update_states,
} from '../constants';

export class ProjectSettings extends React.Component {
  constructor(props){
    super(props);
    let state = {
      sessionLoaded: !!session.currentAccount,
      name: '',
      description: '',
      sector: '',
      country: '',
      'share-metadata': false,
      step3: false,
      importUrl: '',
      importUrlButtonEnabled: false,
      importUrlButton: t('Import')
    }
    if (this.props.initialData !== undefined) {
      assign(state, this.props.initialData);
    }
    this.state = state;
    autoBind(this);
  }
  componentDidMount () {
    this.listenTo(session, (session) => {
      this.setState({
        sessionLoaded: true,
      });
    });
  }
  nameChange (evt) {
    this.setState({
      name: evt.target.value
    });
  }
  descriptionChange (evt) {
    this.setState({
      description: evt.target.value
    });
  }
  countryChange (val) {
    this.setState({
      country: val
    });
  }
  sectorChange (val) {
    this.setState({
      sector: val
    });
  }
  shareMetadataChange (evt) {
    this.setState({
      'share-metadata': evt.target.checked
    });
  }
  importUrlChange (value) {
    this.setState({
      importUrl: value,
      importUrlButtonEnabled: value.length > 6 ? true : false,
      importUrlButton: t('Import')
    });
  }
  goToFormBuilder() {
    hashHistory.push(`/forms/${this.props.newFormAsset.uid}/edit`);
    stores.pageState.hideModal();    
  }
  displayUpload() {
    this.setState({step3: 'upload'});
  }
  displayImport() {
    this.setState({step3: 'import'});
  }
  resetStep3() {
    this.setState({step3: false});
  }
  importFromURL(evt) {
    evt.preventDefault();
    let validUrl = isAValidUrl(this.state.importUrl);

    if (!validUrl) {
      alertify.error(t('Please enter a valid URL'));
    } else {
      let asset = this.props.newFormAsset;
      let params = {
        destination: asset.url,
        url: this.state.importUrl,
        name: asset.name
      };
      this._forEachDroppedFile(params);

      this.setState({
        importUrlButtonEnabled: false,
        importUrlButton: t('Retrieving form, please wait...')
      });
    }
  }
  onDrop (files) {
    if (files.length === 0)
      return;

    let asset = this.props.newFormAsset;
    this.dropFiles(files, [], {destination: asset.url});
  }

  onSubmit (evt) {
    evt.preventDefault();
    if (!this.state.name.trim()) {
      alertify.error(t('Please enter a title for your project'));
    } else {
      this.props.onSubmit(this);
    }
  }
  render () {
    if (!this.state.sessionLoaded) {
      return (
          <bem.Loading>
            <bem.Loading__inner>
              <i />
              {t('loading...')}
            </bem.Loading__inner>
          </bem.Loading>
        )
    }
    var acct = session.currentAccount;
    var sectors = acct.available_sectors;
    var countries = acct.available_countries;

    if (this.state.permissions && this.state.owner) {
      var perms = this.state.permissions;
      var owner = this.state.owner;

      var sharedWith = [];
      perms.forEach(function(perm) {
        if (perm.user__username != owner && perm.user__username != 'AnonymousUser' && sharedWith.indexOf(perm.user__username) < 0)
          sharedWith.push(perm.user__username);
      });
    }

<<<<<<< HEAD
    if (!this.props.newFormAsset) {
      return (
        <bem.FormModal__form onSubmit={this.onSubmit}>
          {this.props.context == 'existingForm' && 
            <bem.FormModal__item m={['actions', 'fixed']}>
=======
    return (
      <bem.FormModal__form onSubmit={this.onSubmit}>
        {this.props.context == 'existingForm' &&
          <bem.FormModal__item m={['actions', 'fixed']}>
            <button onClick={this.onSubmit} className="mdl-button mdl-js-button mdl-button--raised mdl-button--colored">
              {this.props.submitButtonValue}
            </button>
          </bem.FormModal__item>
        }
        <bem.FormModal__item m='wrapper'>
          <bem.FormModal__item>
            <label htmlFor="name">
              {t('Project Name')}
            </label>
            <input type="text"
                id="name"
                placeholder={t('Enter title of project here')}
                value={this.state.name}
                onChange={this.nameChange}
              />
          </bem.FormModal__item>
          <bem.FormModal__item>
            <label htmlFor="description">
              {t('Description')}
            </label>
            <TextareaAutosize
              onChange={this.descriptionChange}
              value={this.state.description}
              placeholder={t('Enter short description here')} />
          </bem.FormModal__item>
          <bem.FormModal__item>
            <label className="long">
              {t('Please specify the country and the sector where this project will be deployed. ')}
              {t('This information will be used to help you filter results on the project list page.')}
            </label>
          </bem.FormModal__item>

          <bem.FormModal__item m='sector'>
            <label htmlFor="sector">
              {t('Sector')}
            </label>
            <Select
                id="sector"
                value={this.state.sector}
                onChange={this.sectorChange}
                options={sectors}
              />
          </bem.FormModal__item>
          <bem.FormModal__item  m='country'>
            <label htmlFor="country">
              {t('Country')}
            </label>
            <Select
              id="country"
              value={this.state.country}
              onChange={this.countryChange}
              options={countries}
            />
          </bem.FormModal__item>
          <bem.FormModal__item m='metadata-share'>
            <input type="checkbox"
                id="share-metadata"
                checked={this.state['share-metadata']}
                onChange={this.shareMetadataChange}
              />
            <label htmlFor="share-metadata">
              {t('Help KoboToolbox improve this product by sharing the sector and country where this project will be deployed.')}
              &nbsp;
              {t('All the information is submitted anonymously, and will not include the project name or description listed above.')}
            </label>
          </bem.FormModal__item>

          {this.props.context != 'existingForm' &&
            <bem.FormModal__item m='actions'>
>>>>>>> e5485c23
              <button onClick={this.onSubmit} className="mdl-button mdl-js-button mdl-button--raised mdl-button--colored">
                {this.props.submitButtonValue}
              </button>
            </bem.FormModal__item>
          }
          <bem.FormModal__item m='wrapper'>
            <bem.FormModal__item>
              <label htmlFor="name">
                {t('Project Name')}
              </label>
              <input type="text"
                  id="name"
                  placeholder={t('Enter title of project here')}
                  value={this.state.name}
                  onChange={this.nameChange}
                />
            </bem.FormModal__item>
            <bem.FormModal__item>
              <label htmlFor="description">
                {t('Description')}
              </label>
              <TextareaAutosize 
                onChange={this.descriptionChange} 
                value={this.state.description} 
                placeholder={t('Enter short description here')} />
            </bem.FormModal__item>
            <bem.FormModal__item>
              <label className="long">
                {t('Please specify the country and the sector where this project will be deployed. ')}
                {t('This information will be used to help you filter results on the project list page.')}
              </label>
            </bem.FormModal__item>

            <bem.FormModal__item m='sector'>
              <label htmlFor="sector">
                {t('Sector')}
              </label>
              <Select
                  id="sector"
                  value={this.state.sector}
                  onChange={this.sectorChange}
                  options={sectors}
                />
            </bem.FormModal__item>
            <bem.FormModal__item  m='country'>
              <label htmlFor="country">
                {t('Country')}
              </label>
              <Select
                id="country"
                value={this.state.country}
                onChange={this.countryChange}
                options={countries}
              />
            </bem.FormModal__item>
            <bem.FormModal__item m='metadata-share'>
              <input type="checkbox"
                  id="share-metadata"
                  checked={this.state['share-metadata']}
                  onChange={this.shareMetadataChange}
                />
              <label htmlFor="share-metadata">
                {t('Help KoboToolbox improve this product by sharing the sector and country where this project will be deployed.')}
                &nbsp;
                {t('All the information is submitted anonymously, and will not include the project name or description listed above.')}
              </label>
            </bem.FormModal__item>

            {this.props.context != 'existingForm' &&
              <bem.FormModal__item m='actions'>
                <button onClick={this.onSubmit} className="mdl-button mdl-js-button mdl-button--raised mdl-button--colored">
                  {this.props.submitButtonValue}
                </button>
              </bem.FormModal__item>
            }

            {this.props.context != 'existingForm' &&
              <bem.FormModal__item m='upload-note'>
                <label className="long">
                  <i className="k-icon-alert" />
                  {t('You will be able to upload an XLSForm in the next step.')}
                </label>
              </bem.FormModal__item>
            }

            {this.props.context == 'existingForm' && this.props.iframeUrl &&
              <bem.FormView__cell m='iframe'>
                <iframe src={this.props.iframeUrl} />
              </bem.FormView__cell>

            }
          </bem.FormModal__item>
        </bem.FormModal__form>
      );
    } else {
      return (
        <bem.FormModal__form>
          {!this.state.step3 &&
            <bem.FormModal__item m='newForm-step2'>
              {this.props.context !== 'replaceXLS' &&
                <div className="intro">
                  {t('Your project has been created. How would you like to proceed?')}
                </div>
              }
              <bem.FormModal__item m='new-project--buttons'>
                {this.props.context !== 'replaceXLS' &&
                  <button onClick={this.goToFormBuilder}>
                    <i className="k-icon-edit" />
                    {t('Design in Form Builder')}
                  </button>
                }
                <button onClick={this.displayUpload}>
                  <i className="k-icon-upload" />
                  {t('Upload an XLSForm')}
                </button>
                <button onClick={this.displayImport}>
                  <i className="k-icon-link" />
                  {t('Import an XLSForm via URL')}
                </button>
              </bem.FormModal__item>
            </bem.FormModal__item>
          }
          {this.state.step3 == 'upload' &&
            <bem.FormModal__item m='newForm-step3'>
              <div className="intro">
                {t('Import an XLSForm from your computer.')}
              </div>
              <Dropzone onDrop={this.onDrop.bind(this)} 
                            multiple={false} 
                            className='dropzone' 
                            activeClassName='dropzone-active'
                            rejectClassName='dropzone-reject'
                            accept={validFileTypes()}>
                <i className="k-icon-xls-file" />
                {t(' Drag and drop the XLSForm file here or click to browse')}
              </Dropzone>
              <bem.FormView__link m='step3-back' onClick={this.resetStep3}>
                {t('back')}
              </bem.FormView__link>
            </bem.FormModal__item>
          }
          {this.state.step3 == 'import' &&
            <bem.FormModal__item m='newForm-step3'>
              <div className="intro">
                {t('Paste a valid XLSForm URL (from Google Sheets, Dropbox, etc.) in the field below.')}
              </div>
              <bem.FormModal__item m='url-import'>
                <label htmlFor="url">
                  {t('URL')}
                </label>
                <DebounceInput
                  type="text"
                  id="importUrl"
                  debounceTimeout={300}
                  value={this.state.importUrl}
                  placeholder='https://'
                  onChange={event => this.importUrlChange(event.target.value)} />
                <button onClick={this.importFromURL} 
                        disabled={!this.state.importUrlButtonEnabled}
                        className="mdl-button mdl-js-button mdl-button--raised mdl-button--colored">
                  {this.state.importUrlButton}
                </button>
              </bem.FormModal__item>

              <bem.FormView__link m='step3-back' onClick={this.resetStep3}>
                {t('Back')}
              </bem.FormView__link>
            </bem.FormModal__item>
          }

        </bem.FormModal__form>
      );
    }
  }
};

reactMixin(ProjectSettings.prototype, Reflux.ListenerMixin);
reactMixin(ProjectSettings.prototype, mixins.droppable);

ProjectSettings.contextTypes = {
  router: PropTypes.object
};

export class ProjectSettingsEditor extends React.Component {
  constructor(props){
    super(props);
    autoBind(this);
  }
  updateAsset (settingsComponent) {
    actions.resources.updateAsset(
      this.props.asset.uid,
      {
        name: settingsComponent.state.name,
        settings: JSON.stringify({
          description: settingsComponent.state.description,
          sector: settingsComponent.state.sector,
          country: settingsComponent.state.country,
          'share-metadata': settingsComponent.state['share-metadata']
        }),
      }
    );
  }
  render () {
    let initialData = {
      name: this.props.asset.name,
      permissions: this.props.asset.permissions,
      owner: this.props.asset.owner__username,
      assetid: this.props.asset.uid
    };
    assign(initialData, this.props.asset.settings);

    return (
      <ProjectSettings
        onSubmit={this.updateAsset}
        submitButtonValue={t('Save Changes')}
        initialData={initialData}
        context='existingForm'
        iframeUrl={this.props.iframeUrl}
      />
    );
  }
};

export class ProjectDownloads extends React.Component {
  constructor(props){
    super(props);
    this.state = {
      type: 'xls',
      lang: '_default',
      hierInLabels: false,
      groupSep: '/',
      // If there's only one version, the resulting file will be the same
      // regardless of whether this is true or false, but we'll use this to
      // report if the export was "multi-versioned" later
      fieldsFromAllVersions: this.props.asset.deployed_versions.count > 1,
      exports: false,
      formSubmitDisabled: false
    };

    autoBind(this);
  }
  handleChange (e, attr) {
    if (e.target) {
      if (e.target.type == 'checkbox') {
        var val = e.target.checked;
      } else {
        var val = e.target.value;
      }
    } else {
      // react-select just passes a string
      var val = e;
    }
    this.setState({[attr]: val});
  }
  typeChange (e) {this.handleChange(e, 'type');}
  langChange (e) {this.handleChange(e, 'lang');}
  fieldFromAllVersionsChange (e) {this.handleChange(e, 'fieldsFromAllVersions');}
  hierInLabelsChange (e) {this.handleChange(e, 'hierInLabels');}
  groupSepChange (e) {this.handleChange(e, 'groupSep');}
  handleSubmit (e) {
    e.preventDefault();
    this.setState({
      formSubmitDisabled: true
    });

    setTimeout(function() {
      if(!this._calledComponentWillUnmount)
        this.setState({'formSubmitDisabled': false});
    }.bind(this), 5000);

    if (this.state.type.indexOf('_legacy') < 0) {
      let url = this.props.asset.deployment__data_download_links[
        this.state.type
      ];
      if (this.state.type == 'xls' || this.state.type == 'csv') {
        url = `${dataInterface.rootUrl}/exports/`; // TODO: have the backend pass the URL in the asset
        let postData = {
          source: this.props.asset.url,
          type: this.state.type,
          lang: this.state.lang,
          hierarchy_in_labels: this.state.hierInLabels,
          group_sep: this.state.groupSep,
          fields_from_all_versions: this.state.fieldsFromAllVersions
        };
        $.ajax({
          method: 'POST',
          url: url,
          data: postData
        }).done((data) => {
          $.ajax({url: data.url}).then((taskData) => {
            // this.checkForFastExport(data.url);
            this.getExports();
          }).fail((taskFail) => {
            alertify.error(t('Failed to retrieve the export task.'));
            log('export task retrieval failed', taskFail);
          });
        }).fail((failData) => {
          alertify.error(t('Failed to create the export.'));
          log('export creation failed', failData);
        });
      } else {
        redirectTo(url);
      }
    }
  }

  componentDidMount() {
    let translations = this.props.asset.content.translations;
    if (translations.length > 1) {
      this.setState({lang: translations[0]});
    }
    this.getExports();
  }

  componentWillUnmount() {
    clearInterval(this.pollingInterval);
  }

  refreshExport(url) {
    $.ajax({url: url}).then((taskData) => {
      if (taskData.status !== 'created' && taskData.status !== 'processing') {
        this.getExports();
      }
    });
  }

  // checkForFastExport(exportUrl) {
  //   // Save the user some time and an extra click if their export completes
  //   // very quickly
  //   const maxChecks = 3;
  //   const checkDelay = 500;

  //   let checksDone = 0;
  //   let checkInterval;
  //   let checkFunc = () => {
  //     $.ajax({url: exportUrl}).then((data) => {
  //       if(++checksDone >= maxChecks || (data.status !== 'created' &&
  //                                        data.status !== 'processing'))
  //       {
  //         clearInterval(checkInterval);
  //         if(data.status === 'complete') {
  //           redirectTo(data.result);
  //         }
  //       }
  //     });
  //   };
  //   checkInterval = setInterval(checkFunc, checkDelay);
  // }

  getExports() {
    clearInterval(this.pollingInterval);

    dataInterface.getAssetExports(this.props.asset.uid).done((data)=>{
      if (data.count > 0) {
        data.results.reverse();
        this.setState({exports: data.results});

        // Start a polling Interval if there is at least one export is not yet complete
        data.results.every((item) => {
          if(item.status === 'created' || item.status === 'processing'){
            this.pollingInterval = setInterval(this.refreshExport, 4000, item.url);
            return false;
          } else {
            return true;
          }
        });
      } else {
        this.setState({exports: false});
      }
    });
  }

  deleteExport(evt) {
    let el = $(evt.target).closest('[data-euid]').get(0);
    let euid = el.getAttribute('data-euid');

    let dialog = alertify.dialog('confirm');
    let opts = {
      title: t('Delete export?'),
      message: t('Are you sure you want to delete this export? This action is not reversible.'),
      labels: {ok: t('Delete'), cancel: t('Cancel')},
      onok: () => {
        dataInterface.deleteAssetExport(euid).then(()=> {
          this.getExports();
        }).fail((jqxhr)=> {
          alertify.error(t('Failed to delete export.'));
        });
      },
      oncancel: () => {dialog.destroy()}
    };
    dialog.set(opts).show();

  }

  render () {
    let translations = this.props.asset.content.translations;
    let dvcount = this.props.asset.deployed_versions.count;
    var docTitle = this.props.asset.name || t('Untitled');
    return (
      <DocumentTitle title={`${docTitle} | KoboToolbox`}>
        <bem.FormView m='form-data-downloads'>
          <bem.FormView__row>
              <bem.FormView__cell m='label'>
                {t('Download Data')}
              </bem.FormView__cell>
              <bem.FormView__cell m={['box', 'padding']}>
                <bem.FormModal__form onSubmit={this.handleSubmit}>
                  {[
                    <bem.FormModal__item key={'t'} m='export-type'>
                      <label htmlFor="type">{t('Select export type')}</label>
                      <select name="type" value={this.state.type}
                          onChange={this.typeChange}>
                        <option value="xls">{t('XLS')}</option>
                        <option value="xls_legacy">{t('XLS (legacy)')}</option>
                        <option value="csv">{t('CSV')}</option>
                        <option value="csv_legacy">{t('CSV (legacy)')}</option>
                        <option value="zip_legacy">{t('Media Attachments (ZIP)')}</option>
                        <option value="kml_legacy">{t('GPS coordinates (KML)')}</option>
                        <option value="analyser_legacy">{t('Excel Analyser')}</option>
                        <option value="spss_labels">{t('SPSS Labels')}</option>
                      </select>
                    </bem.FormModal__item>
                  , this.state.type == 'xls' || this.state.type == 'csv' ? [
                      <bem.FormModal__item key={'x'} m='export-format'>
                        <label htmlFor="lang">{t('Value and header format')}</label>
                        <select name="lang" value={this.state.lang}
                            onChange={this.langChange}>
                          <option value="xml">{t('XML values and headers')}</option>
                          { translations.length < 2 &&
                            <option value="_default">{t('Labels')}</option>
                          }
                          {
                            translations && translations.map((t, i) => {
                              if (t) {
                                return <option value={t} key={i}>{t}</option>;
                              }
                            })
                          }
                        </select>
                      </bem.FormModal__item>,
                      <bem.FormModal__item key={'h'} m='export-group-headers'>
                        <input type="checkbox" id="hierarchy_in_labels"
                          value={this.state.hierInLabels}
                          onChange={this.hierInLabelsChange}
                        />
                        <label htmlFor="hierarchy_in_labels">
                          {t('Include groups in headers')}
                        </label>
                      </bem.FormModal__item>,
                      this.state.hierInLabels ?
                        <bem.FormModal__item key={'g'}>
                          <label htmlFor="group_sep">{t('Group separator')}</label>
                          <input type="text" name="group_sep"
                            value={this.state.groupSep}
                            onChange={this.groupSepChange}
                          />
                        </bem.FormModal__item>
                      : null,
                      dvcount > 1 ?
                        <bem.FormModal__item key={'v'} m='export-fields-from-all-versions'>
                          <input type="checkbox" id="fields_from_all_versions"
                            checked={this.state.fieldsFromAllVersions}
                            onChange={this.fieldFromAllVersionsChange}
                          />
                          <label htmlFor="fields_from_all_versions">
                            {t('Include fields from all ___ deployed versions').replace('___', dvcount)}
                          </label>
                        </bem.FormModal__item>
                      : null
                    ] : null
                  , this.state.type.indexOf('_legacy') > 0 ?
                    <bem.FormModal__item m='downloads' key={'d'}>
                      <iframe src={
                          this.props.asset.deployment__data_download_links[
                            this.state.type]
                      }>
                      </iframe>
                    </bem.FormModal__item>
                  :
                    <bem.FormModal__item key={'s'} m='export-submit'>
                      <input type="submit"
                        value={t('Export')}
                        className="mdl-button mdl-js-button mdl-button--raised mdl-button--colored"
                        disabled={this.state.formSubmitDisabled}/>
                    </bem.FormModal__item>
                  ]}
                </bem.FormModal__form>
              </bem.FormView__cell>
          </bem.FormView__row>
          {this.state.exports && !this.state.type.endsWith('_legacy') &&
            <bem.FormView__row>
                <bem.FormView__cell m='label'>
                  {t('Exports')}
                </bem.FormView__cell>
                <bem.FormView__cell m={['box', 'exports-table']}>
                  <bem.FormView__group m={['items', 'headings']}>
                    <bem.FormView__label m='type'>{t('Type')}</bem.FormView__label>
                    <bem.FormView__label m='date'>{t('Created')}</bem.FormView__label>
                    <bem.FormView__label m='lang'>{t('Language')}</bem.FormView__label>
                    <bem.FormView__label m='include-groups'>{t('Include Groups')}</bem.FormView__label>
                    <bem.FormView__label m='multi-versioned'>{t('Multiple Versions')}</bem.FormView__label>
                    <bem.FormView__label></bem.FormView__label>
                  </bem.FormView__group>
                  {this.state.exports.map((item, n) => {
                    let timediff = moment().diff(moment(item.date_created), 'seconds');
                    return (
                      <bem.FormView__group m="items" key={item.uid}
                        className={timediff < 45 ? 'recent' : ''}>
                        <bem.FormView__label m='type'>
                          {item.data.type}
                        </bem.FormView__label>
                        <bem.FormView__label m='date'>
                          {formatTime(item.date_created)}
                        </bem.FormView__label>
                        <bem.FormView__label m='lang'>
                        {item.data.lang === "_default" ? t('Default') : item.data.lang}
                        </bem.FormView__label>
                        <bem.FormView__label m='include-groups'>
                          {item.data.hierarchy_in_labels === "false" ? t('No') : t("Yes")}
                        </bem.FormView__label>
                        <bem.FormView__label m='multi-versioned'>
                          {
                            // Old exports won't have this field, and we should
                            // assume they *were* multi-versioned
                            item.data.fields_from_all_versions === "false" ? t('No') : t('Yes')
                          }
                        </bem.FormView__label>
                        <bem.FormView__label m='action'>
                          {item.status == 'complete' &&
                            <a className="form-view__link form-view__link--export-download"
                              href={item.result} data-tip={t('Download')}>
                              <i className="k-icon-download" />
                            </a>
                          }
                          {item.status == 'error' &&
                            <span data-tip={item.messages.error}>
                              {t('Export Failed')}
                            </span>
                          }
                          {item.status != 'error' && item.status != 'complete' &&
                            <span className="animate-processing">{t('processing...')}</span>
                          }
                          <a className="form-view__link form-view__link--export-delete"
                            onClick={this.deleteExport} data-euid={item.uid} data-tip={t('Delete')}>
                            <i className="k-icon-trash" />
                          </a>

                        </bem.FormView__label>
                      </bem.FormView__group>
                    );
                  })}
                </bem.FormView__cell>
            </bem.FormView__row>
          }
        </bem.FormView>
      </DocumentTitle>
    );
  }
};

export class AddToLibrary extends React.Component {
  constructor(props) {
    super(props);
    this.state = {
      asset_updated: update_states.UP_TO_DATE,
      multioptionsExpanded: true,
      surveyAppRendered: false,
      name: '',
      kind: 'asset',
      asset: false,
      editorState: 'new',
      backRoute: '/library'
    };
    autoBind(this);
  }
}

newFormMixins.forEach(function(mixin) {
  reactMixin(AddToLibrary.prototype, mixin);
});

let existingFormMixins = [
    Reflux.ListenerMixin,
    editableFormMixin
];

let contextTypes = {
  router: PropTypes.object
};

export class FormPage extends React.Component {
  constructor(props) {
    super(props);
    this.state = {
      asset_updated: update_states.UP_TO_DATE,
      multioptionsExpanded: true,
      surveyAppRendered: false,
      name: '',
      editorState: 'existing',
      backRoute: '/forms'
    };
    autoBind(this);
  }
}

export class LibraryPage extends React.Component {
  constructor(props) {
    super(props);
    this.state = {
      asset_updated: update_states.UP_TO_DATE,
      multioptionsExpanded: true,
      surveyAppRendered: false,
      name: '',
      editorState: 'existing',
      backRoute: '/library'
    };
    autoBind(this);
  }
}

existingFormMixins.forEach(function(mixin) {
  reactMixin(FormPage.prototype, mixin);
  reactMixin(LibraryPage.prototype, mixin);
});

FormPage.contextTypes = contextTypes;
LibraryPage.contextTypes = contextTypes;<|MERGE_RESOLUTION|>--- conflicted
+++ resolved
@@ -101,7 +101,7 @@
   }
   goToFormBuilder() {
     hashHistory.push(`/forms/${this.props.newFormAsset.uid}/edit`);
-    stores.pageState.hideModal();    
+    stores.pageState.hideModal();
   }
   displayUpload() {
     this.setState({step3: 'upload'});
@@ -175,88 +175,11 @@
       });
     }
 
-<<<<<<< HEAD
     if (!this.props.newFormAsset) {
       return (
         <bem.FormModal__form onSubmit={this.onSubmit}>
-          {this.props.context == 'existingForm' && 
+          {this.props.context == 'existingForm' &&
             <bem.FormModal__item m={['actions', 'fixed']}>
-=======
-    return (
-      <bem.FormModal__form onSubmit={this.onSubmit}>
-        {this.props.context == 'existingForm' &&
-          <bem.FormModal__item m={['actions', 'fixed']}>
-            <button onClick={this.onSubmit} className="mdl-button mdl-js-button mdl-button--raised mdl-button--colored">
-              {this.props.submitButtonValue}
-            </button>
-          </bem.FormModal__item>
-        }
-        <bem.FormModal__item m='wrapper'>
-          <bem.FormModal__item>
-            <label htmlFor="name">
-              {t('Project Name')}
-            </label>
-            <input type="text"
-                id="name"
-                placeholder={t('Enter title of project here')}
-                value={this.state.name}
-                onChange={this.nameChange}
-              />
-          </bem.FormModal__item>
-          <bem.FormModal__item>
-            <label htmlFor="description">
-              {t('Description')}
-            </label>
-            <TextareaAutosize
-              onChange={this.descriptionChange}
-              value={this.state.description}
-              placeholder={t('Enter short description here')} />
-          </bem.FormModal__item>
-          <bem.FormModal__item>
-            <label className="long">
-              {t('Please specify the country and the sector where this project will be deployed. ')}
-              {t('This information will be used to help you filter results on the project list page.')}
-            </label>
-          </bem.FormModal__item>
-
-          <bem.FormModal__item m='sector'>
-            <label htmlFor="sector">
-              {t('Sector')}
-            </label>
-            <Select
-                id="sector"
-                value={this.state.sector}
-                onChange={this.sectorChange}
-                options={sectors}
-              />
-          </bem.FormModal__item>
-          <bem.FormModal__item  m='country'>
-            <label htmlFor="country">
-              {t('Country')}
-            </label>
-            <Select
-              id="country"
-              value={this.state.country}
-              onChange={this.countryChange}
-              options={countries}
-            />
-          </bem.FormModal__item>
-          <bem.FormModal__item m='metadata-share'>
-            <input type="checkbox"
-                id="share-metadata"
-                checked={this.state['share-metadata']}
-                onChange={this.shareMetadataChange}
-              />
-            <label htmlFor="share-metadata">
-              {t('Help KoboToolbox improve this product by sharing the sector and country where this project will be deployed.')}
-              &nbsp;
-              {t('All the information is submitted anonymously, and will not include the project name or description listed above.')}
-            </label>
-          </bem.FormModal__item>
-
-          {this.props.context != 'existingForm' &&
-            <bem.FormModal__item m='actions'>
->>>>>>> e5485c23
               <button onClick={this.onSubmit} className="mdl-button mdl-js-button mdl-button--raised mdl-button--colored">
                 {this.props.submitButtonValue}
               </button>
@@ -278,9 +201,9 @@
               <label htmlFor="description">
                 {t('Description')}
               </label>
-              <TextareaAutosize 
-                onChange={this.descriptionChange} 
-                value={this.state.description} 
+              <TextareaAutosize
+                onChange={this.descriptionChange}
+                value={this.state.description}
                 placeholder={t('Enter short description here')} />
             </bem.FormModal__item>
             <bem.FormModal__item>
@@ -384,9 +307,9 @@
               <div className="intro">
                 {t('Import an XLSForm from your computer.')}
               </div>
-              <Dropzone onDrop={this.onDrop.bind(this)} 
-                            multiple={false} 
-                            className='dropzone' 
+              <Dropzone onDrop={this.onDrop.bind(this)}
+                            multiple={false}
+                            className='dropzone'
                             activeClassName='dropzone-active'
                             rejectClassName='dropzone-reject'
                             accept={validFileTypes()}>
@@ -414,7 +337,7 @@
                   value={this.state.importUrl}
                   placeholder='https://'
                   onChange={event => this.importUrlChange(event.target.value)} />
-                <button onClick={this.importFromURL} 
+                <button onClick={this.importFromURL}
                         disabled={!this.state.importUrlButtonEnabled}
                         className="mdl-button mdl-js-button mdl-button--raised mdl-button--colored">
                   {this.state.importUrlButton}

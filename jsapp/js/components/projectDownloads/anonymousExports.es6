import React from 'react';
import autoBind from 'react-autobind';
import bem from 'js/bem';
import {actions} from 'js/actions';
import {downloadUrl} from 'js/utils';
import {
  EXPORT_STATUSES,
  DEFAULT_EXPORT_SETTINGS,
} from 'js/components/projectDownloads/exportsConstants';
import {getContextualDefaultExportFormat} from 'js/components/projectDownloads/exportsUtils';
import exportsStore from 'js/components/projectDownloads/exportsStore';
import ExportTypeSelector from 'js/components/projectDownloads/exportTypeSelector';
import ExportFetcher from 'js/components/projectDownloads/exportFetcher';

/**
 * A compontent that ROUTES.FORM_DOWNLOADS route is displayint for not logged in
 * users. It allows to select an export type and download a file.
 * @prop {object} asset
 */
export default class AnonymousExports extends React.Component {
  constructor(props){
    super(props);
    this.state = {
      selectedExportType: exportsStore.getExportType(),
      isPending: false,
      exportUrl: null,
    };
    this.unlisteners = [];
    autoBind(this);
  }

  componentDidMount() {
    this.unlisteners.push(
      exportsStore.listen(this.onExportsStoreChange),
      actions.exports.createExport.completed.listen(this.onCreateExportCompleted),
      actions.exports.getExport.completed.listen(this.onGetExportCompleted),
    );
  }

  componentWillUnmount() {
    this.unlisteners.forEach((clb) => {clb();});
  }

  onExportsStoreChange() {
    this.setState({
      selectedExportType: exportsStore.getExportType(),
      exportUrl: null,
    });
  }

  onCreateExportCompleted(exportData) {
    this.fetchExport(exportData.uid);
  }

  onGetExportCompleted(exportData) {
    this.checkExportFetcher(exportData.uid, exportData.status);

    if (exportData.status === EXPORT_STATUSES.complete) {
      this.setState({
        isPending: false,
        exportUrl: exportData.result,
      });
      downloadUrl(this.state.exportUrl);
    }
  }

  onSubmit() {
    if (this.state.exportUrl) {
      // we remember the current type download to not make multiple calls
<<<<<<< HEAD
      // TODO: try storing all the created export urls (for some amount of
      // time?) so that whenever user switches between types, in each clicking
      // "Export" button, we don't make unnecessary calls.
      downloadUrl(this.state.exportUrl);
=======
      this.downloadUrl(this.state.exportUrl);
>>>>>>> f5e1fe08
    } else {
      this.setState({isPending: true});

      const defaultExportFormat = getContextualDefaultExportFormat(this.props.asset);

      // NOTE: this wouldn't work for legacy formats, but luckily we don't allow
      // choosing legacy types in this component
      actions.exports.createExport(
        this.props.asset.uid,
        {
          type: this.state.selectedExportType.value,
          fields_from_all_versions: DEFAULT_EXPORT_SETTINGS.INCLUDE_ALL_VERSIONS,
          group_sep: DEFAULT_EXPORT_SETTINGS.GROUP_SEPARATOR,
          hierarchy_in_labels: DEFAULT_EXPORT_SETTINGS.INCLUDE_GROUPS,
          lang: defaultExportFormat.value,
          multiple_select: DEFAULT_EXPORT_SETTINGS.EXPORT_MULTIPLE.value,
        }
      );
    }
  }

  checkExportFetcher(exportUid, exportStatus) {
    if (
      exportStatus !== EXPORT_STATUSES.error &&
      exportStatus !== EXPORT_STATUSES.complete &&
      !this.fetchIntervalId
    ) {
      this.exportFetcher = new ExportFetcher(this.props.asset.uid, exportUid);
    }

    // clean up after it is completed
    if (
      exportStatus === EXPORT_STATUSES.error ||
      exportStatus === EXPORT_STATUSES.complete
    ) {
      if (this.exportFetcher) {
        this.exportFetcher.stop();
        delete this.exportFetcher;
      }
    }
  }

  fetchExport(exportUid) {
    actions.exports.getExport(this.props.asset.uid, exportUid);
  }

  /**
   * We allow only one pending download at a time, so we disable the type
   * selector and the export button for simplicity.
   */
  render() {
    const buttonModifiers = ['blue'];
    if (this.state.isPending) {
      buttonModifiers.push('pending');
    }

    return (
      <bem.FormView__cell m={['box', 'padding']}>
        <bem.ProjectDownloads__anonymousRow>
          <bem.ProjectDownloads__exportsSelector>
            <ExportTypeSelector
              disabled={this.state.isPending}
              noLegacy
            />
          </bem.ProjectDownloads__exportsSelector>

          <bem.KoboButton
            m={buttonModifiers}
            type='submit'
            onClick={this.onSubmit}
            disabled={this.state.isPending}
          >
            {t('Export')}
            {this.state.isPending &&
              <i className='k-spin k-icon k-icon-spinner'/>
            }
          </bem.KoboButton>
        </bem.ProjectDownloads__anonymousRow>
      </bem.FormView__cell>
    );
  }
}<|MERGE_RESOLUTION|>--- conflicted
+++ resolved
@@ -67,14 +67,7 @@
   onSubmit() {
     if (this.state.exportUrl) {
       // we remember the current type download to not make multiple calls
-<<<<<<< HEAD
-      // TODO: try storing all the created export urls (for some amount of
-      // time?) so that whenever user switches between types, in each clicking
-      // "Export" button, we don't make unnecessary calls.
       downloadUrl(this.state.exportUrl);
-=======
-      this.downloadUrl(this.state.exportUrl);
->>>>>>> f5e1fe08
     } else {
       this.setState({isPending: true});
 

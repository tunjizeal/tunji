--- conflicted
+++ resolved
@@ -125,15 +125,6 @@
       case QUESTION_TYPES.select_one.id:
       case SCORE_ROW_TYPE:
       case RANK_LEVEL_TYPE:
-<<<<<<< HEAD
-        choice = this.findChoice(data);
-        return (
-          <bem.SubmissionDataTable__value>
-            {choice.label[this.props.translationIndex]}
-          </bem.SubmissionDataTable__value>
-        );
-      case QUESTION_TYPES.select_multiple.id:
-=======
         choice = this.findChoice(listName, data);
         if (!choice) {
           console.error(`Choice not found for "${listName}" and "${data}".`);
@@ -145,9 +136,7 @@
               {choice.label[this.props.translationIndex] || choice.name}
             </bem.SubmissionDataTable__value>
           );
-        }
-      case QUESTION_TYPES.get('select_multiple').id:
->>>>>>> 680b5c7a
+      case QUESTION_TYPES.select_multiple.id:
         return (
           <ul>
             {data.split(' ').map((answer, answerIndex) => {

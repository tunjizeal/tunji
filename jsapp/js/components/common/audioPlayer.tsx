--- conflicted
+++ resolved
@@ -34,10 +34,6 @@
   private onAudioErrorBound = this.onAudioError.bind(this);
   private onAudioTimeUpdatedBound = this.onAudioTimeUpdated.bind(this);
 
-  private onAudioLoadedBound = this.onAudioLoaded.bind(this);
-  private onAudioErrorBound = this.onAudioError.bind(this);
-  private onAudioTimeUpdatedBound = this.onAudioTimeUpdated.bind(this);
-
   constructor(props: AudioPlayerProps) {
     super(props);
 
@@ -59,27 +55,10 @@
     this.audioInterface.addEventListener('timeupdate', this.onAudioTimeUpdatedBound);
   }
 
-<<<<<<< HEAD
   componentWillUnmount() {
     // Pausing makes it subject to garbage collection.
     this.audioInterface.pause();
 
-=======
-  prepareAudio() {
-    // Prepare audio.
-    this.audioInterface = new Audio(this.props.mediaURL);
-
-    // Set up listeners for audio component.
-    this.audioInterface.addEventListener('loadedmetadata', this.onAudioLoadedBound);
-    this.audioInterface.addEventListener('error', this.onAudioErrorBound);
-    this.audioInterface.addEventListener('timeupdate', this.onAudioTimeUpdatedBound);
-  }
-
-  componentWillUnmount() {
-    // Pausing makes it subject to garbage collection.
-    this.audioInterface.pause();
-
->>>>>>> 7df3ff0f
     this.audioInterface.removeEventListener('loadedmetadata', this.onAudioLoadedBound);
     this.audioInterface.removeEventListener('error', this.onAudioErrorBound);
     this.audioInterface.removeEventListener('timeupdate', this.onAudioTimeUpdatedBound);

import React from 'react';
// Using this type ensures we only have existing icon names
import type {IconName} from 'jsapp/fonts/k-icons';
import './icon.scss';

/**
 * Check out `icon.scss` file for exact pixel values. Note that `xxs` is mainly
 * for carets and should not be used otherwise.
 */
<<<<<<< HEAD
export type IconSize = 'xxs' | 'xs' | 's' | 'm' | 'l' | 'xl'
=======
export type IconSize = 'l' | 'm' | 's' | 'xl' | 'xs' | 'xxs';
>>>>>>> aa9631b2

const DefaultSize = 's';

interface IconProps {
  name: IconName;
  size?: IconSize;
  classNames?: string[];
}

/**
 * An icon component.
 */
class Icon extends React.Component<IconProps, {}> {
  constructor(props: IconProps){
    super(props);
  }

  render() {
    let classNames: string[] = [];
    if (
      Array.isArray(this.props.classNames) &&
      typeof this.props.classNames[0] === 'string'
    ) {
      classNames = this.props.classNames;
    }

    const size = this.props.size || DefaultSize;
    classNames.push(`k-icon--size-${size}`);

    classNames.push('k-icon');
    classNames.push(`k-icon-${this.props.name}`);

    return (
      <i className={classNames.join(' ')}/>
    );
  }
}

export default Icon;<|MERGE_RESOLUTION|>--- conflicted
+++ resolved
@@ -7,11 +7,7 @@
  * Check out `icon.scss` file for exact pixel values. Note that `xxs` is mainly
  * for carets and should not be used otherwise.
  */
-<<<<<<< HEAD
-export type IconSize = 'xxs' | 'xs' | 's' | 'm' | 'l' | 'xl'
-=======
 export type IconSize = 'l' | 'm' | 's' | 'xl' | 'xs' | 'xxs';
->>>>>>> aa9631b2
 
 const DefaultSize = 's';
 
@@ -25,10 +21,6 @@
  * An icon component.
  */
 class Icon extends React.Component<IconProps, {}> {
-  constructor(props: IconProps){
-    super(props);
-  }
-
   render() {
     let classNames: string[] = [];
     if (

--- conflicted
+++ resolved
@@ -1,5 +1,4 @@
-<<<<<<< HEAD
-@use "scss/sizes";
+@use 'scss/sizes';
 
 $s-icon-xxs: sizes.$x10;
 $s-icon-xs: sizes.$x14;
@@ -8,24 +7,14 @@
 $s-icon-l: sizes.$x22;
 $s-icon-xl: sizes.$x28;
 
-.k-icon--size-xxs { font-size: $s-icon-xxs; }
-=======
-$s-icon-xxs: 10px;
-$s-icon-xs: 14px;
-$s-icon-s: 18px;
-$s-icon-m: 20px;
-$s-icon-l: 22px;
-$s-icon-xl: 28px;
->>>>>>> aa9631b2
+.k-icon--size-xxs {font-size: $s-icon-xxs;}
 
-.k-icon--size-xxs { font-size: $s-icon-xxs; }
+.k-icon--size-xs {font-size: $s-icon-xs;}
 
-.k-icon--size-xs { font-size: $s-icon-xs; }
+.k-icon--size-s {font-size: $s-icon-s;}
 
-.k-icon--size-s { font-size: $s-icon-s; }
+.k-icon--size-m {font-size: $s-icon-m;}
 
-.k-icon--size-m { font-size: $s-icon-m; }
+.k-icon--size-l {font-size: $s-icon-l;}
 
-.k-icon--size-l { font-size: $s-icon-l; }
-
-.k-icon--size-xl { font-size: $s-icon-xl; }+.k-icon--size-xl {font-size: $s-icon-xl;}
--- conflicted
+++ resolved
@@ -713,11 +713,7 @@
                 return (
                   <AudioCell
                     assetUid={this.props.asset.uid}
-<<<<<<< HEAD
                     qpath={q.$qpath}
-=======
-                    rowName={getRowName(q)}
->>>>>>> b057d997
                     submissionUuid={row.original._uuid}
                     mediaAttachment={mediaAttachment}
                   />
@@ -732,11 +728,7 @@
                   submissionIndex={row.index + 1}
                   submissionTotal={this.state.submissions.length}
                   assetUid={this.props.asset.uid}
-<<<<<<< HEAD
                   qpath={q.$qpath}
-=======
-                  questionName={getRowName(q)}
->>>>>>> b057d997
                   submissionUuid={row.original._uuid}
                 />
               );
@@ -789,29 +781,14 @@
             }
           }
 
-<<<<<<< HEAD
-          // This identifies supplemental details column
-          if (
-            row.value === undefined &&
-            q === undefined &&
-            key.startsWith(SUPPLEMENTAL_DETAILS_PROP)
-          ) {
-            const supplementalDetailsContent = getSupplementalDetailsContent(
-              row.original,
-              key
-            );
-=======
           if (key === ADDITIONAL_SUBMISSION_PROPS._submission_time) {
->>>>>>> b057d997
             return (
               <span className='trimmed-text'>
-                {formatTimeDateShort(supplementalDetailsContent)}
+                {formatTimeDateShort(row.value)}
               </span>
             );
           }
 
-<<<<<<< HEAD
-=======
           // This identifies supplemental details column
           if (
             row.value === undefined &&
@@ -824,12 +801,11 @@
             );
             return (
               <span className='trimmed-text'>
-                {supplementalDetailsContent}
+                {formatTimeDateShort(supplementalDetailsContent)}
               </span>
             );
           }
 
->>>>>>> b057d997
           if (typeof(row.value) === 'object' || row.value === undefined) {
             const repeatGroupAnswers = getRepeatGroupAnswers(row.original, key);
             if (repeatGroupAnswers) {

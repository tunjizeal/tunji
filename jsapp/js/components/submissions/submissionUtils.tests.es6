--- conflicted
+++ resolved
@@ -195,41 +195,25 @@
       {
         data: 'This is french transcript text.',
         type: null,
-<<<<<<< HEAD
-        label: 'Secret password as an audio file - transcript (fr)',
-=======
         label: 'transcript (fr) | Secret password as an audio file',
->>>>>>> 3f46e5d6
         name: '_supplementalDetails/Secret_password_as_an_audio_file/transcript_fr',
       },
       {
         data: 'N/A',
         type: null,
-<<<<<<< HEAD
-        label: 'Secret password as an audio file - transcript (pl)',
-=======
         label: 'transcript (pl) | Secret password as an audio file',
->>>>>>> 3f46e5d6
         name: '_supplementalDetails/Secret_password_as_an_audio_file/transcript_pl',
       },
       {
         data: 'This is polish translation text.',
         type: null,
-<<<<<<< HEAD
-        label: 'Secret password as an audio file - translation (pl)',
-=======
         label: 'translation (pl) | Secret password as an audio file',
->>>>>>> 3f46e5d6
         name: '_supplementalDetails/Secret_password_as_an_audio_file/translated_pl',
       },
       {
         data: 'This is german translation text.',
         type: null,
-<<<<<<< HEAD
-        label: 'Secret password as an audio file - translation (de)',
-=======
         label: 'translation (de) | Secret password as an audio file',
->>>>>>> 3f46e5d6
         name: '_supplementalDetails/Secret_password_as_an_audio_file/translated_de',
       },
     ]);

--- conflicted
+++ resolved
@@ -30,12 +30,6 @@
     this.setState(searchStoreState);
   }
 
-<<<<<<< HEAD
-  setValue(v) {
-    ReactDOM.findDOMNode(this.refs['formlist-search']).value = v;
-  }
-
-=======
   /**
    * NOTE: this is used outside the component
    */
@@ -47,7 +41,6 @@
     ReactDOM.findDOMNode(this.refs['formlist-search']).value = v;
   }
 
->>>>>>> 225a824d
   render() {
     return (
       <bem.Search m={[this.state.searchState]} >

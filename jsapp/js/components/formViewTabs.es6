--- conflicted
+++ resolved
@@ -109,16 +109,6 @@
       ];
     }
 
-<<<<<<< HEAD
-    if (this.state.asset && this.state.asset.deployment__active && this.isActiveRoute(`/forms/${this.state.assetid}/settings`)) {
-       sideTabs = [
-          {label: t('General'), icon: 'k-icon-settings', path: `/forms/${this.state.assetid}/settings`},
-          {label: t('Media'), icon: 'k-icon-photo-gallery', path: `/forms/${this.state.assetid}/settings/media`},
-          {label: t('Sharing'), icon: 'k-icon-user-share', path: `/forms/${this.state.assetid}/settings/sharing`},
-          {label: t('REST Services'), icon: 'k-icon-data-sync', path: `/forms/${this.state.assetid}/settings/rest`},
-          {label: t('Kobocat (legacy)'), icon: 'k-icon-settings', path: `/forms/${this.state.assetid}/settings/kobocat`, className: 'is-edge'},
-        ];
-=======
     if (this.state.asset && this.isActiveRoute(`/forms/${this.state.assetid}/settings`)) {
       sideTabs = [];
 
@@ -128,13 +118,12 @@
         sideTabs.push({label: t('Media'), icon: 'k-icon-photo-gallery', path: `/forms/${this.state.assetid}/settings/media`});
       }
 
-      sideTabs.push({label: t('Sharing'), icon: 'k-icon-share', path: `/forms/${this.state.assetid}/settings/sharing`});
+      sideTabs.push({label: t('Sharing'), icon: 'k-icon-user-share', path: `/forms/${this.state.assetid}/settings/sharing`});
 
       if (this.state.asset.deployment__active) {
         sideTabs.push({label: t('REST Services'), icon: 'k-icon-data-sync', path: `/forms/${this.state.assetid}/settings/rest`});
         sideTabs.push({label: t('Kobocat (legacy)'), icon: 'k-icon-settings', path: `/forms/${this.state.assetid}/settings/kobocat`, className: 'is-edge'});
       }
->>>>>>> e6d651db
     }
 
     if (sideTabs.length > 0) {

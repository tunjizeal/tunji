import React from 'react';
import PropTypes from 'prop-types';
import reactMixin from 'react-mixin';
import autoBind from 'react-autobind';
import Reflux from 'reflux';
import {bem} from '../bem';
import {stores} from '../stores';
import {Link, hashHistory} from 'react-router';
import mixins from '../mixins';
import {PERMISSIONS_CODENAMES, ROUTES} from 'js/constants';
import {assign} from 'utils';

export function getFormDataTabs(assetUid, isLoggedIn) {
  return [
    {
      label: t('Table'),
      icon: 'k-icon k-icon-table',
      path: ROUTES.FORM_TABLE.replace(':uid', assetUid),
    },
    {
      label: t('Reports'),
      icon: 'k-icon k-icon-report',
      path: ROUTES.FORM_REPORT.replace(':uid', assetUid),
    },
    {
      label: t('Gallery'),
      icon: 'k-icon k-icon-photo-gallery',
      path: ROUTES.FORM_GALLERY.replace(':uid', assetUid),
    },
    {
      label: t('Downloads'),
      icon: 'k-icon k-icon-download',
      path: ROUTES.FORM_DOWNLOADS.replace(':uid', assetUid),
      isDisabled: !isLoggedIn,
    },
    {
      label: t('Map'),
      icon: 'k-icon k-icon-map-view',
      path: ROUTES.FORM_MAP.replace(':uid', assetUid),
    },
  ];
}

class FormViewTabs extends Reflux.Component {
  constructor(props) {
    super(props);
    this.state = {};
    autoBind(this);
  }

  componentDidMount() {
    this.listenTo(stores.asset, this.assetLoad);
  }

  assetLoad(data) {
    var assetid = this.currentAssetID();
    var asset = data[assetid];
    this.setState(
      assign({
        asset: asset,
        assetid: assetid,
<<<<<<< HEAD
      }
    ));
  }

=======
      })
    );
  }
>>>>>>> dbb7b475
  triggerRefresh(evt) {
    if ($(evt.target).hasClass('active')) {
      hashHistory.push(`/forms/${this.state.assetid}/reset`);

      var path = evt.target.getAttribute('data-path');
      window.setTimeout(function () {
        hashHistory.push(path);
      }, 50);

      evt.preventDefault();
    }
  }

  isDataTabEnabled() {
    return (
      this.state.asset.deployment__identifier != undefined &&
      this.state.asset.has_deployment &&
      this.state.asset.deployment__submission_count > 0 &&
<<<<<<< HEAD
      (
        this.userCan('view_submissions', this.state.asset) ||
        this.userCanPartially('view_submissions', this.state.asset)
      )
=======
      (this.userCan('view_submissions', this.state.asset) ||
        this.userCan('partial_submissions', this.state.asset))
>>>>>>> dbb7b475
    );
  }

  renderTopTabs() {
    if (this.state.asset === undefined) {
      return false;
    }

    let dataTabClassNames = 'form-view__tab';
    if (!this.isDataTabEnabled()) {
      dataTabClassNames += ' form-view__tab--disabled';
    }

    let summaryTabClassNames = 'form-view__tab';
    if (!stores.session.isLoggedIn) {
      summaryTabClassNames += ' form-view__tab--disabled';
    }

    let settingsTabClassNames = 'form-view__tab';
    if (
      !stores.session.isLoggedIn ||
      !this.userCan('change_asset', this.state.asset)
    ) {
      settingsTabClassNames += ' form-view__tab--disabled';
    }

    return (
      <bem.FormView__toptabs>
        <Link
          to={ROUTES.FORM_SUMMARY.replace(':uid', this.state.assetid)}
          className={summaryTabClassNames}
          activeClassName='active'
        >
          {t('Summary')}
        </Link>

        <Link
          to={ROUTES.FORM_LANDING.replace(':uid', this.state.assetid)}
          className='form-view__tab'
          activeClassName='active'
        >
          {t('Form')}
        </Link>

        <Link
          to={ROUTES.FORM_DATA.replace(':uid', this.state.assetid)}
          className={dataTabClassNames}
          activeClassName='active'
        >
          {t('Data')}
        </Link>

        <Link
          to={ROUTES.FORM_SETTINGS.replace(':uid', this.state.assetid)}
          className={settingsTabClassNames}
          activeClassName='active'
        >
          {t('Settings')}
        </Link>

        {stores.session.isLoggedIn && (
          <Link
            to={ROUTES.FORMS}
            className='form-view__link form-view__link--close'
          >
            <i className='k-icon k-icon-close' />
          </Link>
        )}
      </bem.FormView__toptabs>
    );
  }

  renderFormSideTabs() {
    var sideTabs = [];

    if (
      this.state.asset &&
      this.state.asset.has_deployment &&
      this.isActiveRoute(ROUTES.FORM_DATA.replace(':uid', this.state.assetid))
    ) {
      sideTabs = getFormDataTabs(this.state.assetid, stores.session.isLoggedIn);
    }

    if (
      this.state.asset &&
      this.isActiveRoute(ROUTES.FORM_SETTINGS.replace(':uid', this.state.assetid))
    ) {
      sideTabs = [];

      sideTabs.push({
        label: t('General'),
<<<<<<< HEAD
        icon: 'k-icon-settings',
=======
        icon: 'k-icon k-icon-settings',
>>>>>>> dbb7b475
        path: ROUTES.FORM_SETTINGS.replace(':uid', this.state.assetid),
      });

      if (
        mixins.permissions.userCan(
          PERMISSIONS_CODENAMES.change_asset,
          this.state.asset
        )
      ) {
        sideTabs.push({
          label: t('Media'),
<<<<<<< HEAD
          icon: 'k-icon-photo-gallery',
=======
          icon: 'k-icon k-icon-photo-gallery',
>>>>>>> dbb7b475
          path: ROUTES.FORM_MEDIA.replace(':uid', this.state.assetid),
        });
      }

      sideTabs.push({
        label: t('Sharing'),
<<<<<<< HEAD
        icon: 'k-icon-user-share',
=======
        icon: 'k-icon k-icon-user-share',
>>>>>>> dbb7b475
        path: ROUTES.FORM_SHARING.replace(':uid', this.state.assetid),
      });

      sideTabs.push({
        label: t('Connect Projects'),
<<<<<<< HEAD
        icon: 'k-icon-attach',
=======
        icon: 'k-icon k-icon-attach',
>>>>>>> dbb7b475
        path: ROUTES.FORM_RECORDS.replace(':uid', this.state.assetid),
      });

      if (
        (
          this.state.asset.deployment__active ||
          // REST services should be visible for archived forms but not drafts
          this.state.asset.deployed_versions.count > 0
        ) &&
        mixins.permissions.userCan(
          PERMISSIONS_CODENAMES.view_submissions,
          this.state.asset
        ) &&
        mixins.permissions.userCan(
          PERMISSIONS_CODENAMES.change_asset,
          this.state.asset
        )
      ) {
        sideTabs.push({
          label: t('REST Services'),
<<<<<<< HEAD
          icon: 'k-icon-data-sync',
=======
          icon: 'k-icon k-icon-data-sync',
>>>>>>> dbb7b475
          path: ROUTES.FORM_REST.replace(':uid', this.state.assetid),
        });
      }
    }

    if (sideTabs.length > 0) {
      return (
        <bem.FormView__sidetabs>
          {sideTabs.map((item, ind) => {
            let className = 'form-view__tab';
            if (item.isDisabled) {
              className += ' form-view__tab--disabled';
            }
            return (
              <Link
                to={item.path}
                key={ind}
                activeClassName='active'
                onlyActiveOnIndex
                className={className}
                data-path={item.path}
                onClick={this.triggerRefresh}
              >
                <i className={item.icon} />
                {item.label}
              </Link>
            );
          })}
        </bem.FormView__sidetabs>
      );
    }

    return false;
  }

  render() {
    if (!this.props.show) {
      return false;
    }
<<<<<<< HEAD
    if (this.props.type === 'top') {
      return (
        this.renderTopTabs()
      );
    }
    if (this.props.type === 'side') {
      return (
        this.renderFormSideTabs()
      );
=======
    if (this.props.type == 'top') {
      return this.renderTopTabs();
    }
    if (this.props.type == 'side') {
      return this.renderFormSideTabs();
>>>>>>> dbb7b475
    }
  }
}

reactMixin(FormViewTabs.prototype, Reflux.ListenerMixin);
reactMixin(FormViewTabs.prototype, mixins.contextRouter);
reactMixin(FormViewTabs.prototype, mixins.permissions);

FormViewTabs.contextTypes = {
  router: PropTypes.object,
};

export default FormViewTabs;<|MERGE_RESOLUTION|>--- conflicted
+++ resolved
@@ -59,16 +59,10 @@
       assign({
         asset: asset,
         assetid: assetid,
-<<<<<<< HEAD
-      }
-    ));
-  }
-
-=======
       })
     );
   }
->>>>>>> dbb7b475
+
   triggerRefresh(evt) {
     if ($(evt.target).hasClass('active')) {
       hashHistory.push(`/forms/${this.state.assetid}/reset`);
@@ -87,15 +81,10 @@
       this.state.asset.deployment__identifier != undefined &&
       this.state.asset.has_deployment &&
       this.state.asset.deployment__submission_count > 0 &&
-<<<<<<< HEAD
       (
         this.userCan('view_submissions', this.state.asset) ||
         this.userCanPartially('view_submissions', this.state.asset)
       )
-=======
-      (this.userCan('view_submissions', this.state.asset) ||
-        this.userCan('partial_submissions', this.state.asset))
->>>>>>> dbb7b475
     );
   }
 
@@ -187,11 +176,7 @@
 
       sideTabs.push({
         label: t('General'),
-<<<<<<< HEAD
-        icon: 'k-icon-settings',
-=======
         icon: 'k-icon k-icon-settings',
->>>>>>> dbb7b475
         path: ROUTES.FORM_SETTINGS.replace(':uid', this.state.assetid),
       });
 
@@ -203,32 +188,20 @@
       ) {
         sideTabs.push({
           label: t('Media'),
-<<<<<<< HEAD
-          icon: 'k-icon-photo-gallery',
-=======
           icon: 'k-icon k-icon-photo-gallery',
->>>>>>> dbb7b475
           path: ROUTES.FORM_MEDIA.replace(':uid', this.state.assetid),
         });
       }
 
       sideTabs.push({
         label: t('Sharing'),
-<<<<<<< HEAD
-        icon: 'k-icon-user-share',
-=======
         icon: 'k-icon k-icon-user-share',
->>>>>>> dbb7b475
         path: ROUTES.FORM_SHARING.replace(':uid', this.state.assetid),
       });
 
       sideTabs.push({
         label: t('Connect Projects'),
-<<<<<<< HEAD
-        icon: 'k-icon-attach',
-=======
         icon: 'k-icon k-icon-attach',
->>>>>>> dbb7b475
         path: ROUTES.FORM_RECORDS.replace(':uid', this.state.assetid),
       });
 
@@ -249,11 +222,7 @@
       ) {
         sideTabs.push({
           label: t('REST Services'),
-<<<<<<< HEAD
-          icon: 'k-icon-data-sync',
-=======
           icon: 'k-icon k-icon-data-sync',
->>>>>>> dbb7b475
           path: ROUTES.FORM_REST.replace(':uid', this.state.assetid),
         });
       }
@@ -293,7 +262,6 @@
     if (!this.props.show) {
       return false;
     }
-<<<<<<< HEAD
     if (this.props.type === 'top') {
       return (
         this.renderTopTabs()
@@ -303,13 +271,6 @@
       return (
         this.renderFormSideTabs()
       );
-=======
-    if (this.props.type == 'top') {
-      return this.renderTopTabs();
-    }
-    if (this.props.type == 'side') {
-      return this.renderFormSideTabs();
->>>>>>> dbb7b475
     }
   }
 }

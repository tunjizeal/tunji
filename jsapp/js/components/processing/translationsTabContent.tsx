import React from 'react';
import clonedeep from 'lodash.clonedeep';
import {formatTime} from 'js/utils';
import bem from 'js/bem';
import singleProcessingStore from 'js/components/processing/singleProcessingStore';
import LanguageSelector, {resetAllLanguageSelectors} from 'js/components/languages/languageSelector';
import Button from 'js/components/common/button';
import 'js/components/processing/processingBody';
import {destroyConfirm} from 'js/alertify';
import type {
  DetailedLanguage,
  LanguageCode,
  ListLanguage,
} from 'js/components/languages/languagesStore';
import {AsyncLanguageDisplayLabel} from 'js/components/languages/languagesUtils';
import TransxSelector from './transxSelector';
import envStore from 'js/envStore';

interface TranslationsTabContentState {
  /** Uses languageCode. */
  selectedTranslation?: string;
}

export default class TranslationsTabContent extends React.Component<
  {},
  TranslationsTabContentState
> {
  constructor(props: {}) {
    super(props);

    this.state = {
      // We want to always have a translation selected when there is at least
      // one, so we preselect it on the initialization.
      selectedTranslation: this.getDefaultSelectedTranslation(),
    };
  }

  private unlisteners: Function[] = [];

  componentDidMount() {
    this.unlisteners.push(
      singleProcessingStore.listen(this.onSingleProcessingStoreChange, this)
    );
  }

  componentWillUnmount() {
    this.unlisteners.forEach((clb) => {clb();});
  }

  /**
  * Don't want to store a duplicate of store data here just for the sake of
  * comparison, so we need to make the component re-render itself when the
  * store changes :shrug:.
  */
  onSingleProcessingStoreChange() {
    const draft = singleProcessingStore.getTranslationDraft();

    // When we save a new translation, we can preselect it, as it already exist
    // in the store.
    if (draft?.languageCode) {
      this.selectTranslation(draft.languageCode);
    }

    // When the selected translation was removed, we select another one.
    if (
      draft === undefined &&
      singleProcessingStore.getTranslation(this.state.selectedTranslation) === undefined
    ) {
      this.selectTranslation(this.getDefaultSelectedTranslation());
    }

    this.forceUpdate();
  }

  /** Changes the draft language, preserving the other draft properties. */
  onLanguageChange(newVal: DetailedLanguage | ListLanguage | null) {
    const newDraft = clonedeep(singleProcessingStore.getTranslationDraft()) || {};
    newDraft.languageCode = newVal?.code;
    singleProcessingStore.setTranslationDraft(newDraft);
  }

  getDefaultSelectedTranslation() {
    let selected;
    const storedTranslations = singleProcessingStore.getTranslations();
    if (storedTranslations.length >= 1) {
      selected = storedTranslations[0].languageCode;
    }
    return selected;
  }

  /** Changes the draft value, preserving the other draft properties. */
  setDraftValue(newVal: string | undefined) {
    const newDraft = clonedeep(singleProcessingStore.getTranslationDraft()) || {};
    newDraft.value = newVal;
    singleProcessingStore.setTranslationDraft(newDraft);
  }

  onDraftValueChange(evt: React.ChangeEvent<HTMLTextAreaElement>) {
    this.setDraftValue(evt.target.value);
  }

  begin() {
    // Make an empty draft.
    singleProcessingStore.setTranslationDraft({});
  }

  selectModeManual() {
    // Initialize draft value.
    this.setDraftValue('');
  }

  selectModeAuto() {
    // Currently we only support automatic translation from transcript language,
    // but we should also allow to use the source data language.
    const languageCode = singleProcessingStore.getTranslationDraft()?.languageCode;
    if (languageCode) {
      singleProcessingStore.requestAutoTranslation(languageCode);
    }
  }

  back() {
    const draft = singleProcessingStore.getTranslationDraft();

    if (
      draft !== undefined &&
      draft?.languageCode === undefined &&
      draft?.value === undefined
    ) {
      this.discardDraft();
    }

    if (
      draft !== undefined &&
      draft?.languageCode !== undefined &&
      draft?.value === undefined
    ) {
      singleProcessingStore.setTranslationDraft({});
      resetAllLanguageSelectors();
    }
  }

  /** Removes the draft and preselects translations if possible. */
  discardDraft() {
    if (singleProcessingStore.hasUnsavedTranslationDraftValue()) {
      destroyConfirm(
        this.discardDraftInnerMethod.bind(this),
        t('Discard unsaved changes?'),
        t('Discard')
      );
    } else {
      this.discardDraftInnerMethod();
    }
  }

  discardDraftInnerMethod() {
    singleProcessingStore.deleteTranslationDraft();
  }

  saveDraft() {
    const draft = singleProcessingStore.getTranslationDraft();

    if (
      draft?.languageCode !== undefined &&
      draft?.value !== undefined
    ) {
      singleProcessingStore.setTranslation(
        draft.languageCode,
        draft.value
      );
    }
  }

  openEditor(languageCode: LanguageCode) {
    const translation = singleProcessingStore.getTranslation(languageCode);

    if (translation) {
      // Make new draft using existing translation.
      singleProcessingStore.setTranslationDraft(translation);
      this.setState({
        selectedTranslation: languageCode,
      });
    }
  }

  deleteTranslation(languageCode: LanguageCode) {
    destroyConfirm(
      singleProcessingStore.deleteTranslation.bind(
        singleProcessingStore,
        languageCode
      ),
      t('Delete translation?')
    );
  }

  addTranslation() {
    // Make an empty draft to make the language selector appear. Unselect the current translation.
    singleProcessingStore.setTranslationDraft({});
  }

  selectTranslation(languageCode?: string) {
    this.setState({selectedTranslation: languageCode});
  }

  /** Returns languages of all translations */
  getTranslationsLanguages() {
    const translations = singleProcessingStore.getTranslations();
    const languages: LanguageCode[] = [];
    translations.forEach((translation) => {
      languages.push(translation.languageCode);
    });
    return languages;
  }

  /**
   * Checks if language is selected and if it is available in the automated
   * services we use.
   */
  isAutoEnabled() {
    const draft = singleProcessingStore.getTranslationDraft();

    // HACK: Automatic services use long language codes ("en-GB"), but we use
    // short ones ("en"), so here we check only first two letters.
    // This will be fixed in next releases, so relax and keep calm.
    const isLanguageAvailable = Boolean(
      Object.keys(envStore.data.translation_languages).find((longLanguageCode) =>
        draft?.languageCode && longLanguageCode.startsWith(draft?.languageCode)
      )
    );

    return draft?.languageCode !== undefined && isLanguageAvailable;
  }

  /** Whether automatic services are available for current user. */
  isAutoAvailable() {
    return envStore.data.asr_mt_features_enabled;
  }

  renderLanguageAndDate() {
    const storeTranslation = singleProcessingStore.getTranslation(this.state.selectedTranslation);

    let dateText = '';
    if (storeTranslation) {
      if (storeTranslation.dateCreated !== storeTranslation?.dateModified) {
        dateText = t('last modified ##date##').replace('##date##', formatTime(storeTranslation.dateModified));
      } else {
        dateText = t('created ##date##').replace('##date##', formatTime(storeTranslation.dateCreated));
      }
    }

    return (
      <React.Fragment>
        {this.renderLanguage()}

        {dateText !== '' &&
          <bem.ProcessingBody__transxHeaderDate>
            {dateText}
          </bem.ProcessingBody__transxHeaderDate>
        }
      </React.Fragment>
    );
  }

  /** Renders a text or a selector of translations. */
  renderLanguage() {
    const draft = singleProcessingStore.getTranslationDraft();

    // When editing we want to display just a text
    if (draft?.languageCode) {
      return (
<<<<<<< HEAD
        <bem.ProcessingBody__transxHeaderLanguageWrapper>
          {t('Language')}
          <bem.ProcessingBody__transxHeaderLanguage>
            <AsyncLanguageDisplayLabel code={draft.languageCode}/>
          </bem.ProcessingBody__transxHeaderLanguage>
        </bem.ProcessingBody__transxHeaderLanguageWrapper>
=======
        <bem.ProcessingBody__transxHeaderLanguage>
          {envStore.getLanguageDisplayLabel(draft.languageCode)}
        </bem.ProcessingBody__transxHeaderLanguage>
>>>>>>> ee83212a
      );
    }

    const translations = singleProcessingStore.getTranslations();

    // When viewing the only translation we want to display just a text
    if (!draft && translations.length === 1) {
      return (
<<<<<<< HEAD
        <bem.ProcessingBody__transxHeaderLanguageWrapper>
          {t('Language')}
          <bem.ProcessingBody__transxHeaderLanguage>
            <AsyncLanguageDisplayLabel code={translations[0].languageCode}/>
          </bem.ProcessingBody__transxHeaderLanguage>
        </bem.ProcessingBody__transxHeaderLanguageWrapper>
=======
        <bem.ProcessingBody__transxHeaderLanguage>
          {envStore.getLanguageDisplayLabel(translations[0].languageCode)}
        </bem.ProcessingBody__transxHeaderLanguage>
>>>>>>> ee83212a
      );
    }

    // When viewing one of translations we want to have an option to select some
    // other translation.
    if (!draft && translations.length >= 2) {
      return (
<<<<<<< HEAD
        <bem.ProcessingBody__transxHeaderLanguageWrapper>
          {t('Language')}
          <bem.ProcessingBody__transxHeaderLanguage>
            <TransxSelector
              languageCodes={translations.map((translation) => translation.languageCode)}
              selectedLanguage={this.state.selectedTranslation}
              onChange={(newSelectedOption: LanguageCode) => {
                this.selectTranslation(newSelectedOption);
              }}
            />
          </bem.ProcessingBody__transxHeaderLanguage>
        </bem.ProcessingBody__transxHeaderLanguageWrapper>
=======
        <bem.ProcessingBody__transxHeaderLanguage>
          <KoboSelect
            name='translation-header-language-switcher'
            type='blue'
            size='s'
            selectedOption={this.state.selectedTranslation ? this.state.selectedTranslation : null}
            options={selectOptions}
            onChange={(newSelectedOption: string) => {
              this.selectTranslation(newSelectedOption);
            }}
          />
        </bem.ProcessingBody__transxHeaderLanguage>
>>>>>>> ee83212a
      );
    }

    return null;
  }

  renderStepBegin() {
    return (
      <bem.ProcessingBody m='begin'>
        <p>{t('This transcript does not have any translations yet')}</p>

        <Button
          type='full'
          color='blue'
          size='m'
          label={t('begin')}
          onClick={this.begin.bind(this)}
        />
      </bem.ProcessingBody>
    );
  }

  renderStepConfig() {
    const draft = singleProcessingStore.getTranslationDraft();

    return (
      <bem.ProcessingBody m='config'>
        <LanguageSelector
          titleOverride={t('Please select the language you want to translate to')}
          onLanguageChange={this.onLanguageChange.bind(this)}
          sourceLanguage={singleProcessingStore.getSourceData()?.languageCode}
          hiddenLanguages={this.getTranslationsLanguages()}
          suggestedLanguages={singleProcessingStore.getAssetTranslatableLanguages()}
          isDisabled={singleProcessingStore.isFetchingData}
        />

        <bem.ProcessingBody__footer>
          <Button
            type='bare'
            color='blue'
            size='m'
            label={t('back')}
            startIcon='caret-left'
            onClick={this.back.bind(this)}
            isDisabled={singleProcessingStore.isFetchingData}
          />

          <bem.ProcessingBody__footerRightButtons>
            <Button
              type='frame'
              color='blue'
              size='m'
              label={this.isAutoAvailable() ? t('manual') : t('translate')}
              onClick={this.selectModeManual.bind(this)}
              isDisabled={draft?.languageCode === undefined || singleProcessingStore.isFetchingData}
            />

            {/* We hide button for users that don't have access to the feature. */}
            {this.isAutoAvailable() &&
              <Button
                type='full'
                color='blue'
                size='m'
                label={t('automatic')}
                onClick={this.selectModeAuto.bind(this)}
                isDisabled={!this.isAutoEnabled()}
                isPending={singleProcessingStore.isFetchingData}
              />
            }
          </bem.ProcessingBody__footerRightButtons>
        </bem.ProcessingBody__footer>
      </bem.ProcessingBody>
    );
  }

  renderStepEditor() {
    const draft = singleProcessingStore.getTranslationDraft();

    // The discard button will become a back button when there are no unsaved changes.
    let discardLabel = t('Back');
    if (singleProcessingStore.hasUnsavedTranslationDraftValue()) {
      discardLabel = t('Discard');
    }

    return (
      <bem.ProcessingBody>
        <bem.ProcessingBody__transxHeader>
          {this.renderLanguageAndDate()}

          <bem.ProcessingBody__transxHeaderButtons>
            <Button
              type='frame'
              color='blue'
              size='s'
              label={discardLabel}
              onClick={this.discardDraft.bind(this)}
              isDisabled={singleProcessingStore.isFetchingData}
            />

            <Button
              type='full'
              color='blue'
              size='s'
              label={t('Save')}
              onClick={this.saveDraft.bind(this)}
              isPending={singleProcessingStore.isFetchingData}
              isDisabled={!singleProcessingStore.hasUnsavedTranslationDraftValue()}
            />
          </bem.ProcessingBody__transxHeaderButtons>
        </bem.ProcessingBody__transxHeader>

        <bem.ProcessingBody__textarea
          value={draft?.value}
          onChange={this.onDraftValueChange.bind(this)}
          disabled={singleProcessingStore.isFetchingData}
        />
      </bem.ProcessingBody>
    );
  }

  /** Displays an existing translation. */
  renderStepSingleViewer() {
    if (!this.state.selectedTranslation) {
      return null;
    }

    return (
      <bem.ProcessingBody>
        <bem.ProcessingBody__transxHeader>
          {this.renderLanguageAndDate()}

          <bem.ProcessingBody__transxHeaderButtons>
            <Button
              type='frame'
              color='storm'
              size='s'
              startIcon='plus'
              label={t('new translation')}
              onClick={this.addTranslation.bind(this)}
              isDisabled={singleProcessingStore.isFetchingData}
            />

            <Button
              type='bare'
              color='storm'
              size='s'
              startIcon='edit'
              onClick={this.openEditor.bind(this, this.state.selectedTranslation)}
              tooltip={t('Edit')}
              isDisabled={singleProcessingStore.isFetchingData}
            />

            <Button
              type='bare'
              color='storm'
              size='s'
              startIcon='trash'
              onClick={this.deleteTranslation.bind(this, this.state.selectedTranslation)}
              tooltip={t('Delete')}
              isPending={singleProcessingStore.isFetchingData}
            />
          </bem.ProcessingBody__transxHeaderButtons>
        </bem.ProcessingBody__transxHeader>

        <bem.ProcessingBody__text>
          {singleProcessingStore.getTranslation(this.state.selectedTranslation)?.value}
        </bem.ProcessingBody__text>
      </bem.ProcessingBody>
    );
  }

  /** Identifies what step should be displayed based on the data itself. */
  render() {
    const draft = singleProcessingStore.getTranslationDraft();

    // Step 1: Begin - the step where there is nothing yet.
    if (
      singleProcessingStore.getTranslations().length === 0 &&
      draft === undefined
    ) {
      return this.renderStepBegin();
    }

    // Step 2: Config - for selecting the translation language and mode.
    if (
      draft !== undefined &&
      (
        draft.languageCode === undefined ||
        draft.value === undefined
      )
    ) {
      return this.renderStepConfig();
    }

    // Step 3: Editor - display editor of draft translation.
    if (draft !== undefined) {
      return this.renderStepEditor();
    }

    // Step 4: Viewer - display existing (on backend) and selected translation.
    if (
      (
        singleProcessingStore.getTranslation(this.state.selectedTranslation) !== undefined ||
        singleProcessingStore.getTranslations().length >= 1
      ) &&
      draft === undefined
    ) {
      return this.renderStepSingleViewer();
    }

    // Should not happen, but we need to return something.
    return null;
  }
}<|MERGE_RESOLUTION|>--- conflicted
+++ resolved
@@ -267,18 +267,9 @@
     // When editing we want to display just a text
     if (draft?.languageCode) {
       return (
-<<<<<<< HEAD
-        <bem.ProcessingBody__transxHeaderLanguageWrapper>
-          {t('Language')}
-          <bem.ProcessingBody__transxHeaderLanguage>
-            <AsyncLanguageDisplayLabel code={draft.languageCode}/>
-          </bem.ProcessingBody__transxHeaderLanguage>
-        </bem.ProcessingBody__transxHeaderLanguageWrapper>
-=======
         <bem.ProcessingBody__transxHeaderLanguage>
-          {envStore.getLanguageDisplayLabel(draft.languageCode)}
+          <AsyncLanguageDisplayLabel code={draft.languageCode}/>
         </bem.ProcessingBody__transxHeaderLanguage>
->>>>>>> ee83212a
       );
     }
 
@@ -287,18 +278,9 @@
     // When viewing the only translation we want to display just a text
     if (!draft && translations.length === 1) {
       return (
-<<<<<<< HEAD
-        <bem.ProcessingBody__transxHeaderLanguageWrapper>
-          {t('Language')}
-          <bem.ProcessingBody__transxHeaderLanguage>
-            <AsyncLanguageDisplayLabel code={translations[0].languageCode}/>
-          </bem.ProcessingBody__transxHeaderLanguage>
-        </bem.ProcessingBody__transxHeaderLanguageWrapper>
-=======
         <bem.ProcessingBody__transxHeaderLanguage>
-          {envStore.getLanguageDisplayLabel(translations[0].languageCode)}
+          <AsyncLanguageDisplayLabel code={translations[0].languageCode}/>
         </bem.ProcessingBody__transxHeaderLanguage>
->>>>>>> ee83212a
       );
     }
 
@@ -306,33 +288,15 @@
     // other translation.
     if (!draft && translations.length >= 2) {
       return (
-<<<<<<< HEAD
-        <bem.ProcessingBody__transxHeaderLanguageWrapper>
-          {t('Language')}
-          <bem.ProcessingBody__transxHeaderLanguage>
-            <TransxSelector
-              languageCodes={translations.map((translation) => translation.languageCode)}
-              selectedLanguage={this.state.selectedTranslation}
-              onChange={(newSelectedOption: LanguageCode) => {
-                this.selectTranslation(newSelectedOption);
-              }}
-            />
-          </bem.ProcessingBody__transxHeaderLanguage>
-        </bem.ProcessingBody__transxHeaderLanguageWrapper>
-=======
         <bem.ProcessingBody__transxHeaderLanguage>
-          <KoboSelect
-            name='translation-header-language-switcher'
-            type='blue'
-            size='s'
-            selectedOption={this.state.selectedTranslation ? this.state.selectedTranslation : null}
-            options={selectOptions}
-            onChange={(newSelectedOption: string) => {
+          <TransxSelector
+            languageCodes={translations.map((translation) => translation.languageCode)}
+            selectedLanguage={this.state.selectedTranslation}
+            onChange={(newSelectedOption: LanguageCode) => {
               this.selectTranslation(newSelectedOption);
             }}
           />
         </bem.ProcessingBody__transxHeaderLanguage>
->>>>>>> ee83212a
       );
     }
 

--- conflicted
+++ resolved
@@ -6,11 +6,7 @@
 import PopoverMenu from 'js/popoverMenu';
 import {stores} from '../stores';
 import Reflux from 'reflux';
-<<<<<<< HEAD
-import bem from '../bem';
-=======
 import bem from 'js/bem';
->>>>>>> 4185d67e
 import {actions} from '../actions';
 import mixins from '../mixins';
 import {dataInterface} from '../dataInterface';

import React from 'react';
import reactMixin from 'react-mixin';
import autoBind from 'react-autobind';
import Reflux from 'reflux';
import {dataInterface} from '../dataInterface';
import actions from '../actions';
import bem from '../bem';
import ui from '../ui';
import stores from '../stores';
import mixins from '../mixins';
import {hashHistory} from 'react-router';

import {
  t,
  assign,
  notify
} from '../utils';

import {ProjectSettings} from '../components/formEditors';
import {RESTServicesForm} from '../components/RESTServices';
import SharingForm from '../components/sharingForm';
import Submission from '../components/submission';
import TableColumnFilter from '../components/tableColumnFilter';

class Modal extends React.Component {
  constructor(props) {
    super(props);
    this.state = {
      enketopreviewlink: false,
      error: false,
      modalClass: false,
      newFormAsset: false
    };
    autoBind(this);
  }
  componentDidMount () {
    var type = this.props.params.type;
    switch(type) {
      case 'sharing':
        this.setState({
          title: t('Sharing Permissions')
        });
        break;
      case 'uploading-xls':
        var filename = this.props.params.filename || '';
        this.setState({
          title: t('Uploading XLS file'),
          message: t('Uploading: ') + filename
        });
        break;

      case 'new-form':
        this.setState({
          title: `${t('Create New Project')} (${t('step 1 of 2')})`
        });
        break;
      case 'enketo-preview':
        var uid = this.props.params.assetid;
        stores.allAssets.whenLoaded(uid, function(asset){
          actions.resources.createSnapshot({
            asset: asset.url,
          });
        });
        this.listenTo(stores.snapshots, this.enketoSnapshotCreation);

        this.setState({
          title: t('Form Preview'),
          modalClass: 'modal-large'
        });
        break;
      case 'submission':
        this.setState({
          title: this.submissionTitle(this.props),
          modalClass: 'modal-large modal-submission',
          sid: this.props.params.sid
        });
      break;
      case 'rest-services':
        this.setState({
          title: t('New REST Service')
        });
        break;
      case 'replace-xls':
        this.setState({
          title: t('Replace with XLS')
        });
        break;
<<<<<<< HEAD
    }
=======
      case 'table-columns':
        this.setState({
          title: t('Table display options')
        });
      break;
		}
>>>>>>> 041c986b
  }
  createNewForm (settingsComponent) {
    dataInterface.createResource({
      name: settingsComponent.state.name,
      settings: JSON.stringify({
        description: settingsComponent.state.description,
        sector: settingsComponent.state.sector,
        country: settingsComponent.state.country,
        'share-metadata': settingsComponent.state['share-metadata']
      }),
      asset_type: 'survey',
    }).done((asset) => {
      this.setState({
        newFormAsset: asset,
        title: `${t('Create New Project')} (${t('step 2 of 2')})`
      });
    }).fail(function(r){
      notify(t('Error: new project could not be created.') + ` (code: ${r.statusText})`);
    });
  }
  enketoSnapshotCreation (data) {
    if (data.success) {
      this.setState({
        enketopreviewlink: data.enketopreviewlink
      });
    } else {
      this.setState({
        message: data.error,
        error: true
      });
    }
  }
  componentWillReceiveProps(nextProps) {
    if (nextProps.params && nextProps.params.sid) {
      this.setState({
        title: this.submissionTitle(nextProps),
        sid: nextProps.params.sid
      });
    }

    if (this.props.params.type != nextProps.params.type && nextProps.params.type === 'uploading-xls') {
      var filename = nextProps.params.filename || '';
      this.setState({
        title: t('Uploading XLS file'),
        message: t('Uploading: ') + filename
      });
    }
    if (nextProps.params && !nextProps.params.sid) {
      this.setState({ sid: false });
    }
  }
  submissionTitle(props) {
    let title = t('Submission Record'),
        p = props.params,
        sid = parseInt(p.sid);

    if (p.tableInfo) {
      let index = p.ids.indexOf(sid) + (p.tableInfo.pageSize * p.tableInfo.currentPage) + 1;
      title =  `${t('Submission Record')} (${index} ${t('of')} ${p.tableInfo.resultsTotal})`;
    } else {
      let index = p.ids.indexOf(sid);
      title =  `${t('Submission Record')} (${index} ${t('of')} ${p.ids.length})`;
    }

    return title;
  }
  render() {
<<<<<<< HEAD
    return (
        <ui.Modal open onClose={()=>{stores.pageState.hideModal()}} title={this.state.title} className={this.state.modalClass}>
          <ui.Modal.Body>
            { this.props.params.type == 'sharing' &&
              <SharingForm uid={this.props.params.assetid} />
            }
=======
  	return (
      <ui.Modal open onClose={()=>{stores.pageState.hideModal()}} title={this.state.title} className={this.state.modalClass}>
        <ui.Modal.Body>
	        	{ this.props.params.type == 'sharing' &&
	          	<SharingForm uid={this.props.params.assetid} />
	        	}
>>>>>>> 041c986b
            { this.props.params.type == 'new-form' &&
              <ProjectSettings
                onSubmit={this.createNewForm}
                submitButtonValue={t('Create Project')}
                context='newForm'
                newFormAsset={this.state.newFormAsset}
              />
            }
            { this.props.params.type == 'replace-xls' &&
              <ProjectSettings
                context='replaceXLS'
                newFormAsset={this.props.params.asset}
              />
            }

            { this.props.params.type == 'enketo-preview' && this.state.enketopreviewlink &&
              <div className='enketo-holder'>
                <iframe src={this.state.enketopreviewlink} />
              </div>
            }
            { this.props.params.type == 'enketo-preview' && !this.state.enketopreviewlink &&
              <bem.Loading>
                <bem.Loading__inner>
                  <i />
                  {t('loading...')}
                </bem.Loading__inner>
              </bem.Loading>
            }
            { this.props.params.type == 'enketo-preview' && this.state.error &&
              <div>
                {this.state.message}
              </div>
            }
            { this.props.params.type == 'uploading-xls' &&
              <div>
                <bem.Loading>
                  <bem.Loading__inner>
                    <i />
                    <bem.Loading__msg>{this.state.message}</bem.Loading__msg>
                  </bem.Loading__inner>
                </bem.Loading>
              </div>
            }

            { this.props.params.type == 'submission' && this.state.sid &&
              <Submission sid={this.state.sid}
                          asset={this.props.params.asset}
                          ids={this.props.params.ids}
                          tableInfo={this.props.params.tableInfo || false} />
            }
            { this.props.params.type == 'submission' && !this.state.sid &&
              <div>
                <bem.Loading>
                  <bem.Loading__inner>
                    <i />
                  </bem.Loading__inner>
                </bem.Loading>
              </div>
            }
            { this.props.params.type == 'table-columns' &&
              <TableColumnFilter asset={this.props.params.asset}
                                 columns={this.props.params.columns}
                                 getColumnLabel={this.props.params.getColumnLabel}
                                 overrideLabelsAndGroups={this.props.params.overrideLabelsAndGroups} />
            }

            { this.props.params.type == 'rest-services' && !this.props.params.sid &&
              <div>
                <RESTServicesForm asset={this.props.params.asset} sid={this.props.params.sid} />
              </div>
            }

          </ui.Modal.Body>
        </ui.Modal>
      )
  }

};

reactMixin(Modal.prototype, Reflux.ListenerMixin);

export default Modal;<|MERGE_RESOLUTION|>--- conflicted
+++ resolved
@@ -85,16 +85,12 @@
           title: t('Replace with XLS')
         });
         break;
-<<<<<<< HEAD
-    }
-=======
       case 'table-columns':
         this.setState({
           title: t('Table display options')
         });
       break;
 		}
->>>>>>> 041c986b
   }
   createNewForm (settingsComponent) {
     dataInterface.createResource({
@@ -162,21 +158,12 @@
     return title;
   }
   render() {
-<<<<<<< HEAD
-    return (
-        <ui.Modal open onClose={()=>{stores.pageState.hideModal()}} title={this.state.title} className={this.state.modalClass}>
-          <ui.Modal.Body>
-            { this.props.params.type == 'sharing' &&
-              <SharingForm uid={this.props.params.assetid} />
-            }
-=======
   	return (
       <ui.Modal open onClose={()=>{stores.pageState.hideModal()}} title={this.state.title} className={this.state.modalClass}>
         <ui.Modal.Body>
 	        	{ this.props.params.type == 'sharing' &&
 	          	<SharingForm uid={this.props.params.assetid} />
 	        	}
->>>>>>> 041c986b
             { this.props.params.type == 'new-form' &&
               <ProjectSettings
                 onSubmit={this.createNewForm}

import React from 'react'
import bem, {makeBem} from 'js/bem'
import Button from 'js/components/common/button'
import ToggleSwitch from 'js/components/common/toggleSwitch'
import {stores} from 'js/stores'
import mfaActions, {
  mfaActiveResponse,
  mfaActivatedResponse,
} from 'js/actions/mfaActions'
import {MODAL_TYPES} from 'jsapp/js/constants'

import './securityRoute.scss'

bem.Security = makeBem(null, 'security')

bem.SecurityRow = makeBem(null, 'security-row')
bem.SecurityRow__header = makeBem(bem.SecurityRow, 'header')
bem.SecurityRow__title = makeBem(bem.SecurityRow, 'title', 'h2')
bem.SecurityRow__buttons = makeBem(bem.SecurityRow, 'buttons')
bem.SecurityRow__description = makeBem(bem.SecurityRow, 'description')

bem.MFAOptions = makeBem(null, 'mfa-options')
bem.MFAOptions__row = makeBem(bem.MFAOptions, 'row')
bem.MFAOptions__label = makeBem(bem.MFAOptions, 'label')
bem.MFAOptions__buttons = makeBem(bem.MFAOptions, 'row')

bem.TableMediaPreviewHeader = makeBem(null, 'table-media-preview-header');
bem.TableMediaPreviewHeader__title = makeBem(bem.TableMediaPreviewHeader, 'title', 'div');

type SecurityState = {
<<<<<<< HEAD
  isLoading: boolean,
  backupCodes: null | string[],
=======
>>>>>>> 1354cd2d
  mfaActive: boolean,
}

export default class Security extends React.Component<
  {},
  SecurityState
> {
  constructor(props: any) {
    super(props)
    this.state = {
<<<<<<< HEAD
      isLoading: true,
      // Currently input code, used for confirm, deactivate, regenerate
      backupCodes: null,
=======
>>>>>>> 1354cd2d
      mfaActive: false,
    }
  }

  private unlisteners: Function[] = []

  componentDidMount() {
<<<<<<< HEAD
    this.setState({
      isLoading: false,
    })

=======
>>>>>>> 1354cd2d
    this.unlisteners.push(
      mfaActions.isActive.completed.listen(this.mfaActive.bind(this)),
      mfaActions.activate.completed.listen(this.mfaActivating.bind(this)),
      mfaActions.confirm.completed.listen(this.mfaActivated.bind(this)),
      mfaActions.deactivate.completed.listen(this.mfaDeactivated.bind(this)),
    )

    mfaActions.isActive()
  }

  componentWillUnmount() {
    this.unlisteners.forEach((clb) => {clb()})
  }

  mfaActive(response: mfaActiveResponse) {
    this.setState({mfaActive: response.length >= 1})
  }

  mfaActivating(response: mfaActivatedResponse) {
    if (response && !response.inModal) {
      stores.pageState.showModal({
        type: MODAL_TYPES.MFA_MODALS,
        qrCode: response.details,
        modalType: 'qr',
        customModalHeader: this.renderCustomHeader(),
<<<<<<< HEAD
      })
    }
=======
        disableBackdrop: true,
      })
    }
  }

  mfaActivated() {
    this.setState({mfaActive: true})
  }

  mfaDeactivated() {
    this.setState({mfaActive: false})
  }

  onToggleChange(response: boolean) {
    if (response) {
      mfaActions.activate();
    } else {
      stores.pageState.showModal({
        type: MODAL_TYPES.MFA_MODALS,
        modalType: 'deactivate',
        customModalHeader: this.renderCustomHeader(),
        disableBackdrop: true,
      })
    }
  }

  renderCustomHeader() {
    return (
      <bem.TableMediaPreviewHeader>
        <bem.TableMediaPreviewHeader__title>
          {t('Two-factor authentication')}
        </bem.TableMediaPreviewHeader__title>
      </bem.TableMediaPreviewHeader>
    )
>>>>>>> 1354cd2d
  }

  mfaActivated() {
    this.setState({mfaActive: true})
  }

  mfaDeactivated() {
    this.setState({mfaActive: false})
  }

  onToggleChange(response: boolean) {
    if (response) {
      mfaActions.activate();
    } else {
      stores.pageState.showModal({
        type: MODAL_TYPES.MFA_MODALS,
        modalType: 'deactivate',
        customModalHeader: this.renderCustomHeader(),
      })
    }
  }

  renderCustomHeader() {
    return(
      <bem.TableMediaPreviewHeader>
        <bem.TableMediaPreviewHeader__title>
          {t('Two-factor authentication')}
        </bem.TableMediaPreviewHeader__title>
      </bem.TableMediaPreviewHeader>
    )
  }

 /**
  * TODO:
  * - redo bem elements
  * - make css
  */
  render() {
    console.dir(this.state)
    return (
      <bem.SecurityRow>
        <bem.SecurityRow__header>
          <bem.SecurityRow__title>
            {t('Two-factor authentication')}
          </bem.SecurityRow__title>

          <bem.SecurityRow__buttons>
            <ToggleSwitch
              label={this.state.mfaActive ? 'Enabled' : 'Disabled'}
              checked={this.state.mfaActive}
              onChange={this.onToggleChange.bind(this)}
            />
          </bem.SecurityRow__buttons>
        </bem.SecurityRow__header>

        <bem.SecurityRow__description>
          {t('Two-factor authentication (2FA) is an added layer of security used when logging into the platform. We recommend enabling Two-factor authentication for an additonal layer of protection.')}
        </bem.SecurityRow__description>

        {this.state.mfaActive &&
          <bem.MFAOptions>
            <bem.MFAOptions__row>
              <bem.MFAOptions__label>
                {t('Authenticator app')}
              </bem.MFAOptions__label>

              <bem.MFAOptions__buttons>
                {/*Put date last configured here*/}
                <Button
                  type='frame'
                  color='storm'
                  label='Reconfigure'
                  size='l'
                  onClick={() => {
                    stores.pageState.showModal({
                      type: MODAL_TYPES.MFA_MODALS,
                      modalType: 'reconfigure',
                      customModalHeader: this.renderCustomHeader(),
<<<<<<< HEAD
=======
                      disableBackdrop: true,
>>>>>>> 1354cd2d
                    })
                  }}
                />
              </bem.MFAOptions__buttons>
            </bem.MFAOptions__row>

            <bem.MFAOptions__row>
              <bem.MFAOptions__label>
                {t('Recovery codes')}
              </bem.MFAOptions__label>

              <bem.MFAOptions__buttons>
                <Button
                  type='frame'
                  color='storm'
                  label='Generate new'
                  size='l'
                  onClick={() => {
                    stores.pageState.showModal({
                      type: MODAL_TYPES.MFA_MODALS,
                      modalType: 'regenerate',
                      customModalHeader: this.renderCustomHeader(),
<<<<<<< HEAD
=======
                      disableBackdrop: true,
>>>>>>> 1354cd2d
                    })
                  }}
                />
              </bem.MFAOptions__buttons>
            </bem.MFAOptions__row>
          </bem.MFAOptions>
        }
      </bem.SecurityRow>
    )
  }
}<|MERGE_RESOLUTION|>--- conflicted
+++ resolved
@@ -28,11 +28,6 @@
 bem.TableMediaPreviewHeader__title = makeBem(bem.TableMediaPreviewHeader, 'title', 'div');
 
 type SecurityState = {
-<<<<<<< HEAD
-  isLoading: boolean,
-  backupCodes: null | string[],
-=======
->>>>>>> 1354cd2d
   mfaActive: boolean,
 }
 
@@ -43,12 +38,6 @@
   constructor(props: any) {
     super(props)
     this.state = {
-<<<<<<< HEAD
-      isLoading: true,
-      // Currently input code, used for confirm, deactivate, regenerate
-      backupCodes: null,
-=======
->>>>>>> 1354cd2d
       mfaActive: false,
     }
   }
@@ -56,13 +45,6 @@
   private unlisteners: Function[] = []
 
   componentDidMount() {
-<<<<<<< HEAD
-    this.setState({
-      isLoading: false,
-    })
-
-=======
->>>>>>> 1354cd2d
     this.unlisteners.push(
       mfaActions.isActive.completed.listen(this.mfaActive.bind(this)),
       mfaActions.activate.completed.listen(this.mfaActivating.bind(this)),
@@ -88,10 +70,6 @@
         qrCode: response.details,
         modalType: 'qr',
         customModalHeader: this.renderCustomHeader(),
-<<<<<<< HEAD
-      })
-    }
-=======
         disableBackdrop: true,
       })
     }
@@ -126,46 +104,9 @@
         </bem.TableMediaPreviewHeader__title>
       </bem.TableMediaPreviewHeader>
     )
->>>>>>> 1354cd2d
   }
 
-  mfaActivated() {
-    this.setState({mfaActive: true})
-  }
-
-  mfaDeactivated() {
-    this.setState({mfaActive: false})
-  }
-
-  onToggleChange(response: boolean) {
-    if (response) {
-      mfaActions.activate();
-    } else {
-      stores.pageState.showModal({
-        type: MODAL_TYPES.MFA_MODALS,
-        modalType: 'deactivate',
-        customModalHeader: this.renderCustomHeader(),
-      })
-    }
-  }
-
-  renderCustomHeader() {
-    return(
-      <bem.TableMediaPreviewHeader>
-        <bem.TableMediaPreviewHeader__title>
-          {t('Two-factor authentication')}
-        </bem.TableMediaPreviewHeader__title>
-      </bem.TableMediaPreviewHeader>
-    )
-  }
-
- /**
-  * TODO:
-  * - redo bem elements
-  * - make css
-  */
   render() {
-    console.dir(this.state)
     return (
       <bem.SecurityRow>
         <bem.SecurityRow__header>
@@ -205,10 +146,7 @@
                       type: MODAL_TYPES.MFA_MODALS,
                       modalType: 'reconfigure',
                       customModalHeader: this.renderCustomHeader(),
-<<<<<<< HEAD
-=======
                       disableBackdrop: true,
->>>>>>> 1354cd2d
                     })
                   }}
                 />
@@ -231,10 +169,7 @@
                       type: MODAL_TYPES.MFA_MODALS,
                       modalType: 'regenerate',
                       customModalHeader: this.renderCustomHeader(),
-<<<<<<< HEAD
-=======
                       disableBackdrop: true,
->>>>>>> 1354cd2d
                     })
                   }}
                 />

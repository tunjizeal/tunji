--- conflicted
+++ resolved
@@ -1,19 +1,10 @@
-<<<<<<< HEAD
-import React from 'react'
-import {ROUTES} from 'js/router/routerConstants'
-import bem from 'js/bem'
-import LoadingSpinner from 'js/components/common/loadingSpinner'
-import Icon from 'js/components/common/icon'
-import './accountSidebar.scss'
-import envStore from 'js/envStore'
-=======
 import React from 'react';
 import {ROUTES} from 'js/router/routerConstants';
 import bem from 'js/bem';
 import LoadingSpinner from 'js/components/common/loadingSpinner';
 import Icon from 'js/components/common/icon';
 import './accountSidebar.scss';
->>>>>>> 7c60ae1d
+import envStore from 'js/envStore';
 
 interface AccountSidebarProps {
   submissionsPerMonth: number;
@@ -97,11 +88,7 @@
             href={'#' + ROUTES.SECURITY}
             disabled={ !(envStore.isReady && envStore.data.mfa_enabled) }
           >
-<<<<<<< HEAD
-            <Icon name='lock' size='xl'/>
-=======
             <Icon name='lock-alt' size='xl'/>
->>>>>>> 7c60ae1d
             <bem.FormSidebar__labelText>
               {t('Security')}
             </bem.FormSidebar__labelText>

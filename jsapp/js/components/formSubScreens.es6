import React from 'react';
import PropTypes from 'prop-types';
import reactMixin from 'react-mixin';
import autoBind from 'react-autobind';
import Reflux from 'reflux';
import _ from 'underscore';
import {dataInterface} from '../dataInterface';

import actions from '../actions';
import bem from '../bem';
import stores from '../stores';
import Select from 'react-select';
import ui from '../ui';
import mixins from '../mixins';
import DocumentTitle from 'react-document-title';
import SharingForm from '../components/sharingForm';
import FormGallery from '../components/formGallery/formGallery';

import {
  ProjectSettingsEditor,
  ProjectDownloads
} from '../components/formEditors';

import {
  assign,
  t,
  log,
  notify,
} from '../utils';

export class FormSubScreens extends React.Component {
  constructor(props){
    super(props);
    this.state = {};
    autoBind(this);
  }
  componentDidMount () {
    this.listenTo(stores.session, this.dmixSessionStoreChange);
    this.listenTo(stores.asset, this.dmixAssetStoreChange);
    var uid = this.props.params.assetid || this.props.uid || this.props.params.uid;
    if (this.props.randdelay && uid) {
      window.setTimeout(()=>{
        actions.resources.loadAsset({id: uid});
      }, Math.random() * 3000);
    } else if (uid) {
      actions.resources.loadAsset({id: uid});
    }

  }
  render () {
    var formClass = '', iframeUrl = '', report__base = '', deployment__identifier = '';

    if (this.state.uid != undefined) {
      if (this.state.deployment__identifier != undefined) {
        var deployment__identifier = this.state.deployment__identifier;
        var report__base = deployment__identifier.replace('/forms/', '/reports/');
      }
      switch(this.props.location.pathname) {
        case `/forms/${this.state.uid}/data/report-legacy`:
          iframeUrl = report__base+'/digest.html';
          break;
        case `/forms/${this.state.uid}/data/table`:
          iframeUrl = report__base+'/export.html';
          break;
        case `/forms/${this.state.uid}/data/gallery`:
          return this.renderFormGallery();
          break;
        case `/forms/${this.state.uid}/data/map`:
          iframeUrl = deployment__identifier+'/map';
          break;
        // case `/forms/${this.state.uid}/settings/kobocat`:
        //   iframeUrl = deployment__identifier+'/form_settings';
        //   break;
        case `/forms/${this.state.uid}/data/downloads`:
          return this.renderProjectDownloads();
          break;
        case `/forms/${this.state.uid}/settings`:
          if (deployment__identifier != '')
            iframeUrl = deployment__identifier+'/form_settings';
          return this.renderSettingsEditor(iframeUrl);
          break;
        // case `/forms/${this.state.uid}/settings/sharing`:
        //   return this.renderSharing();
        //   break;
        case `/forms/${this.state.uid}/reset`:
          return this.renderReset();
          break;
      }
    }

    var docTitle = this.state.name || t('Untitled');

    return (
        <DocumentTitle title={`${docTitle} | KoboToolbox`}>
          <bem.FormView>
            <bem.FormView__cell m='iframe'>
              <iframe src={iframeUrl} />
            </bem.FormView__cell>
          </bem.FormView>
        </DocumentTitle>
      );
<<<<<<< HEAD
  }
=======
  },
  renderFormGallery () {
    var docTitle = this.state.name || t('Untitled');
    var deployment__identifier = this.state.deployment__identifier;
    var deploymentSubmissionCount = this.state.deployment__submission_count;
    return (
      <DocumentTitle title={`${docTitle} | KoboToolbox`}>
        <FormGallery uid={this.state.uid} deploymentSubmissionCount={deploymentSubmissionCount}/>
      </DocumentTitle>
    );
  },
  renderCollectWeb () {
    var docTitle = this.state.name || t('Untitled');
    var deployment__links = this.state.deployment__links;
    var available__links = {
        offline_url: {
          label: t('Online-Offline (multiple submission)'),
          desc: t('This allows online and offline submissions and is the best option for collecting data in the field. ')
        },
        url: {
          label: t('Online-Only (multiple submissions)'),
          desc: t('This is the best option when entering many records at once on a computer, e.g. for transcribing paper records')
        },
        iframe_url: {
          label: t('Embeddable web form code'),
          desc: t('Use this html5 code snippet to integrate your form on your own website using smaller margins. ')
        },
        preview_url: {
          label: t('View only'),
          desc: t('Use this version for testing, getting feedback. Does not allow submitting data. ')
        }
    };

    var deployment__links_list = [];
    var value = undefined;

    for (var key in available__links) {
      if (key == 'iframe_url')
        value = '<iframe src="'+deployment__links[key]+'" width="800" height="600"></iframe>';
      else
        value = deployment__links[key];

      deployment__links_list.push(
        {
          key: key,
          value: value,
          label: available__links[key].label,
          desc: available__links[key].desc
        }
      );

    }

    return (
        <DocumentTitle title={`${docTitle} | KoboToolbox`}>
          <bem.FormView>
            <bem.FormView__row>
              <bem.FormView__cell m='columns'>
                <bem.FormView__cell m='label'>
                    {t('Choose an option to collect data with web forms')}
                </bem.FormView__cell>
              </bem.FormView__cell>
              <bem.FormView__cell m='box'>
                {deployment__links_list.map((c)=>{
                  return (
                      <bem.FormView__cell m={['collect-row']} key={`c-${c.key}`}>
                        {c.key != 'iframe_url' ?
                          <a className="collect-link" target="_blank" href={c.value}>{c.label}</a>
                        :
                          <a className="collect-link">{c.label}</a>
                        }

                        <div className="desc">{c.desc}</div>
                        {c.key == 'iframe_url' &&
                          <code>{c.value}</code>
                        }
                        {/* {c.key != 'iframe_url' &&
                          <CopyToClipboard text={c.value} options={{debug: true}} onCopy={() => notify('copied to clipboard')}>
                            <a className="copy mdl-button mdl-js-button mdl-button--colored">{t('Copy link')}</a>
                          </CopyToClipboard>
                        } */}
                      </bem.FormView__cell>
                    );
                })}

              </bem.FormView__cell>
            </bem.FormView__row>
          </bem.FormView>
        </DocumentTitle>
    );
  },
  renderCollectAndroid () {
    var docTitle = this.state.name || t('Untitled');
    var kc_server = document.createElement('a');
    kc_server.href = this.state.deployment__identifier;
    var kobocollect_url = kc_server.origin + '/' + this.state.owner__username;

    return (
        <DocumentTitle title={`${docTitle} | KoboToolbox`}>
          <bem.FormView>
            <bem.FormView__row>
              <bem.FormView__cell m='columns'>
                <bem.FormView__cell m='label'>
                    {t('Collect data with our Android app')}
                </bem.FormView__cell>
              </bem.FormView__cell>
              <bem.FormView__cell m='box'>
                <bem.FormView__cell m={['padding', 'collect-android']}>
                  <ol>
                    <li>
                      {t('Install')}
                      &nbsp;
                      <a href="https://play.google.com/store/apps/details?id=org.koboc.collect.android&hl=en" target="_blank">KoboCollect</a>
                      &nbsp;
                      {t('on your Android device.')}
                    </li>
                    <li>{t('Click on')} <i className="k-icon-more"></i> {t('to open settings.')}</li>
                    <li>
                      {t('Enter the server URL')}&nbsp;
                      <code>{kobocollect_url}</code>&nbsp;
                      {t('and your username and password')}
                    </li>
                    <li>{t('Open "Get Blank Form" and select this project. ')}</li>
                    <li>{t('Open "Enter Data."')}</li>
                  </ol>

                  <a className="mdl-button mdl-js-button mdl-button--raised mdl-button--colored"
                      href="https://play.google.com/store/apps/details?id=org.koboc.collect.android&hl=en">
                    {t('Download KoboCollect')}
                  </a>
                  <bem.FormView__cell>
                    <a href="http://support.kobotoolbox.org/customer/en/portal/articles/1653782-collecting-data-with-kobocollect-on-android">
                      {t('Learn more about KoboCollect')}
                    </a>
                  </bem.FormView__cell>
                </bem.FormView__cell>
              </bem.FormView__cell>
            </bem.FormView__row>
          </bem.FormView>
        </DocumentTitle>
    );
  },
>>>>>>> e31c059d
  renderSharing() {
    var docTitle = this.state.name || t('Untitled');
    return (
        <DocumentTitle title={`${docTitle} | KoboToolbox`}>
          <bem.FormView m={'settings-sharing'}>
            <SharingForm />
          </bem.FormView>
        </DocumentTitle>
    );
  }
  renderSettingsEditor(iframeUrl) {
    var docTitle = this.state.name || t('Untitled');
    return (
        <DocumentTitle title={`${docTitle} | KoboToolbox`}>
          <bem.FormView m='form-settings'>
            <ProjectSettingsEditor asset={this.state} iframeUrl={iframeUrl} />
          </bem.FormView>
        </DocumentTitle>
    );
<<<<<<< HEAD
  }
=======
  },
>>>>>>> e31c059d
  renderProjectDownloads() {
    var docTitle = this.state.name || t('Untitled');
    return (
        <DocumentTitle title={`${docTitle} | KoboToolbox`}>
          <bem.FormView m='form-data-downloads'>
            <ProjectDownloads asset={this.state} />
          </bem.FormView>
        </DocumentTitle>
    );
  }
  renderReset() {
    return (
      <bem.Loading>
        <bem.Loading__inner>
          <i />
          {t('loading...')}
        </bem.Loading__inner>
      </bem.Loading>
    );
  }

};

reactMixin(FormSubScreens.prototype, Reflux.ListenerMixin);
reactMixin(FormSubScreens.prototype, mixins.dmix);
reactMixin(FormSubScreens.prototype, mixins.contextRouter);

FormSubScreens.contextTypes = {
  router: PropTypes.object
};

export default FormSubScreens;<|MERGE_RESOLUTION|>--- conflicted
+++ resolved
@@ -99,9 +99,6 @@
           </bem.FormView>
         </DocumentTitle>
       );
-<<<<<<< HEAD
-  }
-=======
   },
   renderFormGallery () {
     var docTitle = this.state.name || t('Untitled');
@@ -113,138 +110,6 @@
       </DocumentTitle>
     );
   },
-  renderCollectWeb () {
-    var docTitle = this.state.name || t('Untitled');
-    var deployment__links = this.state.deployment__links;
-    var available__links = {
-        offline_url: {
-          label: t('Online-Offline (multiple submission)'),
-          desc: t('This allows online and offline submissions and is the best option for collecting data in the field. ')
-        },
-        url: {
-          label: t('Online-Only (multiple submissions)'),
-          desc: t('This is the best option when entering many records at once on a computer, e.g. for transcribing paper records')
-        },
-        iframe_url: {
-          label: t('Embeddable web form code'),
-          desc: t('Use this html5 code snippet to integrate your form on your own website using smaller margins. ')
-        },
-        preview_url: {
-          label: t('View only'),
-          desc: t('Use this version for testing, getting feedback. Does not allow submitting data. ')
-        }
-    };
-
-    var deployment__links_list = [];
-    var value = undefined;
-
-    for (var key in available__links) {
-      if (key == 'iframe_url')
-        value = '<iframe src="'+deployment__links[key]+'" width="800" height="600"></iframe>';
-      else
-        value = deployment__links[key];
-
-      deployment__links_list.push(
-        {
-          key: key,
-          value: value,
-          label: available__links[key].label,
-          desc: available__links[key].desc
-        }
-      );
-
-    }
-
-    return (
-        <DocumentTitle title={`${docTitle} | KoboToolbox`}>
-          <bem.FormView>
-            <bem.FormView__row>
-              <bem.FormView__cell m='columns'>
-                <bem.FormView__cell m='label'>
-                    {t('Choose an option to collect data with web forms')}
-                </bem.FormView__cell>
-              </bem.FormView__cell>
-              <bem.FormView__cell m='box'>
-                {deployment__links_list.map((c)=>{
-                  return (
-                      <bem.FormView__cell m={['collect-row']} key={`c-${c.key}`}>
-                        {c.key != 'iframe_url' ?
-                          <a className="collect-link" target="_blank" href={c.value}>{c.label}</a>
-                        :
-                          <a className="collect-link">{c.label}</a>
-                        }
-
-                        <div className="desc">{c.desc}</div>
-                        {c.key == 'iframe_url' &&
-                          <code>{c.value}</code>
-                        }
-                        {/* {c.key != 'iframe_url' &&
-                          <CopyToClipboard text={c.value} options={{debug: true}} onCopy={() => notify('copied to clipboard')}>
-                            <a className="copy mdl-button mdl-js-button mdl-button--colored">{t('Copy link')}</a>
-                          </CopyToClipboard>
-                        } */}
-                      </bem.FormView__cell>
-                    );
-                })}
-
-              </bem.FormView__cell>
-            </bem.FormView__row>
-          </bem.FormView>
-        </DocumentTitle>
-    );
-  },
-  renderCollectAndroid () {
-    var docTitle = this.state.name || t('Untitled');
-    var kc_server = document.createElement('a');
-    kc_server.href = this.state.deployment__identifier;
-    var kobocollect_url = kc_server.origin + '/' + this.state.owner__username;
-
-    return (
-        <DocumentTitle title={`${docTitle} | KoboToolbox`}>
-          <bem.FormView>
-            <bem.FormView__row>
-              <bem.FormView__cell m='columns'>
-                <bem.FormView__cell m='label'>
-                    {t('Collect data with our Android app')}
-                </bem.FormView__cell>
-              </bem.FormView__cell>
-              <bem.FormView__cell m='box'>
-                <bem.FormView__cell m={['padding', 'collect-android']}>
-                  <ol>
-                    <li>
-                      {t('Install')}
-                      &nbsp;
-                      <a href="https://play.google.com/store/apps/details?id=org.koboc.collect.android&hl=en" target="_blank">KoboCollect</a>
-                      &nbsp;
-                      {t('on your Android device.')}
-                    </li>
-                    <li>{t('Click on')} <i className="k-icon-more"></i> {t('to open settings.')}</li>
-                    <li>
-                      {t('Enter the server URL')}&nbsp;
-                      <code>{kobocollect_url}</code>&nbsp;
-                      {t('and your username and password')}
-                    </li>
-                    <li>{t('Open "Get Blank Form" and select this project. ')}</li>
-                    <li>{t('Open "Enter Data."')}</li>
-                  </ol>
-
-                  <a className="mdl-button mdl-js-button mdl-button--raised mdl-button--colored"
-                      href="https://play.google.com/store/apps/details?id=org.koboc.collect.android&hl=en">
-                    {t('Download KoboCollect')}
-                  </a>
-                  <bem.FormView__cell>
-                    <a href="http://support.kobotoolbox.org/customer/en/portal/articles/1653782-collecting-data-with-kobocollect-on-android">
-                      {t('Learn more about KoboCollect')}
-                    </a>
-                  </bem.FormView__cell>
-                </bem.FormView__cell>
-              </bem.FormView__cell>
-            </bem.FormView__row>
-          </bem.FormView>
-        </DocumentTitle>
-    );
-  },
->>>>>>> e31c059d
   renderSharing() {
     var docTitle = this.state.name || t('Untitled');
     return (
@@ -264,11 +129,7 @@
           </bem.FormView>
         </DocumentTitle>
     );
-<<<<<<< HEAD
-  }
-=======
   },
->>>>>>> e31c059d
   renderProjectDownloads() {
     var docTitle = this.state.name || t('Untitled');
     return (

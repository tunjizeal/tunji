import React from 'react';
import PropTypes from 'prop-types';
import autoBind from 'react-autobind';
import Reflux from 'reflux';
import {dataInterface} from '../dataInterface';
<<<<<<< HEAD
import stores from '../stores';
import bem from '../bem';
import {MODAL_TYPES} from '../constants';
import {t} from 'js/utils';
import {getAssetIcon} from 'js/assetUtils';
=======
import {actions} from '../actions';
import {stores} from '../stores';
import {bem} from '../bem';
import {searches} from '../searches';
import ui from '../ui';
import mixins from '../mixins';

import {MODAL_TYPES, ANON_USERNAME, PERMISSIONS_CODENAMES} from '../constants';

import {
  t,
  assign,
  validFileTypes,
  getAnonymousUserPermission,
  buildUserUrl
} from '../utils';

>>>>>>> 9e8bf745

class LibrarySidebar extends Reflux.Component {
  constructor(props){
    super(props);
    this.state = {
      isLoading: true,
      myCollections: [],
      sharedCollections: [],
      publicCollections: []
    };
    autoBind(this);
  }

  // TODO: move all dataInterface collection methods calls to some new actions
  // also add all these: https://github.com/kobotoolbox/kpi/blob/master/jsapp/js/components/librarySidebar.es6

  queryCollections() {
    dataInterface.listCollections().then((collections) => {
      this.setState({
        isLoading: false,
        myCollections: collections.results.filter((value) => {
          return value.access_type === 'owned';
        }),
        sharedCollections: collections.results.filter((value) => {
          return value.access_type === 'shared';
        }),
        publicCollections: collections.results.filter((value) => {
          return (
            value.access_type === 'public' || value.access_type === 'subscribed'
          );
        })
      });
    });
  }

  componentDidMount() {
    this.queryCollections();
  }

  showLibraryNewModal(evt) {
    evt.preventDefault();
    stores.pageState.showModal({
      type: MODAL_TYPES.LIBRARY_NEW_ITEM
    });
  }

  renderCollection(collection) {
    const iconClass = getAssetIcon(collection);

    const modifiers = ['collection'];
    if (this.isCollectionSelected(collection.uid)) {
      modifiers.push('selected');
    }

    return (
      <bem.FormSidebar__item
        key={collection.uid}
        m={modifiers}
        href={`#/library/collection/${collection.uid}`}
      >
        <i className={iconClass}/>
        <bem.FormSidebar__itemText>{collection.name}</bem.FormSidebar__itemText>
      </bem.FormSidebar__item>
    );
  }

  isCollectionSelected(uid) {
    return (
      this.context.router &&
      this.context.router.params &&
      this.context.router.params.uid === uid
    );
  }

  isMyCollectionsSelected() {
    return this.context.router.isActive('library/owned');
  }

  isSharedCollectionsSelected() {
    return this.context.router.isActive('library/shared');
  }

  isPublicCollectionsSelected() {
    return this.context.router.isActive('library/public-collections');
  }

  render() {
    let sidebarModifier = '';
    if (this.state.isLoading) {
      sidebarModifier = 'loading';
    }

    return (
      <React.Fragment>
        <button
          onClick={this.showLibraryNewModal}
          className='mdl-button mdl-button--raised mdl-button--colored'
        >
          {t('new')}
        </button>

        <bem.FormSidebar m={sidebarModifier}>
          <bem.FormSidebar__label
            m={{selected: this.isMyCollectionsSelected()}}
            href='#/library/owned'
          >
            <i className='k-icon-library'/>
            <bem.FormSidebar__labelText>{t('My Library')}</bem.FormSidebar__labelText>
            <bem.FormSidebar__labelCount>{this.state.myCollections.length}</bem.FormSidebar__labelCount>
          </bem.FormSidebar__label>

          {this.state.myCollections.length > 0 &&
            <bem.FormSidebar__grouping>
              {this.state.myCollections.map(this.renderCollection)}
            </bem.FormSidebar__grouping>
          }

          <bem.FormSidebar__label
            m={{selected: this.isSharedCollectionsSelected()}}
            href='#/library/shared'
          >
            <i className='k-icon-library-shared'/>
            <bem.FormSidebar__labelText>{t('Shared with me')}</bem.FormSidebar__labelText>
            <bem.FormSidebar__labelCount>{this.state.sharedCollections.length}</bem.FormSidebar__labelCount>
          </bem.FormSidebar__label>

          {this.state.sharedCollections.length > 0 &&
            <bem.FormSidebar__grouping>
              {this.state.sharedCollections.map(this.renderCollection)}
            </bem.FormSidebar__grouping>
          }

          <bem.FormSidebar__label
            m={{selected: this.isPublicCollectionsSelected()}}
            href='#/library/public-collections'
          >
            <i className='k-icon-library-public'/>
            <bem.FormSidebar__labelText>{t('Public Collections')}</bem.FormSidebar__labelText>
            <bem.FormSidebar__labelCount>{this.state.publicCollections.length}</bem.FormSidebar__labelCount>
          </bem.FormSidebar__label>

          {this.state.publicCollections.length > 0 &&
            <bem.FormSidebar__grouping>
              {this.state.publicCollections.map(this.renderCollection)}
            </bem.FormSidebar__grouping>
          }
        </bem.FormSidebar>
      </React.Fragment>
    );
  }
}

LibrarySidebar.contextTypes = {
  router: PropTypes.object
};

export default LibrarySidebar;<|MERGE_RESOLUTION|>--- conflicted
+++ resolved
@@ -3,31 +3,12 @@
 import autoBind from 'react-autobind';
 import Reflux from 'reflux';
 import {dataInterface} from '../dataInterface';
-<<<<<<< HEAD
-import stores from '../stores';
-import bem from '../bem';
-import {MODAL_TYPES} from '../constants';
+import {getAssetIcon} from 'js/assetUtils';
+import {stores} from 'js/stores';
+import {bem} from 'js/bem';
+import {MODAL_TYPES} from 'js/constants';
 import {t} from 'js/utils';
-import {getAssetIcon} from 'js/assetUtils';
-=======
-import {actions} from '../actions';
-import {stores} from '../stores';
-import {bem} from '../bem';
-import {searches} from '../searches';
-import ui from '../ui';
-import mixins from '../mixins';
 
-import {MODAL_TYPES, ANON_USERNAME, PERMISSIONS_CODENAMES} from '../constants';
-
-import {
-  t,
-  assign,
-  validFileTypes,
-  getAnonymousUserPermission,
-  buildUserUrl
-} from '../utils';
-
->>>>>>> 9e8bf745
 
 class LibrarySidebar extends Reflux.Component {
   constructor(props){

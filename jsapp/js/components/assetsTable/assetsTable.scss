@use "scss/_colors";
@use "scss/_variables";
@use "scss/libs/_mdl";
@use 'scss/z-indexes';

/* ==========================================================================
 * AssetsTable
 * ========================================================================== */

$assets-table-min-width: 820px;
$assets-table-hover-bg: colors.$kobo-gray-98;

.form-view__cell--assets-table-wrapper {
  min-width: $assets-table-min-width + 2px;
}

.assets-table {
  width: 100%;
  background-color: colors.$kobo-white;
  // for small screens we want the table to still be readable so we enable
  // horizontal scroll
  overflow-x: auto;

  &.assets-table--fullscreen {
    position: fixed;
    z-index: z-indexes.$z-fullscreen;
    border: 15px solid mdl.$root-background;
    top: 0;
    left: 0;
    bottom: 0;
    right: 0;
    width: 100%;
    height: 100%;
  }

  &.assets-table--collection-content {
    // we disable horizontal scrolling to make the popover menu appear outside the table
    overflow-x: initial;
    min-width: $assets-table-min-width;
  }
}

.assets-table__header .assets-table-row .assets-table-row__column {
  color: colors.$kobo-gray-24;
}

.assets-table__header,
.assets-table__body,
.assets-table__footer {
  min-width: 800px;
}

.assets-table__body > .loading {
  margin: 40px auto;
}

.assets-table__scrollbar-padding {
  // for taking the same space as scrollbar, width is being set in JS code
  background-color: colors.$kobo-gray-96;
  align-self: stretch;
}

.assets-table__footer {
  display: flex;
  flex-direction: row;
  justify-content: space-between;
  align-items: center;
  padding: 10px;
  color: colors.$kobo-gray-40;
  background-color: colors.$kobo-gray-96;
  height: 40px;

  .mdl-button {
    margin-left: 0;
    margin-right: 0;
    padding-right: 0;
    padding-left: 12px;
    line-height: 32px;
    height: 32px;
    min-height: 32px;

    .k-icon {
      font-size: 24px;
      margin: 0 3px;
      float: right;
    }
  }
}

.assets-table--MY_LIBRARY,
.assets-table--PUBLIC_COLLECTIONS {
  height: calc(100% - #{variables.$s-breadcrumbs-height});
  display: flex;
  flex-direction: column;

  .assets-table__body {
    flex: 1;
    overflow-y: auto;
  }
}

/* ==========================================================================
 * AssetsTablePagination
 * ========================================================================== */

.assets-table-pagination {
  display: inline-block;
  color: inherit;
}

.assets-table-pagination__index {
  display: inline;
  margin: 0 10px;
}

.assets-table-pagination__button {
  appearance: none;
  background: transparent;
  padding: 0;
  margin: 0;
  border: 0;
  cursor: pointer;
  color: inherit;
  height: 20px;

  &:hover {
    opacity: 0.8;
  }

  &:active {
    opacity: 0.6;
  }

  &[disabled] {
    opacity: 0.5;
    pointer-events: none;
  }

  .k-icon {
    font-size: variables.$base-font-size;
    margin: 0 3px;
    display: inline-block;
    vertical-align: middle;
  }
}

/* ==========================================================================
 * AssetsTableRow
 * ========================================================================== */

.assets-table-row {
  display: flex;
  flex-direction: row;
  position: relative;
  align-items: flex-start;

  &.assets-table-row--asset {
    &:hover {
      background-color: $assets-table-hover-bg;

      .assets-table-row__buttons {
        opacity: 1;
        visibility: visible;
      }
    }

    .assets-table-row__column--icon-status {
      padding: 16px 0 0 0;

      .k-icon {
        font-size: 24px;
      }
    }
  }

  &.assets-table-row--type-collection {
    .assets-table-row__column--name .asset-name {
      font-weight: 700;
    }

    .assets-table-row__column--icon-status .k-icon {
      position: relative;

      &::before {
        position: relative;
        z-index: 1;
        color: colors.$kobo-white;
      }

      &::after {
        content: "";
        background-color: colors.$kobo-teal;
        position: absolute;
        z-index: 0;
        top: -3px;
        left: -8px;
        right: -8px;
        height: calc(100% + 6px);
        border-radius: 6px;
      }
    }
  }

  &:first-of-type .assets-table-row__column {
    border-top-color: transparent;
  }

  &:first-of-type:hover .assets-table-row__column {
    border-top-color: colors.$kobo-gray-92;
  }

  // columns get very narrow
  .assets-table-row__header-label,
  &.assets-table-row--header .assets-table-row__column .popover-menu__toggle {
    font-size: 0.9rem;
  }

  &.assets-table-row--header .assets-table-row__column {
    border-top: 0;
    cursor: pointer;
    font-weight: 700;
    white-space: nowrap;
    height: 40px;
    line-height: 20px;
    background-color: colors.$kobo-gray-96;
    padding: 10px;

    &:hover {
      background-color: colors.$kobo-gray-92;
    }

    .k-icon {
      font-size: variables.$base-font-size;
      // to take up space when empty
      min-width: 14px;
      width: 14px;
      margin-left: 3px;
      display: inline-block;

      &.k-icon-filter-arrows {
        font-size: 9px;
        margin-left: 0px !important;
      }
    }

    .popover-menu {
      display: block;

      .popover-menu__toggle {
        display: block;
        color: currentColor;

        &:hover {
          color: currentColor;
        }

        .k-icon {
          margin: -2px;
        }
      }

      .popover-menu__content {
        top: 30px - 2px;
<<<<<<< HEAD
        z-index: zindexes.$z-table-row-header;
=======
        z-index: z-indexes.$z-assets-table-row-header;
>>>>>>> 9818f001
        padding: 10px;
        max-width: calc(100% + 20px);
        min-width: auto;
        left: -10px;

        .k-icon {
          margin: 1px;
        }
      }
    }
  }

  &.assets-table-row--empty-message {
    padding: 40px;
    font-size: 1.2rem;
    justify-content: center;
    text-align: center;

    .pro-tip {
      font-size: 1rem;
      margin-top: 20px;
    }
  }

  .assets-table-row__link {
    cursor: pointer;
    position: absolute;
<<<<<<< HEAD
    z-index: zindexes.$z-table-row-link;
=======
    z-index: z-indexes.$z-assets-table-row-link;
>>>>>>> 9818f001
    top: 0;
    left: 0;
    width: 100%;
    height: 100%;
  }

  .assets-table-row__column {
    border-top: 1px solid colors.$kobo-gray-92;
    padding: 20px 10px;
    color: colors.$kobo-gray-40;

    &[disabled] {
      pointer-events: none;
    }

    &.assets-table-row__column--icon-status {
      width: 70px;
      text-align: center;
    }

    &.assets-table-row__column--name {
      flex: 1;
      color: colors.$kobo-gray-24;
    }

    &.assets-table-row__column--owner {
      width: 10%;
    }

    &.assets-table-row__column--subscribers-count {
      width: 10%;
    }

    &.assets-table-row__column--organization {
      width: 10%;
    }

    &.assets-table-row__column--languages {
      width: 12.5%;
    }

    &.assets-table-row__column--primary-sector {
      width: 15%;
    }

    &.assets-table-row__column--country {
      width: 7.5%;
    }

    &.assets-table-row__column--date-modified {
      width: 17.5%;
      text-align: right;
    }

    .k-icon {
      vertical-align: middle;
    }
  }
}

/* ==========================================================================
 * AssetsTableRow tags
 * ========================================================================== */

.assets-table-row__tags {
  display: block;
  margin-top: 5px;
}

.assets-table-row__tag {
  display: inline-block;
  vertical-align: middle;
  padding: 3px 5px;
  font-size: 12px;
  line-height: 1;
  color: currentColor;
  background: colors.$kobo-gray-92;
  border-radius: 2px;

  &.assets-table-row__tag--gray-circle {
    min-width: 18px;
    border-radius: 1em;
    text-align: center;
  }
}

/* ==========================================================================
 * AssetsTableRow buttons
 * ========================================================================== */

.assets-table-row__buttons {
  position: absolute;
<<<<<<< HEAD
  z-index: zindexes.$z-table-row-buttons;
=======
  z-index: z-indexes.$z-assets-table-row-buttons;
>>>>>>> 9818f001
  top: 1px; // because of top border
  right: 0;
  bottom: 0; // stretch for whole row
  opacity: 0;
  visibility: hidden;
  background-color: $assets-table-hover-bg;
  padding: 13px 10px 0 0;

  // for nicer blending in with the possible text underneath
  &::before {
    content: '';
    position: absolute;
    right: 100%;
    top: 0;
    height: 100%;
    width: 15px;
    background: linear-gradient(90deg, transparent, $assets-table-hover-bg);
  }
}<|MERGE_RESOLUTION|>--- conflicted
+++ resolved
@@ -261,11 +261,7 @@
 
       .popover-menu__content {
         top: 30px - 2px;
-<<<<<<< HEAD
-        z-index: zindexes.$z-table-row-header;
-=======
-        z-index: z-indexes.$z-assets-table-row-header;
->>>>>>> 9818f001
+        z-index: z-indexes.$z-table-row-header;
         padding: 10px;
         max-width: calc(100% + 20px);
         min-width: auto;
@@ -293,11 +289,7 @@
   .assets-table-row__link {
     cursor: pointer;
     position: absolute;
-<<<<<<< HEAD
-    z-index: zindexes.$z-table-row-link;
-=======
-    z-index: z-indexes.$z-assets-table-row-link;
->>>>>>> 9818f001
+    z-index: z-indexes.$z-table-row-link;
     top: 0;
     left: 0;
     width: 100%;
@@ -390,11 +382,7 @@
 
 .assets-table-row__buttons {
   position: absolute;
-<<<<<<< HEAD
-  z-index: zindexes.$z-table-row-buttons;
-=======
-  z-index: z-indexes.$z-assets-table-row-buttons;
->>>>>>> 9818f001
+  z-index: z-indexes.$z-table-row-buttons;
   top: 1px; // because of top border
   right: 0;
   bottom: 0; // stretch for whole row

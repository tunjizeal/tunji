--- conflicted
+++ resolved
@@ -554,15 +554,7 @@
                   // when replacing, we omit PROJECT_DETAILS step
                   this.goToFormLanding();
                 } else {
-<<<<<<< HEAD
                   this.applyAssetToState(finalAsset);
-=======
-                  this.setState({
-                    formAsset: finalAsset,
-                    fields: this.getInitialFieldsFromAsset(finalAsset),
-                    isImportFromURLPending: false,
-                  });
->>>>>>> 531f3bfb
                   this.displayStep(this.STEPS.PROJECT_DETAILS);
                 }
               }).fail(() => {
@@ -611,15 +603,7 @@
                   // when replacing, we omit PROJECT_DETAILS step
                   this.goToFormLanding();
                 } else {
-<<<<<<< HEAD
                   this.applyAssetToState(finalAsset);
-=======
-                  this.setState({
-                    formAsset: finalAsset,
-                    fields: this.getInitialFieldsFromAsset(finalAsset),
-                    isUploadFilePending: false,
-                  });
->>>>>>> 531f3bfb
                   this.displayStep(this.STEPS.PROJECT_DETAILS);
                 }
               }).fail(() => {

import React from 'react';
import PropTypes from 'prop-types';
import reactMixin from 'react-mixin';
import autoBind from 'react-autobind';
import Reflux from 'reflux';
import alertify from 'alertifyjs';
import Select from 'react-select';
import Dropzone from 'react-dropzone';
import TextBox from 'js/components/textBox';
import Checkbox from 'js/components/checkbox';
import bem from 'js/bem';
import TextareaAutosize from 'react-autosize-textarea';
import stores from 'js/stores';
import {hashHistory} from 'react-router';
import mixins from 'js/mixins';
import TemplatesList from 'js/components/templatesList';
import actions from 'js/actions';
import {dataInterface} from 'js/dataInterface';
import {
  t,
  validFileTypes,
  isAValidUrl,
  escapeHtml
} from 'js/utils';
import {PROJECT_SETTINGS_CONTEXTS} from 'js/constants';

const formViaUrlHelpLink = 'http://help.kobotoolbox.org/creating-forms/importing-an-xlsform-via-url';

/*
This is used for multiple different purposes:

1. When creating new project
2. When replacing project with new one
3. When editing project in /settings
4. When editing or creating asset in Form Builder

Identifying the purpose is done by checking `context` and `formAsset`.

You can listen to field changes by `onProjectDetailsChange` prop function.
*/
class ProjectSettings extends React.Component {
  constructor(props) {
    super(props);

    this.STEPS = {
      FORM_SOURCE: 'form-source',
      CHOOSE_TEMPLATE: 'choose-template',
      UPLOAD_FILE: 'upload-file',
      IMPORT_URL: 'import-url',
      PROJECT_DETAILS: 'project-details'
    };

    this.unlisteners = [];

    const formAsset = this.props.formAsset;

    this.state = {
      isSessionLoaded: !!stores.session.currentAccount,
      isSubmitPending: false,
      formAsset: formAsset,
      // project details
      name: formAsset ? formAsset.name : '',
      description: formAsset ? formAsset.settings.description : '',
      sector: formAsset ? formAsset.settings.sector : null,
      country: formAsset ? formAsset.settings.country : null,
      'share-metadata': formAsset ? formAsset.settings['share-metadata'] : false,
      // steps
      currentStep: null,
      previousStep: null,
      // importing url
      isImportFromURLPending: false,
      importUrl: '',
      importUrlButtonEnabled: false,
      importUrlButton: t('Import'),
      // template
      isApplyTemplatePending: false,
      applyTemplateButton: t('Next'),
      chosenTemplateUid: null,
      // upload files
      isUploadFilePending: false,
      // archive flow
      isAwaitingArchiveCompleted: false,
      isAwaitingUnarchiveCompleted: false
    };

    autoBind(this);
  }

  /*
   * setup
   */

  componentDidMount() {
    this.setInitialStep();
    this.listenTo(stores.session, () => {
      this.setState({
        isSessionLoaded: true,
      });
    });
    this.unlisteners.push(
      actions.resources.updateAsset.completed.listen(this.onUpdateAssetCompleted.bind(this)),
      actions.resources.updateAsset.failed.listen(this.onUpdateAssetFailed.bind(this)),
      actions.resources.cloneAsset.completed.listen(this.onCloneAssetCompleted.bind(this)),
      actions.resources.cloneAsset.failed.listen(this.onCloneAssetFailed.bind(this)),
      actions.resources.setDeploymentActive.failed.listen(this.onSetDeploymentActiveFailed.bind(this)),
      actions.resources.setDeploymentActive.completed.listen(this.onSetDeploymentActiveCompleted.bind(this)),
      hashHistory.listen(this.onRouteChange.bind(this))
    );
  }

  componentWillUnmount() {
    this.unlisteners.forEach((clb) => {clb();});
  }

  setInitialStep() {
    switch (this.props.context) {
      case PROJECT_SETTINGS_CONTEXTS.NEW:
      case PROJECT_SETTINGS_CONTEXTS.REPLACE:
        return this.displayStep(this.STEPS.FORM_SOURCE);
      case PROJECT_SETTINGS_CONTEXTS.EXISTING:
      case PROJECT_SETTINGS_CONTEXTS.BUILDER:
        return this.displayStep(this.STEPS.PROJECT_DETAILS);
      default:
        throw new Error(`Unknown context: ${this.props.context}!`);
    }
  }

  getBaseTitle() {
    switch (this.props.context) {
      case PROJECT_SETTINGS_CONTEXTS.NEW:
        return t('Create project');
      case PROJECT_SETTINGS_CONTEXTS.REPLACE:
        return t('Replace form');
      case PROJECT_SETTINGS_CONTEXTS.EXISTING:
      case PROJECT_SETTINGS_CONTEXTS.BUILDER:
      default:
        return t('Project settings');
    }
  }

  getStepTitle(step) {
    switch (step) {
      case this.STEPS.FORM_SOURCE: return t('Choose a source');
      case this.STEPS.CHOOSE_TEMPLATE: return t('Choose template');
      case this.STEPS.UPLOAD_FILE: return t('Upload XLSForm');
      case this.STEPS.IMPORT_URL: return t('Import XLSForm');
      case this.STEPS.PROJECT_DETAILS: return t('Project details');
      default: return '';
    }
  }

  getFilenameFromURI(url) {
    return decodeURIComponent(new URL(url).pathname.split('/').pop().split('.')[0]);
  }

  /*
   * handling user input
   */

  onAnyDataChange(fieldName, fieldValue) {
    if (typeof this.props.onProjectDetailsChange === 'function') {
      this.props.onProjectDetailsChange({fieldName, fieldValue});
    }
  }

  onNameChange(evt) {
    this.setState({name: evt.target.value});
    this.onAnyDataChange('name', evt.target.value);
  }

  onDescriptionChange(evt) {
    this.setState({description: evt.target.value});
    this.onAnyDataChange('description', evt.target.value);
  }

  onCountryChange(val) {
    this.setState({country: val});
    this.onAnyDataChange('country', val);
  }

  onSectorChange(val) {
    this.setState({sector: val});
    this.onAnyDataChange('sector', val);
  }

  onShareMetadataChange(isChecked) {
    this.setState({'share-metadata': isChecked});
    this.onAnyDataChange('share-metadata', isChecked);
  }

  onImportUrlChange(value) {
    this.setState({
      importUrl: value,
      importUrlButtonEnabled: isAValidUrl(value),
      importUrlButton: t('Import')
    });
  }

  onTemplateChange(templateUid) {
    this.setState({
      chosenTemplateUid: templateUid
    });
  }

  resetApplyTemplateButton() {
    this.setState({
      isApplyTemplatePending: false,
      applyTemplateButton: t('Choose')
    });
  }

  resetImportUrlButton() {
    this.setState({
      isImportFromURLPending: false,
      importUrlButtonEnabled: false,
      importUrlButton: t('Import'),
    });
  }

  deleteProject() {
    this.deleteAsset(
      this.state.formAsset.uid,
      this.state.formAsset.name,
      this.goToProjectsList.bind(this)
    );
  }

  // archive flow

  isArchived() {
    return this.state.formAsset.has_deployment && !this.state.formAsset.deployment__active;
  }

  archiveProject() {
    this.archiveAsset(this.state.formAsset.uid, this.onArchiveProjectStarted.bind(this));
  }

  onArchiveProjectStarted() {
    this.setState({isAwaitingArchiveCompleted: true});
  }

  unarchiveProject() {
    this.unarchiveAsset(this.state.formAsset.uid, this.onUnarchiveProjectStarted.bind(this));
  }

  onUnarchiveProjectStarted() {
    this.setState({isAwaitingUnarchiveCompleted: true});
  }

  onSetDeploymentActiveFailed() {
    this.setState({
      isAwaitingArchiveCompleted: false,
      isAwaitingUnarchiveCompleted: false
    });
  }

  // when archiving/unarchiving finishes, take user to a route that makes sense
  // unless user navigates by themselves before that happens
  onSetDeploymentActiveCompleted() {
    if (this.state.isAwaitingArchiveCompleted) {
      this.goToProjectsList();
    }
    if (this.state.isAwaitingUnarchiveCompleted) {
      this.goToFormLanding();
    }
    this.setState({
      isAwaitingArchiveCompleted: false,
      isAwaitingUnarchiveCompleted: false
    });
  }

  onRouteChange() {
    this.setState({
      isAwaitingArchiveCompleted: false,
      isAwaitingUnarchiveCompleted: false
    });
  }

  /*
   * routes navigation
   */

  goToFormBuilder(assetUid) {
    stores.pageState.hideModal();
    hashHistory.push(`/forms/${assetUid}/edit`);
  }

  goToFormLanding() {
    stores.pageState.hideModal();

    let targetUid;
    if (this.state.formAsset) {
      targetUid = this.state.formAsset.uid;
    } else if (this.context.router && this.context.router.params.assetid) {
      targetUid = this.context.router.params.assetid;
    }

    if (!targetUid) {
      throw new Error('Unknown uid!');
    }

    hashHistory.push(`/forms/${targetUid}/landing`);
  }

  goToProjectsList() {
    stores.pageState.hideModal();
    hashHistory.push('/forms/');
  }

  /*
   * modal steps navigation
   */

  displayStep(targetStep) {
    const currentStep = this.state.currentStep;
    const previousStep = this.state.previousStep;

    if (targetStep === currentStep) {
      return;
    } else if (targetStep === previousStep) {
      this.setState({
        currentStep: previousStep,
        previousStep: null
      });
    } else {
      this.setState({
        currentStep: targetStep,
        previousStep: currentStep
      });
    }

    if (this.props.onSetModalTitle) {
      const stepTitle = this.getStepTitle(targetStep);
      const baseTitle = this.getBaseTitle();
      this.props.onSetModalTitle(`${baseTitle}: ${stepTitle}`);
    }
  }

  displayPreviousStep() {
    if (this.state.previousStep) {
      this.displayStep(this.state.previousStep);
    }
  }

  /*
   * handling asset creation
   */

  onUpdateAssetCompleted() {
    if (
      this.props.context === PROJECT_SETTINGS_CONTEXTS.REPLACE ||
      this.props.context === PROJECT_SETTINGS_CONTEXTS.NEW
    ) {
      this.goToFormLanding();
    }
  }

  onUpdateAssetFailed() {
    if (
      this.props.context === PROJECT_SETTINGS_CONTEXTS.REPLACE ||
      this.props.context === PROJECT_SETTINGS_CONTEXTS.NEW
    ) {
      this.resetApplyTemplateButton();
    }
  }

  onCloneAssetCompleted(asset) {
    if (
      (this.props.context === PROJECT_SETTINGS_CONTEXTS.REPLACE || this.props.context === PROJECT_SETTINGS_CONTEXTS.NEW) &&
      this.state.currentStep === this.STEPS.CHOOSE_TEMPLATE
    ) {
      this.setState({
        formAsset: asset,
        name: asset.name,
        description: asset.settings.description,
        sector: asset.settings.sector,
        country: asset.settings.country,
        'share-metadata': asset.settings['share-metadata'] || false,
      });
      this.resetApplyTemplateButton();
      this.displayStep(this.STEPS.PROJECT_DETAILS);
    }
  }

  onCloneAssetFailed() {
    if (
      this.props.context === PROJECT_SETTINGS_CONTEXTS.REPLACE ||
      this.props.context === PROJECT_SETTINGS_CONTEXTS.NEW
    ) {
      this.resetApplyTemplateButton();
    }
  }

  getOrCreateFormAsset() {
    const assetPromise = new Promise((resolve, reject) => {
      if (this.state.formAsset) {
        resolve(this.state.formAsset);
      } else {
        dataInterface.createResource({
          name: 'Untitled',
          asset_type: 'survey',
          settings: JSON.stringify({
            description: '',
            sector: null,
            country: null,
            'share-metadata': false
          })
        }).done((asset) => {
          resolve(asset);
        }).fail(function(r){
          reject(t('Error: asset could not be created.') + ` (code: ${r.statusText})`);
        });
      }
    });
    return assetPromise;
  }

  createAssetAndOpenInBuilder() {
    dataInterface.createResource({
      name: this.state.name,
      settings: JSON.stringify({
        description: this.state.description,
        sector: this.state.sector,
        country: this.state.country,
        'share-metadata': this.state['share-metadata']
      }),
      asset_type: 'survey',
    }).done((asset) => {
      this.goToFormBuilder(asset.uid);
    }).fail(function(r){
      alertify.error(t('Error: new project could not be created.') + ` (code: ${r.statusText})`);
    });
  }

  updateAndOpenAsset() {
    actions.resources.updateAsset(
      this.state.formAsset.uid,
      {
        name: this.state.name,
        settings: JSON.stringify({
          description: this.state.description,
          sector: this.state.sector,
          country: this.state.country,
          'share-metadata': this.state['share-metadata']
        }),
      }
    );
  }

  applyTemplate(evt) {
    evt.preventDefault();

    this.setState({
      isApplyTemplatePending: true,
      applyTemplateButton: t('Please wait…')
    });

    if (this.props.context === PROJECT_SETTINGS_CONTEXTS.REPLACE) {
      actions.resources.updateAsset(
        this.state.formAsset.uid,
        {
          clone_from: this.state.chosenTemplateUid,
          name: this.state.formAsset.name
        }
      );
    } else {
      actions.resources.cloneAsset({
        uid: this.state.chosenTemplateUid,
        new_asset_type: 'survey'
      });
    }
  }

  importFromURL(evt) {
    evt.preventDefault();

    if (isAValidUrl(this.state.importUrl)) {
      this.setState({
        isImportFromURLPending: true,
        importUrlButtonEnabled: false,
        importUrlButton: t('Retrieving form, please wait...')
      });

      this.getOrCreateFormAsset().then(
        (asset) => {
          this.setState({formAsset: asset});
          const importUrl = this.state.importUrl;

          this.applyUrlToAsset(importUrl, asset).then(
            (data) => {
              dataInterface.getAsset({id: data.uid}).done((finalAsset) => {
                if (this.props.context === PROJECT_SETTINGS_CONTEXTS.REPLACE) {
                  // when replacing, we omit PROJECT_DETAILS step
                  this.goToFormLanding();
                } else {
                  this.setState({
                    formAsset: finalAsset,
                    // try proposing something more meaningful than "Untitled"
                    name: this.getFilenameFromURI(importUrl),
                    description: finalAsset.settings.description,
                    sector: finalAsset.settings.sector,
                    country: finalAsset.settings.country,
                    'share-metadata': finalAsset.settings['share-metadata'],
                    isImportFromURLPending: false
                  });
                  this.displayStep(this.STEPS.PROJECT_DETAILS);
                }
              }).fail(() => {
                this.resetImportUrlButton();
                alertify.error(t('Failed to reload project after import!'));
              });
            },
            (response) => {
              this.resetImportUrlButton();
              const errLines = [];
              errLines.push(t('Import Failed!'));
              if (importUrl) {
                errLines.push(`<code>Name: ${this.getFilenameFromURI(importUrl)}</code>`);
              }
              if (response.messages.error) {
                errLines.push(`<code>${response.messages.error_type}: ${escapeHtml(response.messages.error)}</code>`);
              }
              alertify.error(errLines.join('<br/>'));
            }
          );
        },
        () => {
          alertify.error(t('Could not initialize XLSForm import!'));
        }
      );
    }
  }

  onFileDrop(files) {
    if (files.length >= 1) {
      this.setState({isUploadFilePending: true});

      this.getOrCreateFormAsset().then(
        (asset) => {
          this.applyFileToAsset(files[0], asset).then(
            (data) => {
              dataInterface.getAsset({id: data.uid}).done((finalAsset) => {
                // TODO: Getting asset outside of actions.resources.loadAsset
                // is not going to notify all the listeners, causing some hard
                // to identify bugs.
                // Until we switch this code to use actions we HACK it so other
                // places are notified.
                actions.resources.loadAsset.completed(finalAsset);

                if (this.props.context === PROJECT_SETTINGS_CONTEXTS.REPLACE) {
                  // when replacing, we omit PROJECT_DETAILS step
                  this.goToFormLanding();
                } else {
                  // try proposing something more meaningful than "Untitled"
                  const newName = files[0].name.split('.')[0];
                  this.setState({
                    formAsset: finalAsset,
                    name: newName,
                    description: finalAsset.settings.description,
                    sector: finalAsset.settings.sector,
                    country: finalAsset.settings.country,
                    'share-metadata': finalAsset.settings['share-metadata'],
                    isUploadFilePending: false
                  });
                  this.displayStep(this.STEPS.PROJECT_DETAILS);
                }
              }).fail(() => {
                this.setState({isUploadFilePending: false});
                alertify.error(t('Failed to reload project after upload!'));
              });
            },
            (response) => {
              const errLines = [];
              errLines.push(t('Import Failed!'));
              if (files[0].name) {
                errLines.push(`<code>Name: ${files[0].name}</code>`);
              }
              if (response.messages.error) {
                errLines.push(`<code>${response.messages.error_type}: ${escapeHtml(response.messages.error)}</code>`);
              }
              alertify.error(errLines.join('<br/>'));
            }
          );
        },
        () => {
          this.setState({isUploadFilePending: false});
          alertify.error(t('Could not import XLSForm!'));
        }
      );
    }
  }

  handleSubmit(evt) {
    evt.preventDefault();

    // simple non-empty name validation
    if (!this.state.name.trim()) {
      alertify.error(t('Please enter a title for your project!'));
      return;
    }

    this.setState({isSubmitPending: true});

    if (this.state.formAsset) {
      this.updateAndOpenAsset();
    } else {
      this.createAssetAndOpenInBuilder();
    }
  }

  /*
   * rendering
   */

  renderChooseTemplateButton() {
    return (
      <button onClick={this.displayStep.bind(this, this.STEPS.CHOOSE_TEMPLATE)}>
        <i className='k-icon-template' />
        {t('Use a template')}
      </button>
    );
  }

  renderStepFormSource() {
    return (
      <bem.FormModal__form className='project-settings project-settings--form-source'>
        {this.props.context !== PROJECT_SETTINGS_CONTEXTS.REPLACE &&
          <bem.Modal__subheader>
            {t('Choose one of the options below to continue. You will be prompted to enter name and other details in further steps.')}
          </bem.Modal__subheader>
        }

        <bem.FormModal__item m='form-source-buttons'>
          {this.props.context === PROJECT_SETTINGS_CONTEXTS.NEW &&
            <button onClick={this.displayStep.bind(this, this.STEPS.PROJECT_DETAILS)}>
              <i className='k-icon-edit' />
              {t('Build from scratch')}
            </button>
          }

          {this.props.context === PROJECT_SETTINGS_CONTEXTS.NEW &&
            this.renderChooseTemplateButton()
          }

          <button onClick={this.displayStep.bind(this, this.STEPS.UPLOAD_FILE)}>
            <i className='k-icon-upload' />
            {t('Upload an XLSForm')}
          </button>

          <button onClick={this.displayStep.bind(this, this.STEPS.IMPORT_URL)}>
            <i className='k-icon-link' />
            {t('Import an XLSForm via URL')}
          </button>

          {this.props.context !== PROJECT_SETTINGS_CONTEXTS.NEW &&
            this.renderChooseTemplateButton()
          }
        </bem.FormModal__item>
      </bem.FormModal__form>
    );
  }

  renderStepChooseTemplate() {
    return (
      <bem.FormModal__form className='project-settings project-settings--choose-template'>
        <TemplatesList onSelectTemplate={this.onTemplateChange}/>

        <bem.Modal__footer>
          {this.renderBackButton()}

          <bem.Modal__footerButton
            m='primary'
            type='submit'
            onClick={this.applyTemplate}
            disabled={!this.state.chosenTemplateUid || this.state.isApplyTemplatePending}
          >
            {this.state.applyTemplateButton}
          </bem.Modal__footerButton>
        </bem.Modal__footer>
      </bem.FormModal__form>
    );
  }

  renderStepUploadFile() {
    return (
      <bem.FormModal__form className='project-settings project-settings--upload-file'>
        <bem.Modal__subheader>
          {t('Import an XLSForm from your computer.')}
        </bem.Modal__subheader>

        {!this.state.isUploadFilePending &&
          <Dropzone
            onDrop={this.onFileDrop.bind(this)}
            multiple={false}
            className='dropzone'
            activeClassName='dropzone-active'
            rejectClassName='dropzone-reject'
            accept={validFileTypes()}
          >
            <i className='k-icon-xls-file' />
            {t(' Drag and drop the XLSForm file here or click to browse')}
          </Dropzone>
        }
        {this.state.isUploadFilePending &&
          <div className='dropzone'>
            {this.renderLoading(t('Uploading file…'))}
          </div>
        }

        <bem.Modal__footer>
          {this.renderBackButton()}
        </bem.Modal__footer>
      </bem.FormModal__form>
    );
  }

  renderStepImportUrl() {
    return (
      <bem.FormModal__form className='project-settings project-settings--import-url'>
        <div className='intro'>
          {t('Enter a valid XLSForm URL in the field below.')}<br/>
          <a href={formViaUrlHelpLink} target='_blank'>
            {t('Having issues? See this help article.')}
          </a>
        </div>

        <bem.FormModal__item>
          <TextBox
            type='url'
            label={t('URL')}
            placeholder='https://'
            value={this.state.importUrl}
            onChange={this.onImportUrlChange}
          />
        </bem.FormModal__item>

        <bem.Modal__footer>
          {this.renderBackButton()}

          <bem.Modal__footerButton
            m='primary'
            type='submit'
            onClick={this.importFromURL}
            disabled={!this.state.importUrlButtonEnabled}
          >
            {this.state.importUrlButton}
          </bem.Modal__footerButton>
        </bem.Modal__footer>
      </bem.FormModal__form>
    );
  }

  renderStepProjectDetails() {
<<<<<<< HEAD
    const sectors = stores.session.environment.available_sectors;
    const countries = stores.session.environment.available_countries;
=======
    const sectors = stores.session.currentAccount.available_sectors;
    const countries = stores.session.currentAccount.available_countries;
>>>>>>> c144b25b

    return (
      <bem.FormModal__form
        onSubmit={this.handleSubmit}
        onChange={this.onProjectDetailsFormChange}
        className={[
          'project-settings',
          'project-settings--project-details',
          this.props.context === PROJECT_SETTINGS_CONTEXTS.BUILDER ? 'project-settings--narrow' : null
        ].join(' ')}
      >
        {this.props.context === PROJECT_SETTINGS_CONTEXTS.EXISTING &&
          <bem.Modal__footer>
            <bem.Modal__footerButton
              type='submit'
              m='primary'
              onClick={this.handleSubmit}
            >
              {t('Save Changes')}
            </bem.Modal__footerButton>
          </bem.Modal__footer>
        }

        <bem.FormModal__item m='wrapper'>
          {/* form builder displays name in different place */}
          {this.props.context !== PROJECT_SETTINGS_CONTEXTS.BUILDER &&
            <bem.FormModal__item>
              <label htmlFor='name'>
                {t('Project Name')}
              </label>
              <input type='text'
                id='name'
                placeholder={t('Enter title of project here')}
                value={this.state.name}
                onChange={this.onNameChange}
              />
            </bem.FormModal__item>
          }

          <bem.FormModal__item>
            <label htmlFor='description'>
              {t('Description')}
            </label>
            <TextareaAutosize
              onChange={this.onDescriptionChange}
              value={this.state.description}
              placeholder={t('Enter short description here')}
            />
          </bem.FormModal__item>

          <bem.FormModal__item>
            <label className='long'>
              {t('Please specify the country and the sector where this project will be deployed. ')}
              {/*t('This information will be used to help you filter results on the project list page.')*/}
            </label>
          </bem.FormModal__item>

          <bem.FormModal__item m='sector'>
            <label htmlFor='sector'>
              {t('Sector')}
            </label>
            <Select
              id='sector'
              value={this.state.sector}
              onChange={this.onSectorChange}
              options={sectors}
              className='kobo-select'
              classNamePrefix='kobo-select'
              menuPlacement='auto'
              isClearable
            />
          </bem.FormModal__item>

          <bem.FormModal__item m='country'>
            <label htmlFor='country'>
              {t('Country')}
            </label>
            <Select
              id='country'
              value={this.state.country}
              onChange={this.onCountryChange}
              options={countries}
              className='kobo-select'
              classNamePrefix='kobo-select'
              menuPlacement='auto'
              isClearable
            />
          </bem.FormModal__item>

          <bem.FormModal__item m='metadata-share'>
            <Checkbox
              checked={this.state['share-metadata']}
              onChange={this.onShareMetadataChange}
              label={t('Help KoboToolbox improve this product by sharing the sector and country where this project will be deployed.') + ' ' + t('All the information is submitted anonymously, and will not include the project name or description listed above.')}
            />
          </bem.FormModal__item>

          {(this.props.context === PROJECT_SETTINGS_CONTEXTS.NEW || this.props.context === PROJECT_SETTINGS_CONTEXTS.REPLACE) &&
            <bem.Modal__footer>
              {/* Don't allow going back if asset already exist */}
              {!this.state.formAsset &&
                this.renderBackButton()
              }

              <bem.Modal__footerButton
                m='primary'
                type='submit'
                onClick={this.handleSubmit}
                disabled={this.state.isSubmitPending}
              >
                {this.state.isSubmitPending && t('Please wait…')}
                {!this.state.isSubmitPending && this.props.context === PROJECT_SETTINGS_CONTEXTS.NEW && t('Create project')}
                {!this.state.isSubmitPending && this.props.context === PROJECT_SETTINGS_CONTEXTS.REPLACE && t('Save')}
              </bem.Modal__footerButton>
            </bem.Modal__footer>
          }

          {this.props.context === PROJECT_SETTINGS_CONTEXTS.EXISTING &&
            <bem.FormModal__item>
              <bem.FormModal__item m='inline'>
                {this.isArchived() &&
                  <button
                    type='button'
                    className='mdl-button mdl-button--colored mdl-button--blue mdl-button--raised'
                    onClick={this.unarchiveProject}
                  >
                    {t('Unarchive Project')}
                  </button>
                }

                {!this.isArchived() &&
                  <button
                    type='button'
                    className='mdl-button mdl-button--colored mdl-button--warning mdl-button--raised'
                    onClick={this.archiveProject}
                  >
                    {t('Archive Project')}
                  </button>
                }
              </bem.FormModal__item>

              <bem.FormModal__item m='inline'>
                {this.isArchived() ? t('Unarchive project to resume accepting submissions.') : t('Archive project to stop accepting submissions.')}
              </bem.FormModal__item>
            </bem.FormModal__item>
          }

          {this.props.context === PROJECT_SETTINGS_CONTEXTS.EXISTING &&
            <bem.FormModal__item>
              <button
                type='button'
                className='mdl-button mdl-button--colored mdl-button--danger mdl-button--raised'
                onClick={this.deleteProject}
              >
                {t('Delete Project and Data')}
              </button>
            </bem.FormModal__item>
          }

          {this.props.context === PROJECT_SETTINGS_CONTEXTS.EXISTING && this.props.iframeUrl &&
            <bem.FormView__cell m='iframe'>
              <iframe src={this.props.iframeUrl} />
            </bem.FormView__cell>
          }
        </bem.FormModal__item>
      </bem.FormModal__form>
    );
  }

  renderBackButton() {
    if (this.state.previousStep) {
      const isBackButtonDisabled = (
        this.state.isSubmitPending ||
        this.state.isApplyTemplatePending ||
        this.state.isImportFromURLPending ||
        this.state.isUploadFilePending
      );
      return (
        <bem.Modal__footerButton
          m='back'
          type='button'
          onClick={this.displayPreviousStep}
          disabled={isBackButtonDisabled}
        >
          {t('Back')}
        </bem.Modal__footerButton>
      );
    } else {
      return false;
    }
  }

  renderLoading(message = t('loading…')) {
    return (
      <bem.Loading>
        <bem.Loading__inner>
          <i />
          {message}
        </bem.Loading__inner>
      </bem.Loading>
    );
  }

  render() {
    if (!this.state.isSessionLoaded || !this.state.currentStep) {
      return this.renderLoading();
    }

    switch (this.state.currentStep) {
      case this.STEPS.FORM_SOURCE: return this.renderStepFormSource();
      case this.STEPS.CHOOSE_TEMPLATE: return this.renderStepChooseTemplate();
      case this.STEPS.UPLOAD_FILE: return this.renderStepUploadFile();
      case this.STEPS.IMPORT_URL: return this.renderStepImportUrl();
      case this.STEPS.PROJECT_DETAILS: return this.renderStepProjectDetails();
      default:
        throw new Error(`Unknown step: ${this.state.currentStep}!`);
    }
  }
}

reactMixin(ProjectSettings.prototype, Reflux.ListenerMixin);
reactMixin(ProjectSettings.prototype, mixins.droppable);
reactMixin(ProjectSettings.prototype, mixins.dmix);

ProjectSettings.contextTypes = {
  router: PropTypes.object
};

export default ProjectSettings;<|MERGE_RESOLUTION|>--- conflicted
+++ resolved
@@ -751,13 +751,8 @@
   }
 
   renderStepProjectDetails() {
-<<<<<<< HEAD
     const sectors = stores.session.environment.available_sectors;
     const countries = stores.session.environment.available_countries;
-=======
-    const sectors = stores.session.currentAccount.available_sectors;
-    const countries = stores.session.currentAccount.available_countries;
->>>>>>> c144b25b
 
     return (
       <bem.FormModal__form

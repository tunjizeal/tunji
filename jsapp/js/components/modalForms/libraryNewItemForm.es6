--- conflicted
+++ resolved
@@ -3,11 +3,7 @@
 import autoBind from 'react-autobind';
 import Reflux from 'reflux';
 import PropTypes from 'prop-types';
-<<<<<<< HEAD
-import {bem} from 'js/bem';
-=======
 import bem from 'js/bem';
->>>>>>> 126caa5e
 import LoadingSpinner from 'js/components/common/loadingSpinner';
 import {stores} from 'js/stores';
 import {hashHistory} from 'react-router';

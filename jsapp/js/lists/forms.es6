--- conflicted
+++ resolved
@@ -1,9 +1,5 @@
 import React from 'react';
 import Reflux from 'reflux';
-<<<<<<< HEAD
-import mdl from '../libs/rest_framework/material';
-=======
->>>>>>> f7cdd46f
 
 import searches from '../searches';
 import mixins from '../mixins';

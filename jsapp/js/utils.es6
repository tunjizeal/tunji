--- conflicted
+++ resolved
@@ -263,7 +263,6 @@
   return params;
 }
 
-<<<<<<< HEAD
 export function stateChanges(origObj, newObj) {
   const finalObj = {};
   let isDifferent = false;
@@ -277,10 +276,10 @@
     return finalObj;
   }
   return false;
-=======
+}
+
 export function escapeHtml(str) {
   const div = document.createElement('div');
   div.appendChild(document.createTextNode(str));
   return div.innerHTML;
->>>>>>> 4eef7047
 }
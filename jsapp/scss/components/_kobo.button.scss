// DEPRECATED: please don't use this component. From now on, we will only use
// the `Button` component (from `js/components/common/button`) as it covers
// all possible cases.

@use "scss/_colors";
@use "scss/sizes";
<<<<<<< HEAD
@use "sass:color";
=======
>>>>>>> 3caa05cb

/*
  This is a simple colored button.

  The default color is gray, other available are:
  - blue
  - red
  - storm
  - teal
  - whitegray

  Other modifiers:
  - fullwidth
  - pending
  - small

  NOTE: Please __do not @extend__ this component. If possible use
  `bem.KoboButton` or raw class names.

  NOTE: Our current go-to button solution (`_mdl.buttons.scss`) turned out to be
  chaotic-neutral and hard to maintain, so we should transition here all buttons
  that use: `.mdl-button.mdl-button--colored.mdl-button--raised`.
*/

.kobo-button {
  display: inline-block;
  vertical-align: middle;
  position: relative; // needed for tooltips etc.
  cursor: pointer;
  font-size: sizes.$x14;
  font-weight: 600;
  text-transform: uppercase;
  text-decoration: none;
  text-align: center;
  border-radius: sizes.$x6;
  color: colors.$kobo-white;
  background-color: colors.$kobo-gray-40;
  box-shadow: 0 sizes.$x2 sizes.$x4 0 rgba(0, 0, 0, 0.25);
  height: auto;
  min-height: sizes.$x40;
  line-height: sizes.$x30;
  padding: sizes.$x5 sizes.$x30;
  margin: 0;
  border: none;

  &[disabled] {
    pointer-events: none;
    color: rgba(colors.$kobo-white, 0.75);
<<<<<<< HEAD
    // We have it so it works with every `background-color` we use.
=======
>>>>>>> 3caa05cb
    background-image: $png-black-10;
  }

  &:hover {
<<<<<<< HEAD
    // We have it so it works with every `background-color` we use.
=======
>>>>>>> 3caa05cb
    background-image: $png-black-6;
  }

  &:active {
    // makes the shadow smaller and moves button down by small bit
    // to make it look pressed-in
    transform: translateY(sizes.$x1);
    box-shadow: 0 #{sizes.$x2 - 1px} #{sizes.$x4 - 1px} 0 rgba(0, 0, 0, 0.25);
  }

  // icon inside button
  i,
  .k-icon {
    vertical-align: top;
    font-size: sizes.$x21;
  }

  &.kobo-button--small {
    line-height: sizes.$x20;
    min-height: sizes.$x30;
    padding: sizes.$x5 sizes.$x16;

    i,
    .k-icon {
      font-size: sizes.$x14;
    }

    &.kobo-button--pending .k-icon.k-icon-spinner.k-spin {
      top: calc(50% - 11px);
      left: calc(50% - 6px);
    }
  }

  &.kobo-button--fullwidth {
    display: block;
    width: 100%;
  }

  &.kobo-button--blue {
    background-color: colors.$kobo-blue;
  }

  &.kobo-button--storm {
    background-color: colors.$kobo-storm;
  }

  &.kobo-button--red {
    background-color: colors.$kobo-red;
  }

  &.kobo-button--teal {
    background-color: colors.$kobo-teal;
  }

  &.kobo-button--whitegray {
    color: colors.$kobo-gray-24;
    background-color: colors.$kobo-gray-96;

    &[disabled] {
      color: rgba(colors.$kobo-gray-24, 0.75);
    }

    &.kobo-button--pending .k-icon.k-icon-spinner.k-spin {
      color: colors.$kobo-gray-24;
    }
  }

  // NOTE: this requires `<i className='k-spin k-icon k-icon-spinner'/>` to be
  // put inside the button
  &.kobo-button--pending {
    // hide button text
    color: transparent;
    position: relative;

    .k-icon.k-icon-spinner.k-spin {
      color: colors.$kobo-white;
      display: block;
      position: absolute;
      top: calc(50% - 15px);
      left: calc(50% - 8px);
    }
  }
}<|MERGE_RESOLUTION|>--- conflicted
+++ resolved
@@ -4,10 +4,6 @@
 
 @use "scss/_colors";
 @use "scss/sizes";
-<<<<<<< HEAD
-@use "sass:color";
-=======
->>>>>>> 3caa05cb
 
 /*
   This is a simple colored button.
@@ -56,18 +52,12 @@
   &[disabled] {
     pointer-events: none;
     color: rgba(colors.$kobo-white, 0.75);
-<<<<<<< HEAD
     // We have it so it works with every `background-color` we use.
-=======
->>>>>>> 3caa05cb
     background-image: $png-black-10;
   }
 
   &:hover {
-<<<<<<< HEAD
     // We have it so it works with every `background-color` we use.
-=======
->>>>>>> 3caa05cb
     background-image: $png-black-6;
   }
 

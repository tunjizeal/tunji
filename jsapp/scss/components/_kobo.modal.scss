.modal-backdrop {
  position: fixed;
  height: 100%;
  width: 100%;
  z-index: 20;
  top: 0px;
  left: 0px;
  background-color: rgba(0, 0, 0, 0.4) !important;
}

.modal-open {
  position: absolute;
  left: 50%;
  top: 50%;
  transform: translate(-50%, -50%);
  min-width: 40%;
  max-width: 90%;
  max-height: 95%;
  overflow-x: auto;
  box-shadow: 0 0 12px 0 rgba(0, 0, 0, 0.06), 0 12px 12px 0 rgba(0, 0, 0, 0.12);
}

.modal-content {
  background-color: #FFF;
  padding: 15px 20px;
}

.modal-large {
  .modal-open {
    height: 80%;
    width: 80%;
    max-width: 1240px;
    align-items: stretch;
    display: flex;
  }
  .modal-content {
    height: 100%;
    width: 100%;
    display: flex;
    flex-direction: column;
  }
  .modal-body {
    flex-grow: 1;
    display: flex;
    flex-direction: column;
    .enketo-holder {
      flex-grow: 1;
      display: flex;
      flex-direction: column;
    }
    iframe {
      flex-grow: 1;
      border: 1px solid white;
      width: 100%;
    }
  }
}

.modal-title {
  margin: 0px;
  padding: 24px 30px;
  font-size: 18px;
}

.modal-header {
  min-height: 70px;
  margin: -15px -20px 0;
  background: $cool-blue;
  color: #FFF;
}

.modal-body {
  padding: 15px;
  padding-top: 30px;
}

.modal-footer {
  min-height: 60px;
  padding-top: 10px;
  padding-right: 10px;
}

.modal-x {
  position: absolute;
  background-color: transparent;
  top: 0;
  right: 0;
  padding: 20px;
  font-size: 20px;
  color: #FFF;
  cursor: pointer;
  i {
    font-size: 32px;
  }
  &:hover {
    opacity: 0.7;
  }
}

.modal-footer {
  text-align: right;
  button {
    @extend .mdl-button, .mdl-button--colored, .mdl-button--raised;
    text-transform: uppercase;
    padding-left: 40px;
    padding-right: 40px;
  }
}

// modal tabs
.modal-tabs {
  background: $cool-blue;
  color: #FFF;
  margin: 0px -20px;
}

.enketo-holder {
  // resets modal window paddings
  margin: -30px -35px;
  .enketo-loading-message {
    p {
      text-align: center;
      font-weight: 600;
    }
    i:before {
      color: #3FA2EE;
      font-size: 20px;
    }
  }
}

.touch .enketo-holder {
  width: 94%;
  left: 3%;
  margin-left: 0px;
  -webkit-overflow-scrolling: touch;
  overflow-y: scroll;
}

.enketo-iframe-icon {
  color: #fff;
  background-image: url("~/jquery-ui/themes/humanity/images/ui-icons_ffffff_256x240.png");
  background-color: #C6CBD0;
  background-position: -81px -129px;
  position: absolute;
  right: 6px;
  top: 6px;
  border-radius: 3px;
  z-index: 1000;
  width: 15px;
  height: 15px;
  cursor: pointer;
}

// alertify overrides

.alertify .ajs-dimmer {
  background-color: #FFF;
<<<<<<< HEAD
  opacity: 0.4;
=======
  opacity: 0.55;
>>>>>>> f7cdd46f
}

.alertify .ajs-dialog {
  box-shadow: 2px 2px 15px 2px rgba(0, 0, 0, 0.15);
}

.alertify .ajs-header {
  margin: 0px;
  padding: 0px;
  padding-bottom: 18px;
  font-size: 18px;
  font-weight: bold;
}

.alertify.ajs-closable .ajs-commands button {
  width: 32px;
  height: 32px;
  padding: 0px;
}

.alertify.ajs-closable .ajs-commands button.ajs-close {
  background: transparent;
  font-size: 32px;
  color: lighten($cool-gray, 20%);
  &:hover {
    color: $cool-gray;
  }
}

.alertify.ajs-closable .ajs-commands button.ajs-close:before {
  content: '\E806';
  font-family: 'k-icons';
}

.alertify.ajs-closable .ajs-commands {
  margin: 0px;
  top: 20px;
  right: 20px;
  padding: 0px;
}

.alertify .ajs-body .ajs-content {
  padding: 0px;
  pre {
    max-height: 300px;
    overflow: auto;
    word-wrap: break-word;
    max-width: 100%;
    padding-right: 20px;
    white-space: initial;
    font-size: 12px;
  }
}

.alertify .ajs-dialog {
  max-width: 550px;
  padding: 30px 30px 0 30px;
}

.alertify .ajs-footer {
  margin: -4px;
  padding: 17px 0px;
  .ajs-buttons.ajs-primary {
    text-align: right;
  }
  button {
    @extend .mdl-button;
    text-transform: uppercase;
    padding-left: 20px;
    padding-right: 20px;
    &.ajs-ok {
      @extend .mdl-button--colored, .mdl-button--raised;
    }
    &.ajs-cancel {
      @extend .mdl-button--colored;
      &:focus, &:focus:not(:active) {
        background: transparent;
      }
    }
  }
}

.alertify-notifier {
  .ajs-message,
  .ajs-message.ajs-error,
  .ajs-message.ajs-success,
  .ajs-message.ajs-warning {
    background: #484b5a;
    color: white;
    padding: 17px 24px;
    padding-right: 44px;
    width: auto;
    min-width: 320px;
    max-width: 460px;
    line-height: 1.3em;
  }
  .ajs-message .ajs-close {
    background-image: none;
    background: transparent;
    right: 15px;
    top: 50%;
    margin-top: -10px;
    opacity: 0.5;
    @extend .k-icon, .k-icon-close;
    color: white;
  }
}

.alertify-toggle {
  // border:2px solid red;
  display: block;
  padding-bottom: 5px;
  padding-top: 5px;
  input {
    margin-right: 5px;
  }
  &:first-child {
    padding-top: 15px;
  }
  &.alertify-toggle-important {
    margin-top: 20px;
    padding-top: 20px;
    padding-bottom: 20px;
    border-top: 1px solid #EDEDED;
    font-weight: bold;
  }
}

@media screen and (max-width: 767px) {
  .modal-open {
    min-width: 90%;
    max-width: 90%;
  }
<<<<<<< HEAD
}

/**
 * React Modal Styles
 */
.ReactModal{
  &__Overlay{
    z-index: 9;
  }
  &__Content{
    overflow: hidden !important;
    padding: 0 !important;
  }
=======
>>>>>>> f7cdd46f
}<|MERGE_RESOLUTION|>--- conflicted
+++ resolved
@@ -156,11 +156,7 @@
 
 .alertify .ajs-dimmer {
   background-color: #FFF;
-<<<<<<< HEAD
-  opacity: 0.4;
-=======
   opacity: 0.55;
->>>>>>> f7cdd46f
 }
 
 .alertify .ajs-dialog {
@@ -294,7 +290,6 @@
     min-width: 90%;
     max-width: 90%;
   }
-<<<<<<< HEAD
 }
 
 /**
@@ -308,6 +303,4 @@
     overflow: hidden !important;
     padding: 0 !important;
   }
-=======
->>>>>>> f7cdd46f
 }
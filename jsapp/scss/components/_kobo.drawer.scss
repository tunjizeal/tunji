// drawer (sidebar)

.k-drawer {
  height: calc(100% - 66px);
  top: 65px;
  width: 270px;
  position: absolute;
  left: 0px;
  display: flex;
  flex-direction: row;
}

.mdl-layout__content {
  margin-left: 270px;
}

.k-drawer__icons {
  display: flex;
  flex-direction: column;
  width: 58px;
  height: 100%;
  border-right: 1px solid #D9DADD;
}

.k-drawer__link {
  font-size: 42px;
  text-align: center;
  color: lighten($black, 40%);
  padding: 0px;
  border-left: 3px solid transparent;
  &:first-child {
    margin-top: 20px;
  }
  &.active {
    color: $cool-green;
    border-left: 3px solid $cool-green;
  }
}

.k-drawer__icons-bottom {
  left: 0px;
  bottom: 0px;
  position: absolute;
  width: 58px;
  .k-drawer__link {
    padding: 0px;
    margin-bottom: 5px;
    display: block;
    text-align: center;
    font-weight: normal;
    position: relative;
    color: lighten($black, 40%);
    &:hover {
<<<<<<< HEAD
      color: unquote("rgb(#{$color-primary})");
=======
      color: $cool-blue;
>>>>>>> f7cdd46f
    }
    i {
      font-size: 38px;
    }
  }
}

.drawer__sidebar {
  width: calc(100% - 58px);
  height: 100%;
  padding: 20px 14px;
  .k-drawer__close {
    display: none;
  }
  .form-sidebar__wrapper, .collections-wrapper {
    height: 100%;
  }
}

@media screen and (max-width: 768px) {
  .k-drawer {
    position: fixed;
    z-index: 4;
    left: -274px;
    transition: left 0.5s;
    background-color: #FFF;
    @include box-shadow;
  }
  .page-wrapper--fixed-drawer .k-drawer {
    left: 0px;
    width: 340px;
  }
  .mdl-layout__content {
    margin-left: 0px;
  }
  .drawer__sidebar {
    .k-drawer__close {
      font-size: 16px;
      opacity: 1;
      position: absolute;
      right: 8px;
      top: 8px;
      display: block;
      color: $layout-drawer-nav-link-color;
      &:hover {
        background-color: transparent;
        opacity: 0.6;
      }
    }
  }
}<|MERGE_RESOLUTION|>--- conflicted
+++ resolved
@@ -51,11 +51,7 @@
     position: relative;
     color: lighten($black, 40%);
     &:hover {
-<<<<<<< HEAD
-      color: unquote("rgb(#{$color-primary})");
-=======
       color: $cool-blue;
->>>>>>> f7cdd46f
     }
     i {
       font-size: 38px;

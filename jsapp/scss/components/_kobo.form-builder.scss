--- conflicted
+++ resolved
@@ -2,6 +2,7 @@
 
 .formBuilder {
   background-color: #FFF;
+
   &:before {
     content: ' ';
     width: 100%;
@@ -12,6 +13,7 @@
     z-index: -1;
     top: 0px;
   }
+
   &:after {
     content: ' ';
     width: 100%;
@@ -22,7 +24,7 @@
     z-index: -1;
     top: 75px;
     background-color: #F1F1F1;
-    box-shadow: 0px 2px 2px 0px rgba(0,0,0,0.22);
+    box-shadow: 0px 2px 2px 0px rgba(0, 0, 0, 0.22);
   }
 }
 
@@ -33,29 +35,32 @@
 .formBuilder__contents {
   height: calc(100% - 125px);
   overflow: auto;
-  margin-top:8px;
+  margin-top: 8px;
   margin-right: 0px;
-  transition:margin 0.2s;
+  transition: margin 0.2s;
 }
 
 @media screen and (min-width: 1100px) {
   .lib-nav--visible + .formBuilder {
     .formBuilder__contents {
       margin-right: 400px;
-      transition:margin 0.2s;
+      transition: margin 0.2s;
     }
   }
 }
 
 .form-wrap {
-  padding:0px 75px;
+  padding: 0px 75px;
   width: 100%;
   min-height: 200px;
+
   .survey-header, .sub-header-bar {
     display: none;
   }
+
   input, textarea {
     box-shadow: none;
+
     &:focus {
       box-shadow: none;
     }
@@ -99,6 +104,7 @@
   > .formBuilder-header {
     height: 280px;
   }
+
   .formBuilder__contents {
     height: calc(100% - 300px);
   }
@@ -109,25 +115,27 @@
 .formBuilder-header {
   &__row {
     display: flex;
-    flex-direction:row;
+    flex-direction: row;
     flex-wrap: nowrap;
+
     &--first {
       background-color: #FFF;
-      height:75px;
-    }
+      height: 75px;
+    }
+
     &--second {
       background-color: #F1F1F1;
-      box-shadow: 0px 2px 2px 0px rgba(0,0,0,0.22);
+      box-shadow: 0px 2px 2px 0px rgba(0, 0, 0, 0.22);
     }
   }
 
   &__cell {
     &--project-icon {
       background-color: $cool-green;
-      width:75px;
+      width: 75px;
       text-align: center;
       vertical-align: middle;
-      height:75px;
+      height: 75px;
 
       i {
         color: #FFF;
@@ -135,17 +143,19 @@
         padding-top: 14px;
         display: inline-block;
         vertical-align: middle;
+
         &:before {
-          margin-right:0px;
+          margin-right: 0px;
         }
       }
     }
 
     &--name {
-      width:calc(100% - 400px);
+      width: calc(100% - 400px);
       padding-left: 20px;
       padding-top: 20px;
     }
+
     &--translations {
       p {
         margin: 0 0 0 10px;
@@ -156,6 +166,7 @@
         small {
           display: block;
           color: #888;
+
           &:before {
             content: '+ ';
           }
@@ -164,68 +175,76 @@
     }
 
     &--buttonsTopRight {
-      width:280px;
+      width: 280px;
       text-align: right;
-      align-self:center;
+      align-self: center;
     }
 
     &--close {
-      width:45px;
+      width: 45px;
       text-align: right;
-      padding:5px;
+      padding: 5px;
       margin-left: 5px;
     }
 
-    // second row 
+    // second row
     &--buttons {
       margin-left: 75px;
+
       .formBuilder-header__item {
         display: inline-block;
-        border-left:1px solid $cool-gray;
-        border-right:1px solid $cool-gray;
-        margin:4px;
-        padding:0px 6px;
+        border-left: 1px solid $cool-gray;
+        border-right: 1px solid $cool-gray;
+        margin: 4px;
+        padding: 0px 6px;
       }
 
       button {
         color: $cool-gray;
         overflow: visible;
         vertical-align: middle;
+
         &:hover, &:focus, &:focus:not(:active) {
           background-color: transparent;
         }
+
         &:hover {
           color: $black;
         }
+
         i {
           font-size: 28px;
           vertical-align: middle;
+
           &.fa {
             font-size: 20px;
           }
         }
       }
     }
+
     &--spacer {
-      flex-grow:1;
-    }
+      flex-grow: 1;
+    }
+
     &--library-toggle {
-      width:200px;
-      padding:5px;
+      width: 200px;
+      padding: 5px;
+
       button {
         min-width: 146px;
       }
     }
   }
-
 }
 
 .formBuilder-header__close {
-  border:none;
+  border: none;
   background-color: transparent;
   font-size: 32px;
   color: #D8D8D8;
   cursor: pointer;
+
   &:hover {
     color: darken(#D8D8D8, 20%);
   }
@@ -236,6 +255,7 @@
 
   > i {
     @extend .fa, .fa-fw;
+
     margin-right: 5px;
   }
 
@@ -243,8 +263,10 @@
   &.formBuilder-header__button--save {
     margin-left: 10px;
     text-transform: uppercase;
-    min-width:85px;
+    min-width: 85px;
+
     @extend .mdl-button--colored, .mdl-button--raised;
+
     > i {
       display: none;
     }
@@ -254,10 +276,12 @@
   &.formBuilder-header__button--create-pending {
     > i {
       @extend .k-spin, .fa-circle-o-notch;
+
       font-size: 22px;
       line-height: 35px;
       display: inline-block;
     }
+
     > i + span {
       display: none;
     }
@@ -269,15 +293,17 @@
   }
 
   &.formBuilder-header__button--share {
-    min-width:85px;
+    min-width: 85px;
     text-transform: uppercase;
+
     @extend .mdl-button--raised;
+
     background: #8595A1;
     color: white;
   }
 
   &.formBuilder-header__button--showLibrary {
-    border:1px solid #5D6971;
+    border: 1px solid #5D6971;
     color: #5D6971;
   }
 }
@@ -299,26 +325,26 @@
   margin: 8px 0;
 }
 
-// FORM META 
+// FORM META
 
 .form-meta {
-  margin:8px 75px;
+  margin: 8px 75px;
   margin-bottom: 16px;
   margin-right: 60px;
-<<<<<<< HEAD
+
   .form-group {
     margin-bottom: 10px;
   }
-=======
->>>>>>> abd0d21d
 }
 
 .form-meta__button--metasummary {
   background-color: #F7F7F7;
-  width:calc(100% - 80px);
+  width: calc(100% - 80px);
   text-align: left;
   text-transform: uppercase;
+
   @extend .mdl-button;
+
   span {
     margin: 0 5px;
   }
@@ -326,45 +352,51 @@
 
 .form-meta__button--expand {
   background-color: #F0F0F0;
+
   @extend .mdl-button;
+
   > i {
     @extend .fa, .fa-fw, .fa-cog;
   }
 }
 
-
- // CASCADE MODAL CONTENTS
-
- .cascade-popup {
+// CASCADE MODAL CONTENTS
+
+.cascade-popup {
   textarea {
     margin: 15px 0px;
     width: 100%;
     height: 220px;
-    border:2px solid $cool-gray;
-  }
+    border: 2px solid $cool-gray;
+  }
+
   .cascade-popup__buttonWrapper {
     padding-top: 10px;
     text-align: right;
+
     button {
       @extend .mdl-button, .mdl-button--colored, .mdl-button--raised;
-      min-width:100px;
+
+      min-width: 100px;
     }
   }
 
   .cascade-popup__message {
     &--warning {
-      color:#FF5469;
-    }
+      color: #FF5469;
+    }
+
     &--ready {
-      color:$cool-green;
+      color: $cool-green;
     }
   }
 
   .cascade-help {
     text-align: right;
+
     i {
       font-size: 26px;
-      color:$cool-gray;
+      color: $cool-gray;
     }
   }
 }
@@ -373,10 +405,11 @@
   > ul > li:last-child {
     padding-bottom: 48px;
   }
+
   .ui-sortable-placeholder.lib-list__item {
-    border:1px dashed #d9dde1;
-    visibility:visible !important;
-    min-height:80px;
-    padding:0px;
-  }  
+    border: 1px dashed #d9dde1;
+    visibility: visible !important;
+    min-height: 80px;
+    padding: 0px;
+  }
 }
--- conflicted
+++ resolved
@@ -116,23 +116,16 @@
       }
     }
 
-<<<<<<< HEAD
+    &.form-view__tab--disabled {
+      pointer-events: none;
+      opacity: 0.5;
+    }
+
     .k-icon {
       font-size: 26px;
       vertical-align: -7px;
       line-height: 36px;
       margin: 0 9px 0 5px;
-=======
-    &.form-view__tab--disabled {
-      pointer-events: none;
-      opacity: 0.5;
-    }
-
-    i {
-      font-size: 36px;
-      vertical-align: -13px;
-      margin-right: 4px;
->>>>>>> 35f1c697
     }
 
     span {

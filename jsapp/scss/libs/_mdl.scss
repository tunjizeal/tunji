--- conflicted
+++ resolved
@@ -1,24 +1,6 @@
 @import "../colors";
 
-<<<<<<< HEAD
-$black: #414453;
-$white: #fff;
-$cool-charcoal: lighten($black, 10%); // #575b70
-$cool-darkgray: lighten($black, 20%); // #6e738c
-$cool-gray: lighten($black, 30%); // #8a8ea3
-$cool-silver: lighten($black, 40%); // #a6aaba
-$cool-lightgray: lighten($black, 60%); // #e0e1e6
-$divider-color: lighten($black, 63%); // #e8e9ed
-$cool-whitegray: lighten($black, 67%); // #f4f4f6
-$c-desert-storm: #f8f8f8;
-$cool-blue: #2095f3;
-$cool-green: #52c5d0;
-$warm-green: #52ce7b;
-$cool-red: #ff556a;
-$cool-orange: #ffaa56;
-=======
 // Theming variables, mixins and includes
->>>>>>> c9986e50
 
 $root-background: $cool-whitegray;
 

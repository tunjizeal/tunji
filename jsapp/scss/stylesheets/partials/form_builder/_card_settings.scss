--- conflicted
+++ resolved
@@ -132,31 +132,6 @@
 }
 
 // ==========================================================================
-<<<<<<< HEAD
-// Edit buttons
-// ==========================================================================
-
-.editable-buttons button,
-.card__settingswrap button {
-  height: 28px;
-  margin: 3px 0;
-  border: 1px solid;
-  border-radius: 4px;
-  padding: 0 10px;
-  -webkit-appearance: none;
-  text-transform: capitalize;
-  color: #333;
-  background-color: $c-desert-storm;
-
-  &:hover {
-    background-color: #f0f0f0;
-  }
-}
-
-// ==========================================================================
-
-=======
->>>>>>> c9986e50
 // Overrides
 // --------------------------------------------------------------------------
 
@@ -182,11 +157,7 @@
 // ==========================================================================
 
 .settings__hxl {
-<<<<<<< HEAD
-    background: $c-desert-storm;
-=======
     background: $cool-whitegray;
->>>>>>> c9986e50
     display: table-row;
     .hxlTag {
       width: 120px;
